--- conflicted
+++ resolved
@@ -1609,15 +1609,8 @@
     }
     else
     {
-<<<<<<< HEAD
-      // Yes - delete all columns in the IMPU rows
-      impu_columns_to_delete[IMS_SUB_XML_COLUMN_NAME] = "";
-      impu_columns_to_delete[REG_STATE_COLUMN_NAME] = "";
-      to_delete.push_back(CFRowColumnValue(_column_family, *it, impu_columns_to_delete));
-=======
       // Delete the IMPU rows completely by not specifying columns
       to_delete.push_back(CFRowColumnValue(_column_family, *it));
->>>>>>> 6fe54678
     }
   }
 
