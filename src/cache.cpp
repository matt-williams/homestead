--- conflicted
+++ resolved
@@ -1604,15 +1604,8 @@
     }
     else
     {
-<<<<<<< HEAD
       // Delete the IMPU rows completely by not specifying columns
       to_delete.push_back(CFRowColumnValue(_column_family, *it));
-=======
-      // Yes - delete all columns in the IMPU rows
-      impu_columns_to_delete[IMS_SUB_XML_COLUMN_NAME] = "";
-      impu_columns_to_delete[REG_STATE_COLUMN_NAME] = "";
-      to_delete.push_back(CFRowColumnValue(_column_family, *it, impu_columns_to_delete));
->>>>>>> 2c4d79b3
     }
   }
 
