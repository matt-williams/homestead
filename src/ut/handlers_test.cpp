--- conflicted
+++ resolved
@@ -3184,133 +3184,6 @@
   // contains an IMS subscription.
   Cx::PushProfileRequest ppr(_cx_dict,
                              _mock_stack,
-<<<<<<< HEAD
-=======
-                             IMPI,
-                             digest_av,
-                             IMS_SUBSCRIPTION,
-                             AUTH_SESSION_STATE);
-
-  // The free_on_delete flag controls whether we want to free the underlying
-  // fd_msg structure when we delete this PPR. We don't, since this will be
-  // freed when the answer is freed later in the test. If we leave this flag set
-  // then the request will be freed twice.
-  ppr._free_on_delete = false;
-
-  PushProfileHandler::Config cfg(_cache, _cx_dict, 0, 3600);
-  PushProfileHandler* handler = new PushProfileHandler(_cx_dict, &ppr._fd_msg, &cfg, FAKE_TRAIL_ID);
-
-  // We have to make sure the message is pointing at the mock stack.
-  handler->_msg._stack = _mock_stack;
-
-  // Once the handler's run function is called, we expect to try and update
-  // the AV in the cache.
-  MockCache::MockPutAuthVector mock_req;
-  EXPECT_CALL(*_cache, create_PutAuthVector(IMPI, _, _, 0))
-    .WillOnce(Return(&mock_req));
-  EXPECT_CALL(*_cache, send(_, &mock_req))
-    .WillOnce(WithArgs<0>(Invoke(&mock_req, &Cache::Request::set_trx)));
-
-  handler->run();
-
-  Cache::Transaction* t = mock_req.get_trx();
-  ASSERT_FALSE(t == NULL);
-
-  // Next we expect to try and cache the IMS subscription.
-  MockCache::MockPutIMSSubscription mock_req2;
-  std::vector<std::string> impus{IMPU};
-  EXPECT_CALL(*_cache, create_PutIMSSubscription(impus, IMS_SUBSCRIPTION, _, _, 7200))
-    .WillOnce(Return(&mock_req2));
-  EXPECT_CALL(*_cache, send(_, &mock_req2))
-    .WillOnce(WithArgs<0>(Invoke(&mock_req2, &Cache::Request::set_trx)));
-
-  t->on_success(&mock_req);
-
-  t = mock_req2.get_trx();
-  ASSERT_FALSE(t == NULL);
-
-  // Finally we expect a PPA.
-  EXPECT_CALL(*_mock_stack, send(_))
-    .Times(1)
-    .WillOnce(WithArgs<0>(Invoke(store_msg)));
-
-  t->on_success(&mock_req2);
-
-  // Turn the caught Diameter msg structure into a PPA and confirm it's contents.
-  Diameter::Message msg(_cx_dict, _caught_fd_msg, _mock_stack);
-  Cx::PushProfileAnswer ppa(msg);
-  EXPECT_TRUE(ppa.result_code(test_i32));
-  EXPECT_EQ(DIAMETER_SUCCESS, test_i32);
-  EXPECT_EQ(AUTH_SESSION_STATE, ppa.auth_session_state());
-}
-
-TEST_F(HandlersTest, PushProfileAV)
-{
-  DigestAuthVector digest_av;
-  digest_av.ha1 = "ha1";
-  digest_av.realm = "realm";
-  digest_av.qop = "qop";
-
-  // Build a PPR and create a Push Profile Handler with this message. This PPR
-  // contains both IMS subscription information, and a digest AV.
-  Cx::PushProfileRequest ppr(_cx_dict,
-                             _mock_stack,
-                             IMPI,
-                             digest_av,
-                             "",
-                             AUTH_SESSION_STATE);
-
-  // The free_on_delete flag controls whether we want to free the underlying
-  // fd_msg structure when we delete this PPR. We don't, since this will be
-  // freed when the answer is freed later in the test. If we leave this flag set
-  // then the request will be freed twice.
-  ppr._free_on_delete = false;
-
-  PushProfileHandler::Config cfg(_cache, _cx_dict, 0, 3600);
-  PushProfileHandler* handler = new PushProfileHandler(_cx_dict, &ppr._fd_msg, &cfg, FAKE_TRAIL_ID);
-
-  // We have to make sure the message is pointing at the mock stack.
-  handler->_msg._stack = _mock_stack;
-
-  // Once the handler's run function is called, we expect to try and update
-  // the AV in the cache.
-  MockCache::MockPutAuthVector mock_req;
-  EXPECT_CALL(*_cache, create_PutAuthVector(IMPI, _, _, 0))
-    .WillOnce(Return(&mock_req));
-  EXPECT_CALL(*_cache, send(_, &mock_req))
-    .WillOnce(WithArgs<0>(Invoke(&mock_req, &Cache::Request::set_trx)));
-
-  handler->run();
-
-  Cache::Transaction* t = mock_req.get_trx();
-  ASSERT_FALSE(t == NULL);
-
-  // Finally we expect a PPA.
-  EXPECT_CALL(*_mock_stack, send(_))
-    .Times(1)
-    .WillOnce(WithArgs<0>(Invoke(store_msg)));
-
-  t->on_success(&mock_req);
-
-  // Turn the caught Diameter msg structure into a PPA and confirm it's contents.
-  Diameter::Message msg(_cx_dict, _caught_fd_msg, _mock_stack);
-  Cx::PushProfileAnswer ppa(msg);
-  EXPECT_TRUE(ppa.result_code(test_i32));
-  EXPECT_EQ(DIAMETER_SUCCESS, test_i32);
-  EXPECT_EQ(AUTH_SESSION_STATE, ppa.auth_session_state());
-}
-
-TEST_F(HandlersTest, PushProfileIMSSub)
-{
-  DigestAuthVector digest_av;
-
-  // Build a PPR and create a Push Profile Handler with this message. This PPR
-  // contains both IMS subscription information, and a digest AV.
-  Cx::PushProfileRequest ppr(_cx_dict,
-                             _mock_stack,
-                             IMPI,
-                             digest_av,
->>>>>>> a6a26991
                              IMS_SUBSCRIPTION,
                              AUTH_SESSION_STATE);
 
@@ -3355,66 +3228,7 @@
   EXPECT_EQ(AUTH_SESSION_STATE, ppa.auth_session_state());
 }
 
-<<<<<<< HEAD
 TEST_F(HandlersTest, PushProfileCacheFailure)
-=======
-TEST_F(HandlersTest, PushProfileAVCacheFailure)
-{
-  DigestAuthVector digest_av;
-  digest_av.ha1 = "ha1";
-  digest_av.realm = "realm";
-  digest_av.qop = "qop";
-
-  // Build a PPR and create a Push Profile Handler with this message. This PPR
-  // contains both IMS subscription information, and a digest AV.
-  Cx::PushProfileRequest ppr(_cx_dict,
-                             _mock_stack,
-                             IMPI,
-                             digest_av,
-                             "",
-                             AUTH_SESSION_STATE);
-
-  // The free_on_delete flag controls whether we want to free the underlying
-  // fd_msg structure when we delete this PPR. We don't, since this will be
-  // freed when the answer is freed later in the test. If we leave this flag set
-  // then the request will be freed twice.
-  ppr._free_on_delete = false;
-
-  PushProfileHandler::Config cfg(_cache, _cx_dict, 0, 3600);
-  PushProfileHandler* handler = new PushProfileHandler(_cx_dict, &ppr._fd_msg, &cfg, FAKE_TRAIL_ID);
-
-  // We have to make sure the message is pointing at the mock stack.
-  handler->_msg._stack = _mock_stack;
-
-  // Once the handler's run function is called, we expect to try and update
-  // the AV in the cache.
-  MockCache::MockPutAuthVector mock_req;
-  EXPECT_CALL(*_cache, create_PutAuthVector(IMPI, _, _, 0))
-    .WillOnce(Return(&mock_req));
-  EXPECT_CALL(*_cache, send(_, &mock_req))
-    .WillOnce(WithArgs<0>(Invoke(&mock_req, &Cache::Request::set_trx)));
-
-  handler->run();
-
-  Cache::Transaction* t = mock_req.get_trx();
-  ASSERT_FALSE(t == NULL);
-  EXPECT_CALL(*_mock_stack, send(_))
-    .Times(1)
-    .WillOnce(WithArgs<0>(Invoke(store_msg)));
-
-  // The cache request fails.
-  std::string error_text = "error";
-  t->on_failure(&mock_req, Cache::INVALID_REQUEST, error_text);
-
-  // Turn the caught Diameter msg structure into a PPA and confirm the result code.
-  Diameter::Message msg(_cx_dict, _caught_fd_msg, _mock_stack);
-  Cx::PushProfileAnswer ppa(msg);
-  EXPECT_TRUE(ppa.result_code(test_i32));
-  EXPECT_EQ(DIAMETER_UNABLE_TO_COMPLY, test_i32);
-}
-
-TEST_F(HandlersTest, PushProfileIMSSubCacheFailure)
->>>>>>> a6a26991
 {
   // Build a PPR and create a Push Profile Handler with this message. This PPR
   // contains an IMS subscription.
