/**
 * @file handlers_test.cpp UT for Handlers module.
 *
 * Project Clearwater - IMS in the Cloud
 * Copyright (C) 2013  Metaswitch Networks Ltd
 *
 * This program is free software: you can redistribute it and/or modify it
 * under the terms of the GNU General Public License as published by the
 * Free Software Foundation, either version 3 of the License, or (at your
 * option) any later version, along with the "Special Exception" for use of
 * the program along with SSL, set forth below. This program is distributed
 * in the hope that it will be useful, but WITHOUT ANY WARRANTY;
 * without even the implied warranty of MERCHANTABILITY or FITNESS FOR
 * A PARTICULAR PURPOSE.  See the GNU General Public License for more
 * details. You should have received a copy of the GNU General Public
 * License along with this program.  If not, see
 * <http://www.gnu.org/licenses/>.
 *
 * The author can be reached by email at clearwater@metaswitch.com or by
 * post at Metaswitch Networks Ltd, 100 Church St, Enfield EN2 6BQ, UK
 *
 * Special Exception
 * Metaswitch Networks Ltd  grants you permission to copy, modify,
 * propagate, and distribute a work formed by combining OpenSSL with The
 * Software, or a work derivative of such a combination, even if such
 * copying, modification, propagation, or distribution would otherwise
 * violate the terms of the GPL. You must comply with the GPL in all
 * respects for all of the code used other than OpenSSL.
 * "OpenSSL" means OpenSSL toolkit software distributed by the OpenSSL
 * Project and licensed under the OpenSSL Licenses, or a work based on such
 * software and licensed under the OpenSSL Licenses.
 * "OpenSSL Licenses" means the OpenSSL License and Original SSLeay License
 * under which the OpenSSL Project distributes the OpenSSL toolkit software,
 * as those licenses appear in the file LICENSE-OPENSSL.
 */

// IMPORTANT for developers.
//
// The test cases in this file use both a real Diameter::Stack and a
// MockDiameterStack. We use the mock stack to catch diameter messages
// as the handlers send them out, and we use the real stack for
// everything else. This makes it difficult to keep track of who owns the
// underlying fd_msg structures and therefore who is responsible for freeing them.
//
// For tests where the handlers initiate the session by sending a request, we have
// to be careful that the request is freed after we catch it. This is sometimes done
// by simply calling fd_msg_free. However sometimes we want to look at the message and
// so we turn it back into a Cx message. This will trigger the caught fd_msg to be
// freed when we are finished with the Cx message.
//
// For tests where we initiate the session by sending in a request, we have to be
// careful that the request is only freed once. This can be an issue because the
// handlers build an answer from the request which references the request, and
// freeDiameter will then try to free the request when it frees the answer. We need
// to make sure that the request has not already been freed.

#define GTEST_HAS_POSIX_RE 0
#include "test_utils.hpp"
#include "test_interposer.hpp"
#include <curl/curl.h>

#include "httpstack_utils.h"

#include "mockdiameterstack.hpp"
#include "mockhttpstack.hpp"
#include "mockcache.hpp"
#include "mockhttpconnection.hpp"
#include "fakehttpresolver.hpp"
#include "handlers.h"
#include "mockstatisticsmanager.hpp"
#include "sproutconnection.h"

using ::testing::Return;
using ::testing::SetArgReferee;
using ::testing::_;
using ::testing::Invoke;
using ::testing::WithArgs;
using ::testing::NiceMock;
using ::testing::StrictMock;
using ::testing::Mock;

const SAS::TrailId FAKE_TRAIL_ID = 0x12345678;

// Fixture for HandlersTest.
class HandlersTest : public testing::Test
{
public:
  static const std::string DEST_REALM;
  static const std::string DEST_HOST;
  static const std::string DEFAULT_SERVER_NAME;
  static const std::string SERVER_NAME;
  static const std::string IMPI;
  static const std::string IMPU;
  static std::vector<std::string> IMPU_IN_VECTOR;
  static std::vector<std::string> IMPI_IN_VECTOR;
  static const std::string IMS_SUBSCRIPTION;
  static const std::string REGDATA_RESULT;
  static const std::string REGDATA_RESULT_UNREG;
  static const std::string REGDATA_RESULT_DEREG;
  static const std::string REGDATA_BLANK_RESULT_DEREG;
  static const std::string VISITED_NETWORK;
  static const std::string AUTH_TYPE_DEREG;
  static const std::string AUTH_TYPE_CAPAB;
  static const ServerCapabilities CAPABILITIES;
  static const ServerCapabilities NO_CAPABILITIES;
  static const ServerCapabilities CAPABILITIES_WITH_SERVER_NAME;
  static const int32_t AUTH_SESSION_STATE;
  static const std::string ASSOCIATED_IDENTITY1;
  static const std::string ASSOCIATED_IDENTITY2;
  static std::vector<std::string> ASSOCIATED_IDENTITIES;
  static const std::string IMPU2;
  static const std::string IMPU3;
  static const std::string IMPU4;
  static std::vector<std::string> IMPUS;
  static std::vector<std::string> ASSOCIATED_IDENTITY1_IN_VECTOR;
  static std::vector<std::string> IMPU_REG_SET;
  static std::vector<std::string> IMPU3_REG_SET;
  static const std::string IMPU_IMS_SUBSCRIPTION;
  static const std::string IMPU3_IMS_SUBSCRIPTION;
  static const std::string SCHEME_UNKNOWN;
  static const std::string SCHEME_DIGEST;
  static const std::string SCHEME_AKA;
  static const std::string SIP_AUTHORIZATION;
  static const std::string HTTP_PATH_REG_TRUE;
  static const std::string HTTP_PATH_REG_FALSE;
  static std::vector<std::string> EMPTY_VECTOR;
  static const std::string DEREG_BODY_PAIRINGS;
  static const std::string DEREG_BODY_LIST;
  static const std::string DEREG_BODY_PAIRINGS2;
  static const std::string DEREG_BODY_LIST2;

  static Diameter::Stack* _real_stack;
  static MockDiameterStack* _mock_stack;
  static HttpResolver* _mock_resolver;
  static Cx::Dictionary* _cx_dict;
  static MockCache* _cache;
  static MockHttpStack* _httpstack;
  static MockHttpConnection* _mock_http_conn;
  static SproutConnection* _sprout_conn;

  // Two mock stats managers, so we can choose whether to ignore stats or not.
  static NiceMock<MockStatisticsManager>* _nice_stats;
  static StrictMock<MockStatisticsManager>* _stats;

  // Used to catch diameter messages and transactions on the MockDiameterStack
  // so that we can inspect them.
  static struct msg* _caught_fd_msg;
  static Diameter::Transaction* _caught_diam_tsx;

  std::string test_str;
  int32_t test_i32;

  HandlersTest() {}
  virtual ~HandlersTest()
  {
    Mock::VerifyAndClear(_httpstack);
  }

  static void SetUpTestCase()
  {
    _real_stack = Diameter::Stack::get_instance();
    _real_stack->initialize();
    _real_stack->configure(UT_DIR + "/diameterstack.conf");
    _real_stack->start();
    _mock_stack = new MockDiameterStack();
    _cx_dict = new Cx::Dictionary();
    _cache = new MockCache();
    _httpstack = new MockHttpStack();
    _mock_resolver = new FakeHttpResolver("1.2.3.4");
    _mock_http_conn = new MockHttpConnection(_mock_resolver);
    _sprout_conn = new SproutConnection(_mock_http_conn);

    _stats = new StrictMock<MockStatisticsManager>;
    _nice_stats = new NiceMock<MockStatisticsManager>;

    HssCacheTask::configure_diameter(_mock_stack,
                                     DEST_REALM,
                                     DEST_HOST,
                                     DEFAULT_SERVER_NAME,
                                     _cx_dict);
    HssCacheTask::configure_cache(_cache);
    HssCacheTask::configure_stats(_nice_stats);

    cwtest_completely_control_time();
  }

  static void TearDownTestCase()
  {
    cwtest_reset_time();

    delete _stats; _stats = NULL;
    delete _nice_stats; _nice_stats = NULL;
    delete _cx_dict; _cx_dict = NULL;
    delete _mock_stack; _mock_stack = NULL;
    delete _cache; _cache = NULL;
    delete _httpstack; _httpstack = NULL;
    delete _sprout_conn; _sprout_conn = NULL;
    delete _mock_resolver; _mock_resolver = NULL;
    _real_stack->stop();
    _real_stack->wait_stopped();
    _real_stack = NULL;
  }

  // We frequently invoke the following two methods on the send method of our
  // MockDiameterStack in order to catch the Diameter message we're trying
  // to send.
  static void store_msg_tsx(struct msg* msg, Diameter::Transaction* tsx)
  {
    _caught_fd_msg = msg;
    _caught_diam_tsx = tsx;
  }

  static void store_msg(struct msg* msg)
  {
    _caught_fd_msg = msg;
  }

  // Helper functions to build the expected json responses in our tests.
  static std::string build_digest_json(DigestAuthVector digest)
  {
    rapidjson::StringBuffer sb;
    rapidjson::Writer<rapidjson::StringBuffer> writer(sb);
    writer.StartObject();
    writer.String(JSON_DIGEST_HA1.c_str());
    writer.String(digest.ha1.c_str());
    writer.EndObject();
    return sb.GetString();
  }

  static std::string build_av_json(DigestAuthVector av)
  {
    rapidjson::StringBuffer sb;
    rapidjson::Writer<rapidjson::StringBuffer> writer(sb);

    // The qop value can be empty - in this case it should be replaced
    // with 'auth'.
    std::string qop_value = (!av.qop.empty()) ? av.qop : JSON_AUTH;

    writer.StartObject();
    {
      writer.String(JSON_DIGEST.c_str());
      writer.StartObject();
      {
        writer.String(JSON_HA1.c_str());
        writer.String(av.ha1.c_str());
        writer.String(JSON_REALM.c_str());
        writer.String(av.realm.c_str());
        writer.String(JSON_QOP.c_str());
        writer.String(qop_value.c_str());
      }
      writer.EndObject();
    }
    writer.EndObject();
    return sb.GetString();
  }

  static std::string build_aka_json(AKAAuthVector av)
  {
    rapidjson::StringBuffer sb;
    rapidjson::Writer<rapidjson::StringBuffer> writer(sb);

    writer.StartObject();
    {
      writer.String(JSON_AKA.c_str());
      writer.StartObject();
      {
        writer.String(JSON_CHALLENGE.c_str());
        writer.String(av.challenge.c_str());
        writer.String(JSON_RESPONSE.c_str());
        writer.String(av.response.c_str());
        writer.String(JSON_CRYPTKEY.c_str());
        writer.String(av.crypt_key.c_str());
        writer.String(JSON_INTEGRITYKEY.c_str());
        writer.String(av.integrity_key.c_str());
      }
      writer.EndObject();
    }
    writer.EndObject();
    return sb.GetString();
  }

  static std::string build_icscf_json(int32_t rc, std::string scscf, ServerCapabilities capabs)
  {
    rapidjson::StringBuffer sb;
    rapidjson::Writer<rapidjson::StringBuffer> writer(sb);
    writer.StartObject();
    writer.String(JSON_RC.c_str());
    writer.Int(rc);
    if (!scscf.empty())
    {
      writer.String(JSON_SCSCF.c_str());
      writer.String(scscf.c_str());
    }
    else
    {
      if (!capabs.server_name.empty())
      {
        writer.String(JSON_SCSCF.c_str());
        writer.String(capabs.server_name.c_str());
      }
      writer.String(JSON_MAN_CAP.c_str());
      writer.StartArray();
      if (!capabs.mandatory_capabilities.empty())
      {
        for (std::vector<int>::const_iterator it = capabs.mandatory_capabilities.begin();
             it != capabs.mandatory_capabilities.end();
             ++it)
        {
          writer.Int(*it);
        }
      }
      writer.EndArray();
      writer.String(JSON_OPT_CAP.c_str());
      writer.StartArray();
      if (!capabs.optional_capabilities.empty())
      {
        for (std::vector<int>::const_iterator it = capabs.optional_capabilities.begin();
            it != capabs.optional_capabilities.end();
            ++it)
        {
          writer.Int(*it);
        }
      }
      writer.EndArray();
    }
    writer.EndObject();
    return sb.GetString();
  }

  void reg_data_template_with_deletion(std::string request_type,
                                       bool use_impi,
                                       RegistrationState db_regstate,
                                       int expected_type,
                                       int db_ttl = 3600,
                                       std::string expected_result = REGDATA_RESULT_DEREG,
                                       RegistrationState expected_new_state = RegistrationState::NOT_REGISTERED)
  {
    reg_data_template(request_type, use_impi, false, db_regstate, expected_type, db_ttl, expected_result, expected_new_state, true);
  }

  // Test function for the case where we have a HSS. Feeds a request
  // in to a task, checks for a SAR, checks for a resulting
  // database delete or insert, and then verifies the response.
  void reg_data_template(std::string request_type,
                         bool use_impi,
                         bool new_binding,
                         RegistrationState db_regstate,
                         int expected_type,
                         int db_ttl = 3600,
                         std::string expected_result = REGDATA_RESULT,
                         RegistrationState expected_new_state = RegistrationState::REGISTERED,
                         bool expect_deletion = false)
  {
    MockHttpStack::Request req(_httpstack,
                               "/impu/" + IMPU + "/reg-data",
                               "",
                               use_impi ? "?private_id=" + IMPI : "",
                               "{\"reqtype\": \"" + request_type +"\"}",
                               htp_method_PUT);

    // Configure the task to use a HSS, and send a RE_REGISTRATION
    // SAR to the HSS every hour.
    ImpuRegDataTask::Config cfg(true, 3600);
    ImpuRegDataTask* task = new ImpuRegDataTask(req, &cfg, FAKE_TRAIL_ID);

    // Once the request is processed by the task, we expect it to
    // look up the subscriber's data in Cassandra.
    MockCache::MockGetIMSSubscription mock_op;
    EXPECT_CALL(*_cache, create_GetIMSSubscription(IMPU))
<<<<<<< HEAD
      .WillOnce(Return(&mock_op));
    _cache->EXPECT_DO_ASYNC(mock_op);
    handler->run();
=======
      .WillOnce(Return(&mock_req));
    EXPECT_CALL(*_cache, send(_, &mock_req))
      .WillOnce(WithArgs<0>(Invoke(&mock_req, &Cache::Request::set_trx)));
    task->run();
>>>>>>> e9b295da

    // Have the cache return the values passed in for this test.
    CassandraStore::Transaction* t = mock_op.get_trx();
    ASSERT_FALSE(t == NULL);
    EXPECT_CALL(mock_op, get_xml(_, _))
      .WillRepeatedly(DoAll(SetArgReferee<0>(IMPU_IMS_SUBSCRIPTION), SetArgReferee<1>(db_ttl)));
    EXPECT_CALL(mock_op, get_registration_state(_, _))
      .WillRepeatedly(DoAll(SetArgReferee<0>(db_regstate), SetArgReferee<1>(db_ttl)));

    // If we have the new_binding flag set, return a list of associated IMPIs
    // not containing the IMPI specified on the request. Add IMPI to the list
    // if this isn't a new binding.
    std::vector<std::string> associated_identities = ASSOCIATED_IDENTITIES;
    if (!new_binding)
    {
      associated_identities.push_back(IMPI);
    }
    EXPECT_CALL(mock_op, get_associated_impis(_))
      .WillRepeatedly(SetArgReferee<0>(associated_identities));

    // If this is a new binding, we expect to put the new associated
    // IMPI in the cache.
    MockCache::MockPutAssociatedPrivateID mock_op2;
    if (new_binding)
    {
      EXPECT_CALL(*_cache, create_PutAssociatedPrivateID(IMPU_REG_SET, IMPI, _, 7200))
        .WillOnce(Return(&mock_op2));
      _cache->EXPECT_DO_ASYNC(mock_op2);
    }

    // A Server-Assignment-Request should be generated for this
    // test. Check for it, and check that its properties are as expected.
    EXPECT_CALL(*_mock_stack, send(_, _, 200))
      .Times(1)
      .WillOnce(WithArgs<0,1>(Invoke(store_msg_tsx)));

    t->on_success(&mock_op);

    if ((new_binding) && (use_impi))
    {
      t = mock_op2.get_trx();
      ASSERT_FALSE(t == NULL);
    }
    ASSERT_FALSE(_caught_diam_tsx == NULL);
    Diameter::Message msg(_cx_dict, _caught_fd_msg, _mock_stack);
    Cx::ServerAssignmentRequest sar(msg);
    EXPECT_TRUE(sar.get_str_from_avp(_cx_dict->DESTINATION_REALM, test_str));
    EXPECT_EQ(DEST_REALM, test_str);
    EXPECT_TRUE(sar.get_str_from_avp(_cx_dict->DESTINATION_HOST, test_str));
    EXPECT_EQ(DEST_HOST, test_str);
    EXPECT_EQ(IMPI, sar.impi());
    EXPECT_EQ(IMPU, sar.impu());
    EXPECT_TRUE(sar.server_name(test_str));
    EXPECT_EQ(DEFAULT_SERVER_NAME, test_str);
    EXPECT_TRUE(sar.server_assignment_type(test_i32));

    // Check that the SAR has the type expected by the caller.
    EXPECT_EQ(expected_type, test_i32);

    Cx::ServerAssignmentAnswer saa(_cx_dict,
                                   _mock_stack,
                                   DIAMETER_SUCCESS,
                                   IMPU_IMS_SUBSCRIPTION);

    if (!expect_deletion)
    {
      // This is a request where we expect the database to be
      // updated - check that it is updated with the expected state
      // for this test, and that the TTL is twice the configured HSS
      // RE_REGISTRATION time of 3600 seconds.

      // Once we simulate the Diameter response, check that the
      // database is updated and a 200 OK is sent.
      MockCache::MockPutIMSSubscription mock_op3;
      EXPECT_CALL(*_cache, create_PutIMSSubscription(IMPU_REG_SET, IMPU_IMS_SUBSCRIPTION, expected_new_state, IMPI_IN_VECTOR, _, 7200))
        .WillOnce(Return(&mock_op3));
      _cache->EXPECT_DO_ASYNC(mock_op3);

      EXPECT_CALL(*_httpstack, send_reply(_, 200, _));
      _caught_diam_tsx->on_response(saa);

      t = mock_op3.get_trx();
      ASSERT_FALSE(t == NULL);
    }
    else
    {
      // This is a request where we expect fields to be deleted from
      // the database after the SAA. Check that they are, and that a
      // 200 OK HTTP response is sent.

      MockCache::MockDeletePublicIDs mock_op3;
      EXPECT_CALL(*_cache, create_DeletePublicIDs(IMPU_REG_SET, IMPI_IN_VECTOR, _))
        .WillOnce(Return(&mock_op3));
      _cache->EXPECT_DO_ASYNC(mock_op3);

      EXPECT_CALL(*_httpstack, send_reply(_, 200, _));
      _caught_diam_tsx->on_response(saa);

      t = mock_op3.get_trx();
      ASSERT_FALSE(t == NULL);
    }

    // Build the expected response and check it's correct
    EXPECT_EQ(expected_result, req.content());

    _caught_fd_msg = NULL;
    delete _caught_diam_tsx; _caught_diam_tsx = NULL;
  }

  // Test function for the case where we have a HSS, but we're making a
  // request that doesn't require a SAR or database hit. Feeds a request
  // in to a task and then verifies the response.
  void reg_data_template_no_sar(std::string request_type,
                                bool use_impi,
                                RegistrationState db_regstate,
                                int db_ttl = 3600,
                                std::string expected_result = REGDATA_RESULT)
  {
    MockHttpStack::Request req(_httpstack,
                               "/impu/" + IMPU + "/reg-data",
                               "",
                               use_impi ? "?private_id=" + IMPI : "",
                               "{\"reqtype\": \"" + request_type +"\"}",
                               htp_method_PUT);

    // Configure the task to use a HSS, and send a RE_REGISTRATION
    // SAR to the HSS every hour.
    ImpuRegDataTask::Config cfg(true, 3600);
    ImpuRegDataTask* task = new ImpuRegDataTask(req, &cfg, FAKE_TRAIL_ID);

    // Once the request is processed by the task, we expect it to
    // look up the subscriber's data in Cassandra.
    MockCache::MockGetIMSSubscription mock_op;
    EXPECT_CALL(*_cache, create_GetIMSSubscription(IMPU))
<<<<<<< HEAD
      .WillOnce(Return(&mock_op));
    _cache->EXPECT_DO_ASYNC(mock_op);
    handler->run();
=======
      .WillOnce(Return(&mock_req));
    EXPECT_CALL(*_cache, send(_, &mock_req))
      .WillOnce(WithArgs<0>(Invoke(&mock_req, &Cache::Request::set_trx)));
    task->run();
>>>>>>> e9b295da

    // Have the cache return the values passed in for this test.
    CassandraStore::Transaction* t = mock_op.get_trx();
    ASSERT_FALSE(t == NULL);
    EXPECT_CALL(mock_op, get_xml(_, _))
      .WillRepeatedly(DoAll(SetArgReferee<0>(IMPU_IMS_SUBSCRIPTION), SetArgReferee<1>(db_ttl)));
    EXPECT_CALL(mock_op, get_registration_state(_, _))
      .WillRepeatedly(DoAll(SetArgReferee<0>(db_regstate), SetArgReferee<1>(db_ttl)));
    EXPECT_CALL(mock_op, get_associated_impis(_))
            .WillRepeatedly(SetArgReferee<0>(IMPI_IN_VECTOR));

    // No SAR was generated, so there shouldn't be any effect on the
    // database - just check that we send back a response.
    EXPECT_CALL(*_httpstack, send_reply(_, 200, _));
    t->on_success(&mock_op);

    // Build the expected response and check it's correct
    EXPECT_EQ(expected_result, req.content());
  }

  // Test function for the case where we have a HSS, and we're making a
  // request that should read from the database and generate a
  // Server-Assignment-Request, but not update the database.
  void reg_data_template_no_write(std::string body,
                                  bool use_impi,
                                  bool hss_configured,
                                  RegistrationState db_regstate,
                                  int expected_type,
                                  int db_ttl = 3600,
                                  std::string expected_result = REGDATA_RESULT)
  {
    MockHttpStack::Request req(_httpstack,
                               "/impu/" + IMPU + "/reg-data",
                               "",
                               use_impi ? "?private_id=" + IMPI : "",
                               "{\"reqtype\": \"" + body +"\"}",
                               htp_method_PUT);
    ImpuRegDataTask::Config cfg(hss_configured, 3600);
    ImpuRegDataTask* task = new ImpuRegDataTask(req, &cfg, FAKE_TRAIL_ID);

    MockCache::MockGetIMSSubscription mock_op;
    EXPECT_CALL(*_cache, create_GetIMSSubscription(IMPU))
<<<<<<< HEAD
      .WillOnce(Return(&mock_op));
    _cache->EXPECT_DO_ASYNC(mock_op);
    handler->run();
=======
      .WillOnce(Return(&mock_req));
    EXPECT_CALL(*_cache, send(_, &mock_req))
      .WillOnce(WithArgs<0>(Invoke(&mock_req, &Cache::Request::set_trx)));
    task->run();
>>>>>>> e9b295da

    CassandraStore::Transaction* t = mock_op.get_trx();
    ASSERT_FALSE(t == NULL);
    EXPECT_CALL(mock_op, get_xml(_, _))
      .WillRepeatedly(DoAll(SetArgReferee<0>(IMPU_IMS_SUBSCRIPTION), SetArgReferee<1>(db_ttl)));
    EXPECT_CALL(mock_op, get_registration_state(_, _))
      .WillRepeatedly(DoAll(SetArgReferee<0>(db_regstate), SetArgReferee<1>(db_ttl)));
    EXPECT_CALL(mock_op, get_associated_impis(_))
          .WillRepeatedly(SetArgReferee<0>(IMPI_IN_VECTOR));

    if (hss_configured)
    {
      EXPECT_CALL(*_mock_stack, send(_, _, 200))
        .Times(1)
        .WillOnce(WithArgs<0,1>(Invoke(store_msg_tsx)));
    }
    else
    {
      EXPECT_CALL(*_httpstack, send_reply(_, 200, _));
    }

    t->on_success(&mock_op);

    if (hss_configured)
    {
      ASSERT_FALSE(_caught_diam_tsx == NULL);
      Diameter::Message msg(_cx_dict, _caught_fd_msg, _mock_stack);
      Cx::ServerAssignmentRequest sar(msg);
      EXPECT_TRUE(sar.get_str_from_avp(_cx_dict->DESTINATION_REALM, test_str));
      EXPECT_EQ(DEST_REALM, test_str);
      EXPECT_TRUE(sar.get_str_from_avp(_cx_dict->DESTINATION_HOST, test_str));
      EXPECT_EQ(DEST_HOST, test_str);
      EXPECT_EQ(IMPI, sar.impi());
      EXPECT_EQ(IMPU, sar.impu());
      EXPECT_TRUE(sar.server_name(test_str));
      EXPECT_EQ(DEFAULT_SERVER_NAME, test_str);
      EXPECT_TRUE(sar.server_assignment_type(test_i32));
      EXPECT_EQ(expected_type, test_i32);

      Cx::ServerAssignmentAnswer saa(_cx_dict,
                                     _mock_stack,
                                     DIAMETER_SUCCESS,
                                     IMPU_IMS_SUBSCRIPTION);

      EXPECT_CALL(*_httpstack, send_reply(_, 200, _));
      _caught_diam_tsx->on_response(saa);
    }

    // Build the expected response and check it's correct
    EXPECT_EQ(expected_result, req.content());
    _caught_fd_msg = NULL;
    delete _caught_diam_tsx; _caught_diam_tsx = NULL;
  }

  void reg_data_template_no_hss(std::string body,
                                bool use_impi,
                                RegistrationState db_regstate,
                                int db_ttl = 3600,
                                std::string expected_result = REGDATA_RESULT,
                                bool expect_update = false,
                                RegistrationState expected_new_state = RegistrationState::REGISTERED)
  {
    MockHttpStack::Request req(_httpstack,
                               "/impu/" + IMPU + "/reg-data",
                               "",
                               use_impi ? "?private_id=" + IMPI : "",
                               "{\"reqtype\": \"" + body +"\"}",
                               htp_method_PUT);

    // Configure the task to use a HSS, and send a RE_REGISTRATION
    // SAR to the HSS every hour.

    ImpuRegDataTask::Config cfg(false, 3600);
    ImpuRegDataTask* task = new ImpuRegDataTask(req, &cfg, FAKE_TRAIL_ID);

    // Once the request is processed by the task, we expect it to
    // look up the subscriber's data in Cassandra.
    MockCache::MockGetIMSSubscription mock_op;
    EXPECT_CALL(*_cache, create_GetIMSSubscription(IMPU))
<<<<<<< HEAD
      .WillOnce(Return(&mock_op));
    _cache->EXPECT_DO_ASYNC(mock_op);
    handler->run();
=======
      .WillOnce(Return(&mock_req));
    EXPECT_CALL(*_cache, send(_, &mock_req))
      .WillOnce(WithArgs<0>(Invoke(&mock_req, &Cache::Request::set_trx)));
    task->run();
>>>>>>> e9b295da

    // Have the cache return the values passed in for this test.
    CassandraStore::Transaction* t = mock_op.get_trx();
    ASSERT_FALSE(t == NULL);
    EXPECT_CALL(mock_op, get_xml(_, _))
      .WillRepeatedly(DoAll(SetArgReferee<0>(IMPU_IMS_SUBSCRIPTION), SetArgReferee<1>(db_ttl)));
    EXPECT_CALL(mock_op, get_registration_state(_, _))
      .WillRepeatedly(DoAll(SetArgReferee<0>(db_regstate), SetArgReferee<1>(db_ttl)));
    EXPECT_CALL(mock_op, get_associated_impis(_));

    if (expect_update)
    {
      // If we expect the subscriber's registration state to be updated,
      // check that an appropriate database write is made.
      MockCache::MockPutIMSSubscription mock_op2;
      std::vector<std::string> no_associated_impis;

      // We should never set a TTL in the non-HSS case
      EXPECT_CALL(*_cache, create_PutIMSSubscription(IMPU_REG_SET,
                                                     IMPU_IMS_SUBSCRIPTION,
                                                     expected_new_state,
                                                     no_associated_impis,
                                                     _,
                                                     0))
        .WillOnce(Return(&mock_op2));
      _cache->EXPECT_DO_ASYNC(mock_op2);

      EXPECT_CALL(*_httpstack, send_reply(_, 200, _));
      t->on_success(&mock_op);

      t = mock_op2.get_trx();
      ASSERT_FALSE(t == NULL);
    }
    else
    {
      // If we're not expecting a database update, just check that we
      // return 200 OK.
      EXPECT_CALL(*_httpstack, send_reply(_, 200, _));
      t->on_success(&mock_op);
    }
    // Build the expected response and check it's correct
    EXPECT_EQ(expected_result, req.content());
  }

  void reg_data_template_invalid_dereg(bool hss_configured)
  {
    MockHttpStack::Request req(_httpstack,
                               "/impu/" + IMPU + "/reg-data",
                               "",
                               "?private_id=" + IMPI,
                               "{\"reqtype\": \"dereg-user\"}",
                               htp_method_PUT);
    ImpuRegDataTask::Config cfg(hss_configured, 3600);
    ImpuRegDataTask* task = new ImpuRegDataTask(req, &cfg, FAKE_TRAIL_ID);

    MockCache::MockGetIMSSubscription mock_op;
    EXPECT_CALL(*_cache, create_GetIMSSubscription(IMPU))
<<<<<<< HEAD
      .WillOnce(Return(&mock_op));
    _cache->EXPECT_DO_ASYNC(mock_op);
    handler->run();
=======
      .WillOnce(Return(&mock_req));
    EXPECT_CALL(*_cache, send(_, &mock_req))
      .WillOnce(WithArgs<0>(Invoke(&mock_req, &Cache::Request::set_trx)));
    task->run();
>>>>>>> e9b295da

    CassandraStore::Transaction* t = mock_op.get_trx();
    ASSERT_FALSE(t == NULL);
    EXPECT_CALL(mock_op, get_xml(_, _))
      .WillRepeatedly(SetArgReferee<0>(IMS_SUBSCRIPTION));
    EXPECT_CALL(mock_op, get_associated_impis(_))
      .WillRepeatedly(SetArgReferee<0>(IMPI_IN_VECTOR));

    // Ensure that the database returns NOT_REGISTERED.
    EXPECT_CALL(mock_op, get_registration_state(_, _))
      .WillRepeatedly(SetArgReferee<0>(RegistrationState::NOT_REGISTERED));

    // A 400 error should be sent as a result.
    EXPECT_CALL(*_httpstack, send_reply(_, 400, _));
    t->on_success(&mock_op);

    EXPECT_EQ("", req.content());

    _caught_diam_tsx = NULL;
    _caught_fd_msg = NULL;
  }

  // Template functions to test our processing when various error codes are returned by the HSS
  // from UARs and LIRs.
  static void registration_status_error_template(int32_t hss_rc, int32_t hss_experimental_rc, int32_t http_rc)
  {
    // Build the HTTP request which will invoke a UAR to be sent to the HSS.
    MockHttpStack::Request req(_httpstack,
                               "/impi/" + IMPI + "/",
                               "registration-status",
                               "?impu=" + IMPU);

    ImpiRegistrationStatusTask::Config cfg(true);
    ImpiRegistrationStatusTask* task = new ImpiRegistrationStatusTask(req, &cfg, FAKE_TRAIL_ID);

    // Once the task's run function is called, expect a diameter message to be
    // sent. We don't bother checking the diameter message is as expected here. This
    // is done by other tests.
    EXPECT_CALL(*_mock_stack, send(_, _, 200))
      .Times(1)
      .WillOnce(WithArgs<0,1>(Invoke(store_msg_tsx)));
    task->run();
    ASSERT_FALSE(_caught_diam_tsx == NULL);

    // Create a response with the correct return code set and expect an HTTP response
    // with the correct return code.
    Cx::UserAuthorizationAnswer uaa(_cx_dict,
                                    _mock_stack,
                                    hss_rc,
                                    hss_experimental_rc,
                                    "",
                                    NO_CAPABILITIES);
    EXPECT_CALL(*_httpstack, send_reply(_, http_rc, _));
    _caught_diam_tsx->on_response(uaa);
    fd_msg_free(_caught_fd_msg); _caught_fd_msg = NULL;
    delete _caught_diam_tsx; _caught_diam_tsx = NULL;

    // Ensure that the HTTP body on the response is empty.
    EXPECT_EQ("", req.content());
  }

  static void location_info_error_template(int32_t hss_rc, int32_t hss_experimental_rc, int32_t http_rc)
  {
    // Build the HTTP request which will invoke an LIR to be sent to the HSS.
    MockHttpStack::Request req(_httpstack,
                               "/impu/" + IMPU + "/",
                               "location",
                               "");

    ImpuLocationInfoTask::Config cfg(true);
    ImpuLocationInfoTask* task = new ImpuLocationInfoTask(req, &cfg, FAKE_TRAIL_ID);

    // Once the task's run function is called, expect a diameter message to be
    // sent. We don't bother checking the diameter message is as expected here. This
    // is done by other tests.
    EXPECT_CALL(*_mock_stack, send(_, _, 200))
      .Times(1)
      .WillOnce(WithArgs<0,1>(Invoke(store_msg_tsx)));
    task->run();
    ASSERT_FALSE(_caught_diam_tsx == NULL);

    // Create a response with the correct return code set and expect an HTTP response
    // with the correct return code.
    Cx::LocationInfoAnswer lia(_cx_dict,
                               _mock_stack,
                               hss_rc,
                               hss_experimental_rc,
                               "",
                               NO_CAPABILITIES);
    EXPECT_CALL(*_httpstack, send_reply(_, http_rc, _));
    _caught_diam_tsx->on_response(lia);
    fd_msg_free(_caught_fd_msg); _caught_fd_msg = NULL;
    delete _caught_diam_tsx; _caught_diam_tsx = NULL;

    // Ensure that the HTTP body on the response is empty.
    EXPECT_EQ("", req.content());
  }

  void rtr_template(int32_t dereg_reason,
                    std::string http_path,
                    std::string body,
                    HTTPCode http_ret_code)
  {
    // This is a template function for an RTR test.
    Cx::RegistrationTerminationRequest rtr(_cx_dict,
                                           _mock_stack,
                                           dereg_reason,
                                           IMPI,
                                           ASSOCIATED_IDENTITIES,
                                           IMPUS,
                                           AUTH_SESSION_STATE);

    // The free_on_delete flag controls whether we want to free the underlying
    // fd_msg structure when we delete this RTR. We don't, since this will be
    // freed when the answer is freed later in the test. If we leave this flag set
    // then the request will be freed twice.
    rtr._free_on_delete = false;

    RegistrationTerminationTask::Config cfg(_cache, _cx_dict, _sprout_conn, 0);
    RegistrationTerminationTask* task = new RegistrationTerminationTask(_cx_dict, &rtr._fd_msg, &cfg, FAKE_TRAIL_ID);

    // We have to make sure the message is pointing at the mock stack.
    task->_msg._stack = _mock_stack;
    task->_rtr._stack = _mock_stack;

    // Once the task's run function is called, we expect a cache request for
    // the IMS subscription of the final public identity in IMPUS.
    MockCache::MockGetIMSSubscription mock_op;
    EXPECT_CALL(*_cache, create_GetIMSSubscription(IMPU2))
      .WillOnce(Return(&mock_op));
    _cache->EXPECT_DO_ASYNC(mock_op);

    task->run();

    // The cache successfully returns the correct IMS subscription.
    CassandraStore::Transaction* t = mock_op.get_trx();
    ASSERT_FALSE(t == NULL);
    EXPECT_CALL(mock_op, get_xml(_, _))
      .WillRepeatedly(DoAll(SetArgReferee<0>(IMPU3_IMS_SUBSCRIPTION), SetArgReferee<1>(0)));

    // Expect another cache request for the IMS subscription of the next
    // public identity in IMPUS.
    MockCache::MockGetIMSSubscription mock_op2;
    EXPECT_CALL(*_cache, create_GetIMSSubscription(IMPU))
      .WillOnce(Return(&mock_op2));
    _cache->EXPECT_DO_ASYNC(mock_op2);

    t->on_success(&mock_op);

    // The cache successfully returns the correct IMS subscription.
    t = mock_op2.get_trx();
    ASSERT_FALSE(t == NULL);
    EXPECT_CALL(mock_op2, get_xml(_, _))
      .WillRepeatedly(DoAll(SetArgReferee<0>(IMPU_IMS_SUBSCRIPTION), SetArgReferee<1>(0)));

    // Expect a delete to be sent to Sprout.
    EXPECT_CALL(*_mock_http_conn, send_delete(http_path, _, body))
      .Times(1)
      .WillOnce(Return(http_ret_code));

    // Expect to receive a diameter message.
    EXPECT_CALL(*_mock_stack, send(_))
      .Times(1)
      .WillOnce(WithArgs<0>(Invoke(store_msg)));

    // We also expect to receive cache requests for each registration set. Catch these.
    std::vector<std::string> impis{IMPI, ASSOCIATED_IDENTITY1, ASSOCIATED_IDENTITY2};
    MockCache::MockDissociateImplicitRegistrationSetFromImpi mock_op3;
    EXPECT_CALL(*_cache, create_DissociateImplicitRegistrationSetFromImpi(IMPU_REG_SET, impis, _))
      .WillOnce(Return(&mock_op3));
    _cache->EXPECT_DO_ASYNC(mock_op3);

    MockCache::MockDissociateImplicitRegistrationSetFromImpi mock_op4;
    EXPECT_CALL(*_cache, create_DissociateImplicitRegistrationSetFromImpi(IMPU3_REG_SET, impis, _))
      .WillOnce(Return(&mock_op4));
    _cache->EXPECT_DO_ASYNC(mock_op4);

    t->on_success(&mock_op2);

    // Turn the caught Diameter msg structure into a RTA and confirm it's contents.
    Diameter::Message msg(_cx_dict, _caught_fd_msg, _mock_stack);
    Cx::RegistrationTerminationAnswer rta(msg);
    EXPECT_TRUE(rta.result_code(test_i32));
    if (http_ret_code == HTTP_OK)
    {
      EXPECT_EQ(DIAMETER_SUCCESS, test_i32);
    }
    else
    {
      EXPECT_EQ(DIAMETER_UNABLE_TO_COMPLY, test_i32);
    }
    EXPECT_EQ(impis, rta.associated_identities());
    EXPECT_EQ(AUTH_SESSION_STATE, rta.auth_session_state());

    // Check the cache requests have transactions.
    t = mock_op3.get_trx();
    ASSERT_FALSE(t == NULL);
    t = mock_op4.get_trx();
    ASSERT_FALSE(t == NULL);
  }

  void rtr_template_no_impus(int32_t dereg_reason,
                             std::string http_path,
                             std::string body)
  {
    // This is a template function for an RTR test where no public identities
    // are specified on the request.
    Cx::RegistrationTerminationRequest rtr(_cx_dict,
                                           _mock_stack,
                                           dereg_reason,
                                           IMPI,
                                           ASSOCIATED_IDENTITIES,
                                           EMPTY_VECTOR,
                                           AUTH_SESSION_STATE);

    // The free_on_delete flag controls whether we want to free the underlying
    // fd_msg structure when we delete this RTR. We don't, since this will be
    // freed when the answer is freed later in the test. If we leave this flag set
    // then the request will be freed twice.
    rtr._free_on_delete = false;

    RegistrationTerminationTask::Config cfg(_cache, _cx_dict, _sprout_conn, 0);
    RegistrationTerminationTask* task = new RegistrationTerminationTask(_cx_dict, &rtr._fd_msg, &cfg, FAKE_TRAIL_ID);

    // We have to make sure the message is pointing at the mock stack.
    task->_msg._stack = _mock_stack;
    task->_rtr._stack = _mock_stack;

    // No public identities, so once the task's run function is called, we
    // expect a cache request for associated default public identities.
    std::vector<std::string> impis{IMPI, ASSOCIATED_IDENTITY1, ASSOCIATED_IDENTITY2};
    MockCache::MockGetAssociatedPrimaryPublicIDs mock_op;
    EXPECT_CALL(*_cache, create_GetAssociatedPrimaryPublicIDs(impis))
      .WillOnce(Return(&mock_op));
    _cache->EXPECT_DO_ASYNC(mock_op);

    task->run();

    // The cache successfully returns a list of public identities.
    CassandraStore::Transaction* t = mock_op.get_trx();
    ASSERT_FALSE(t == NULL);
    EXPECT_CALL(mock_op, get_result(_))
      .WillRepeatedly(SetArgReferee<0>(IMPUS));

    // Next expect a cache request for the IMS subscription of the final
    // public identity in IMPUS.
    MockCache::MockGetIMSSubscription mock_op2;
    EXPECT_CALL(*_cache, create_GetIMSSubscription(IMPU))
      .WillOnce(Return(&mock_op2));
    _cache->EXPECT_DO_ASYNC(mock_op2);

    t->on_success(&mock_op);

    // The cache successfully returns the correct IMS subscription.
    t = mock_op2.get_trx();
    ASSERT_FALSE(t == NULL);
    EXPECT_CALL(mock_op2, get_xml(_, _))
      .WillRepeatedly(DoAll(SetArgReferee<0>(IMPU_IMS_SUBSCRIPTION), SetArgReferee<1>(0)));

    // Sometimes we're interested in the associated identities returned by
    // this cache request.
    if ((dereg_reason == SERVER_CHANGE) ||
        (dereg_reason == NEW_SERVER_ASSIGNED))
    {
      EXPECT_CALL(mock_op2, get_associated_impis(_))
        .WillRepeatedly(SetArgReferee<0>(ASSOCIATED_IDENTITIES));
    }

    // Expect another cache request for the IMS subscription of the next
    // public identity in IMPUS.
    MockCache::MockGetIMSSubscription mock_op3;
    EXPECT_CALL(*_cache, create_GetIMSSubscription(IMPU2))
      .WillOnce(Return(&mock_op3));
    _cache->EXPECT_DO_ASYNC(mock_op3);

    t->on_success(&mock_op2);

    // The cache successfully returns the correct IMS subscription.
    t = mock_op3.get_trx();
    ASSERT_FALSE(t == NULL);
    EXPECT_CALL(mock_op3, get_xml(_, _))
      .WillRepeatedly(DoAll(SetArgReferee<0>(IMPU3_IMS_SUBSCRIPTION), SetArgReferee<1>(0)));

    // Sometimes we're interested in the associated identities returned by
    // this cache request.
    if ((dereg_reason == SERVER_CHANGE) ||
        (dereg_reason == NEW_SERVER_ASSIGNED))
    {
      EXPECT_CALL(mock_op3, get_associated_impis(_))
        .WillRepeatedly(SetArgReferee<0>(ASSOCIATED_IDENTITIES));
    }

    // Expect a delete to be sent to Sprout.
    EXPECT_CALL(*_mock_http_conn, send_delete(http_path, _, body))
      .Times(1)
      .WillOnce(Return(HTTP_OK));

    // Expect to receive a diameter message.
    EXPECT_CALL(*_mock_stack, send(_))
      .Times(1)
      .WillOnce(WithArgs<0>(Invoke(store_msg)));

    // We also expect to receive cache requests for each registration set. Catch these.
    MockCache::MockDissociateImplicitRegistrationSetFromImpi mock_op4;
    EXPECT_CALL(*_cache, create_DissociateImplicitRegistrationSetFromImpi(IMPU_REG_SET, impis, _))
      .WillOnce(Return(&mock_op4));
    _cache->EXPECT_DO_ASYNC(mock_op4);

    MockCache::MockDissociateImplicitRegistrationSetFromImpi mock_op5;
    EXPECT_CALL(*_cache, create_DissociateImplicitRegistrationSetFromImpi(IMPU3_REG_SET, impis, _))
      .WillOnce(Return(&mock_op5));
    _cache->EXPECT_DO_ASYNC(mock_op5);

    // Sometimes we want to delete entire IMPI rows.
    MockCache::MockDeleteIMPIMapping mock_op6;
    if ((dereg_reason == SERVER_CHANGE) ||
        (dereg_reason == NEW_SERVER_ASSIGNED))
    {
      EXPECT_CALL(*_cache, create_DeleteIMPIMapping(impis, _))
        .WillOnce(Return(&mock_op6));
      _cache->EXPECT_DO_ASYNC(mock_op6);
    }

    t->on_success(&mock_op3);

    // Turn the caught Diameter msg structure into a RTA and confirm it's contents.
    Diameter::Message msg(_cx_dict, _caught_fd_msg, _mock_stack);
    Cx::RegistrationTerminationAnswer rta(msg);
    EXPECT_TRUE(rta.result_code(test_i32));
    EXPECT_EQ(DIAMETER_SUCCESS, test_i32);
    EXPECT_EQ(impis, rta.associated_identities());
    EXPECT_EQ(AUTH_SESSION_STATE, rta.auth_session_state());

    // Check the cache requests have transactions.
    t = mock_op4.get_trx();
    ASSERT_FALSE(t == NULL);
    t = mock_op5.get_trx();
    ASSERT_FALSE(t == NULL);
    if ((dereg_reason == SERVER_CHANGE) ||
        (dereg_reason == NEW_SERVER_ASSIGNED))
    {
      t = mock_op6.get_trx();
      ASSERT_FALSE(t == NULL);
    }
  }

  static void ignore_stats(bool ignore)
  {
    if (ignore)
    {
      Mock::VerifyAndClear(_stats);
      HssCacheTask::configure_stats(_nice_stats);
    }
    else
    {
      HssCacheTask::configure_stats(_stats);
    }
  }
};

const std::string HandlersTest::DEST_REALM = "dest-realm";
const std::string HandlersTest::DEST_HOST = "dest-host";
const std::string HandlersTest::DEFAULT_SERVER_NAME = "sprout";
const std::string HandlersTest::SERVER_NAME = "scscf";
const std::string HandlersTest::IMPI = "_impi@example.com";
const std::string HandlersTest::IMPU = "sip:impu@example.com";
const std::string HandlersTest::IMPU2 = "sip:impu2@example.com";
const std::string HandlersTest::IMPU3 = "sip:impu3@example.com";
const std::string HandlersTest::IMPU4 = "sip:impu4@example.com";
const std::string HandlersTest::IMS_SUBSCRIPTION = "<?xml version=\"1.0\"?><IMSSubscription><PrivateID>" + IMPI + "</PrivateID><ServiceProfile><PublicIdentity><Identity>" + IMPU + "</Identity></PublicIdentity></ServiceProfile></IMSSubscription>";
const std::string HandlersTest::REGDATA_RESULT = "<ClearwaterRegData>\n\t<RegistrationState>REGISTERED</RegistrationState>\n\t<IMSSubscription>\n\t\t<PrivateID>" + IMPI + "</PrivateID>\n\t\t<ServiceProfile>\n\t\t\t<PublicIdentity>\n\t\t\t\t<Identity>" + IMPU + "</Identity>\n\t\t\t</PublicIdentity>\n\t\t\t<PublicIdentity>\n\t\t\t\t<Identity>" + IMPU4 + "</Identity>\n\t\t\t</PublicIdentity>\n\t\t</ServiceProfile>\n\t</IMSSubscription>\n</ClearwaterRegData>\n\n";
const std::string HandlersTest::REGDATA_RESULT_DEREG = "<ClearwaterRegData>\n\t<RegistrationState>NOT_REGISTERED</RegistrationState>\n\t<IMSSubscription>\n\t\t<PrivateID>" + IMPI + "</PrivateID>\n\t\t<ServiceProfile>\n\t\t\t<PublicIdentity>\n\t\t\t\t<Identity>" + IMPU + "</Identity>\n\t\t\t</PublicIdentity>\n\t\t\t<PublicIdentity>\n\t\t\t\t<Identity>" + IMPU4 + "</Identity>\n\t\t\t</PublicIdentity>\n\t\t</ServiceProfile>\n\t</IMSSubscription>\n</ClearwaterRegData>\n\n";
const std::string HandlersTest::REGDATA_BLANK_RESULT_DEREG = "<ClearwaterRegData>\n\t<RegistrationState>NOT_REGISTERED</RegistrationState>\n</ClearwaterRegData>\n\n";
const std::string HandlersTest::REGDATA_RESULT_UNREG = "<ClearwaterRegData>\n\t<RegistrationState>UNREGISTERED</RegistrationState>\n\t<IMSSubscription>\n\t\t<PrivateID>" + IMPI + "</PrivateID>\n\t\t<ServiceProfile>\n\t\t\t<PublicIdentity>\n\t\t\t\t<Identity>" + IMPU + "</Identity>\n\t\t\t</PublicIdentity>\n\t\t\t<PublicIdentity>\n\t\t\t\t<Identity>" + IMPU4 + "</Identity>\n\t\t\t</PublicIdentity>\n\t\t</ServiceProfile>\n\t</IMSSubscription>\n</ClearwaterRegData>\n\n";
const std::string HandlersTest::VISITED_NETWORK = "visited-network.com";
const std::string HandlersTest::AUTH_TYPE_DEREG = "DEREG";
const std::string HandlersTest::AUTH_TYPE_CAPAB = "CAPAB";
const std::vector<int32_t> mandatory_capabilities = {1, 3};
const std::vector<int32_t> optional_capabilities = {2, 4};
const std::vector<int32_t> no_capabilities = {};
const ServerCapabilities HandlersTest::CAPABILITIES(mandatory_capabilities, optional_capabilities, "");
const ServerCapabilities HandlersTest::NO_CAPABILITIES(no_capabilities, no_capabilities, "");
const ServerCapabilities HandlersTest::CAPABILITIES_WITH_SERVER_NAME(no_capabilities, no_capabilities, SERVER_NAME);
const int32_t HandlersTest::AUTH_SESSION_STATE = 1;
const std::string HandlersTest::ASSOCIATED_IDENTITY1 = "associated_identity1@example.com";
const std::string HandlersTest::ASSOCIATED_IDENTITY2 = "associated_identity2@example.com";
std::vector<std::string> HandlersTest::ASSOCIATED_IDENTITIES = {ASSOCIATED_IDENTITY1, ASSOCIATED_IDENTITY2};
std::vector<std::string> HandlersTest::IMPUS = {IMPU, IMPU2};
std::vector<std::string> HandlersTest::IMPU_IN_VECTOR = {IMPU};
std::vector<std::string> HandlersTest::IMPI_IN_VECTOR = {IMPI};
std::vector<std::string> HandlersTest::ASSOCIATED_IDENTITY1_IN_VECTOR = {ASSOCIATED_IDENTITY1};
std::vector<std::string> HandlersTest::IMPU_REG_SET = {IMPU, IMPU4};
std::vector<std::string> HandlersTest::IMPU3_REG_SET = {IMPU3, IMPU2};
const std::string HandlersTest::IMPU_IMS_SUBSCRIPTION = "<?xml version=\"1.0\"?><IMSSubscription><PrivateID>" + IMPI + "</PrivateID><ServiceProfile><PublicIdentity><Identity>" + IMPU + "</Identity></PublicIdentity><PublicIdentity><Identity>" + IMPU4 + "</Identity></PublicIdentity></ServiceProfile></IMSSubscription>";
const std::string HandlersTest::IMPU3_IMS_SUBSCRIPTION = "<?xml version=\"1.0\"?><IMSSubscription><PrivateID>" + IMPI + "</PrivateID><ServiceProfile><PublicIdentity><Identity>" + IMPU3 + "</Identity></PublicIdentity><PublicIdentity><Identity>" + IMPU2 + "</Identity></PublicIdentity></ServiceProfile></IMSSubscription>";
std::vector<std::string> HandlersTest::EMPTY_VECTOR = {};
const std::string HandlersTest::DEREG_BODY_PAIRINGS = "{\"registrations\":[{\"primary-impu\":\"" + IMPU3 + "\",\"impi\":\"" + IMPI +
                                                                      "\"},{\"primary-impu\":\"" + IMPU3 + "\",\"impi\":\"" + ASSOCIATED_IDENTITY1 +
                                                                      "\"},{\"primary-impu\":\"" + IMPU3 + "\",\"impi\":\"" + ASSOCIATED_IDENTITY2 +
                                                                      "\"},{\"primary-impu\":\"" + IMPU + "\",\"impi\":\"" + IMPI +
                                                                      "\"},{\"primary-impu\":\"" + IMPU + "\",\"impi\":\"" + ASSOCIATED_IDENTITY1 +
                                                                      "\"},{\"primary-impu\":\"" + IMPU + "\",\"impi\":\"" + ASSOCIATED_IDENTITY2 + "\"}]}";
const std::string HandlersTest::DEREG_BODY_LIST = "{\"registrations\":[{\"primary-impu\":\"" + IMPU3 + "\"},{\"primary-impu\":\"" + IMPU + "\"}]}";
// These are effectively the same as above, but depending on the exact code path the ordering of IMPUS can be different.
const std::string HandlersTest::DEREG_BODY_PAIRINGS2 = "{\"registrations\":[{\"primary-impu\":\"" + IMPU + "\",\"impi\":\"" + IMPI +
                                                                       "\"},{\"primary-impu\":\"" + IMPU + "\",\"impi\":\"" + ASSOCIATED_IDENTITY1 +
                                                                       "\"},{\"primary-impu\":\"" + IMPU + "\",\"impi\":\"" + ASSOCIATED_IDENTITY2 +
                                                                       "\"},{\"primary-impu\":\"" + IMPU3 + "\",\"impi\":\"" + IMPI +
                                                                       "\"},{\"primary-impu\":\"" + IMPU3 + "\",\"impi\":\"" + ASSOCIATED_IDENTITY1 +
                                                                       "\"},{\"primary-impu\":\"" + IMPU3 + "\",\"impi\":\"" + ASSOCIATED_IDENTITY2 + "\"}]}";
const std::string HandlersTest::DEREG_BODY_LIST2 = "{\"registrations\":[{\"primary-impu\":\"" + IMPU + "\"},{\"primary-impu\":\"" + IMPU3 + "\"}]}";
const std::string HandlersTest::SCHEME_UNKNOWN = "Unknwon";
const std::string HandlersTest::SCHEME_DIGEST = "SIP Digest";
const std::string HandlersTest::SCHEME_AKA = "Digest-AKAv1-MD5";
const std::string HandlersTest::SIP_AUTHORIZATION = "Authorization";

const std::string HandlersTest::HTTP_PATH_REG_TRUE = "/registrations?send-notifications=true";
const std::string HandlersTest::HTTP_PATH_REG_FALSE = "/registrations?send-notifications=false";

Diameter::Stack* HandlersTest::_real_stack = NULL;
MockDiameterStack* HandlersTest::_mock_stack = NULL;
HttpResolver* HandlersTest::_mock_resolver = NULL;
Cx::Dictionary* HandlersTest::_cx_dict = NULL;
MockCache* HandlersTest::_cache = NULL;
MockHttpStack* HandlersTest::_httpstack = NULL;
MockHttpConnection* HandlersTest::_mock_http_conn = NULL;
SproutConnection* HandlersTest::_sprout_conn = NULL;
NiceMock<MockStatisticsManager>* HandlersTest::_nice_stats = NULL;
StrictMock<MockStatisticsManager>* HandlersTest::_stats = NULL;
struct msg* HandlersTest::_caught_fd_msg = NULL;
Diameter::Transaction* HandlersTest::_caught_diam_tsx = NULL;

//
// Ping test
//

TEST_F(HandlersTest, SimpleMainline)
{
  MockHttpStack::Request req(_httpstack, "/", "ping");
  EXPECT_CALL(*_httpstack, send_reply(_, 200, _));
  HttpStackUtils::PingHandler handler;
  handler.process_request(req, 0);
  EXPECT_EQ("OK", req.content());
}

//
// Digest and AV tests
//

TEST_F(HandlersTest, DigestCache)
{
  // This test tests an Impi Digest task case where no HSS is configured.
  // Start by building the HTTP request which will invoke a cache lookup.
  MockHttpStack::Request req(_httpstack,
                             "/impi/" + IMPI,
                             "digest",
                             "?public_id=" + IMPU);

  ImpiTask::Config cfg(false);
  ImpiDigestTask* task = new ImpiDigestTask(req, &cfg, FAKE_TRAIL_ID);

  // Once the task's run function is called, expect to lookup an auth
  // vector for the specified public and private IDs.
  MockCache::MockGetAuthVector mock_op;
  EXPECT_CALL(*_cache, create_GetAuthVector(IMPI, IMPU))
    .WillOnce(Return(&mock_op));
  _cache->EXPECT_DO_ASYNC(mock_op);

  task->run();

  DigestAuthVector digest;
  digest.ha1 = "ha1";
  digest.realm = "realm";
  digest.qop = "qop";

  // Confirm the cache transaction is not NULL, and specify an auth vector
  // to be returned on the expected call for the cache request's results.
  // We also expect a successful HTTP response.
  CassandraStore::Transaction* t = mock_op.get_trx();
  ASSERT_FALSE(t == NULL);

  // When the cache result returns the task gets the digest result, and sends
  // an HTTP reply.
  EXPECT_CALL(mock_op, get_result(_))
    .WillRepeatedly(SetArgReferee<0>(digest));
  EXPECT_CALL(*_httpstack, send_reply(_, 200, _));
  t->on_success(&mock_op);

  // Build the expected response and check it's correct.
  EXPECT_EQ(build_digest_json(digest), req.content());
}

TEST_F(HandlersTest, DigestCacheNotFound)
{
  // This test tests an Impi Digest task case where no HSS is configured, and
  // the cache request fails. Start by building the HTTP request which will
  // invoke a cache lookup.
  MockHttpStack::Request req(_httpstack,
                             "/impi/" + IMPI,
                             "digest",
                             "?public_id=" + IMPU);

  ImpiTask::Config cfg(false);
  ImpiDigestTask* task = new ImpiDigestTask(req, &cfg, FAKE_TRAIL_ID);

  // Once the task's run function is called, expect to lookup an auth
  // vector for the specified public and private IDs.
  MockCache::MockGetAuthVector mock_op;
  EXPECT_CALL(*_cache, create_GetAuthVector(IMPI, IMPU))
    .WillOnce(Return(&mock_op));
  _cache->EXPECT_DO_ASYNC(mock_op);

  task->run();

  // Confirm that the cache transaction is not NULL.
  CassandraStore::Transaction* t = mock_op.get_trx();
  ASSERT_FALSE(t == NULL);

  // Expect a 404 HTTP response once the cache returns an error to the task.
  EXPECT_CALL(*_httpstack, send_reply(_, 404, _));

  mock_op._cass_status = CassandraStore::NOT_FOUND;
  mock_op._cass_error_text = "error";
  t->on_failure(&mock_op);
}

TEST_F(HandlersTest, DigestCacheFailure)
{
  // This test tests an Impi Digest task case where no HSS is configured, and
  // the cache request fails. Start by building the HTTP request which will
  // invoke a cache lookup.
  MockHttpStack::Request req(_httpstack,
                             "/impi/" + IMPI,
                             "digest",
                             "?public_id=" + IMPU);

  ImpiTask::Config cfg(false);
  ImpiDigestTask* task = new ImpiDigestTask(req, &cfg, FAKE_TRAIL_ID);

  // Once the task's run function is called, expect to lookup an auth
  // vector for the specified public and private IDs.
  MockCache::MockGetAuthVector mock_op;
  EXPECT_CALL(*_cache, create_GetAuthVector(IMPI, IMPU))
    .WillOnce(Return(&mock_op));
  _cache->EXPECT_DO_ASYNC(mock_op);

  task->run();

  // Confirm that the cache transaction is not NULL.
  CassandraStore::Transaction* t = mock_op.get_trx();
  ASSERT_FALSE(t == NULL);

  // Expect a 504 HTTP response once the cache returns an error to the task.
  EXPECT_CALL(*_httpstack, send_reply(_, 504, _));

  mock_op._cass_status = CassandraStore::UNKNOWN_ERROR;
  mock_op._cass_error_text = "error";
  t->on_failure(&mock_op);
}

TEST_F(HandlersTest, DigestHSS)
{
  // This test tests an Impi Digest task case with an HSS configured.
  // Start by building the HTTP request which will invoke an HSS lookup.
  MockHttpStack::Request req(_httpstack,
                             "/impi/" + IMPI,
                             "digest",
                             "?public_id=" + IMPU);

  ImpiTask::Config cfg(true, 300, SCHEME_UNKNOWN, SCHEME_DIGEST, SCHEME_AKA);
  ImpiDigestTask* task = new ImpiDigestTask(req, &cfg, FAKE_TRAIL_ID);

  // Once the task's run function is called, expect a diameter message to be sent.
  EXPECT_CALL(*_mock_stack, send(_, _, 200))
    .Times(1)
    .WillOnce(WithArgs<0,1>(Invoke(store_msg_tsx)));
  task->run();
  ASSERT_FALSE(_caught_diam_tsx == NULL);

  // Turn the caught Diameter msg structure into a MAR and check its contents.
  Diameter::Message msg(_cx_dict, _caught_fd_msg, _mock_stack);
  Cx::MultimediaAuthRequest mar(msg);
  EXPECT_TRUE(mar.get_str_from_avp(_cx_dict->DESTINATION_REALM, test_str));
  EXPECT_EQ(DEST_REALM, test_str);
  EXPECT_TRUE(mar.get_str_from_avp(_cx_dict->DESTINATION_HOST, test_str));
  EXPECT_EQ(DEST_HOST, test_str);
  EXPECT_EQ(IMPI, mar.impi());
  EXPECT_EQ(IMPU, mar.impu());
  EXPECT_EQ(SCHEME_DIGEST, mar.sip_auth_scheme());
  EXPECT_EQ("", mar.sip_authorization());
  EXPECT_TRUE(mar.server_name(test_str));
  EXPECT_EQ(DEFAULT_SERVER_NAME, test_str);

  DigestAuthVector digest;
  digest.ha1 = "ha1";
  digest.realm = "realm";
  digest.qop = "qop";
  AKAAuthVector aka;

  // Build an MAA.
  Cx::MultimediaAuthAnswer maa(_cx_dict,
                               _mock_stack,
                               DIAMETER_SUCCESS,
                               SCHEME_DIGEST,
                               digest,
                               aka);

  // Once it receives the MAA, check that the handler tries to add the public ID
  // to the database and that a successful HTTP response is sent.
  MockCache::MockPutAssociatedPublicID mock_op;
  EXPECT_CALL(*_cache, create_PutAssociatedPublicID(IMPI, IMPU,  _, 300))
    .WillOnce(Return(&mock_op));
  _cache->EXPECT_DO_ASYNC(mock_op);

  EXPECT_CALL(*_httpstack, send_reply(_, 200, _));
  _caught_diam_tsx->on_response(maa);
  _caught_fd_msg = NULL;
  delete _caught_diam_tsx; _caught_diam_tsx = NULL;

  // Confirm the cache transaction is not NULL.
  CassandraStore::Transaction* t = mock_op.get_trx();
  ASSERT_FALSE(t == NULL);

  // Build the expected response and check it's correct.
  EXPECT_EQ(build_digest_json(digest), req.content());
}

TEST_F(HandlersTest, DigestHSSTimeout)
{
  // This test tests an Impi Digest task case with an HSS configured.
  // Start by building the HTTP request which will invoke an HSS lookup.
  MockHttpStack::Request req(_httpstack,
                             "/impi/" + IMPI,
                             "digest",
                             "?public_id=" + IMPU);

  ImpiTask::Config cfg(true, 300, SCHEME_UNKNOWN, SCHEME_DIGEST, SCHEME_AKA);
  ImpiDigestTask* task = new ImpiDigestTask(req, &cfg, FAKE_TRAIL_ID);

  // Once the task's run function is called, expect a diameter message to be sent.
  EXPECT_CALL(*_mock_stack, send(_, _, 200))
    .Times(1)
    .WillOnce(WithArgs<0,1>(Invoke(store_msg_tsx)));
  task->run();
  ASSERT_FALSE(_caught_diam_tsx == NULL);

  // Turn the caught Diameter msg structure into a MAR and check its contents.
  Diameter::Message msg(_cx_dict, _caught_fd_msg, _mock_stack);
  Cx::MultimediaAuthRequest mar(msg);
  EXPECT_TRUE(mar.get_str_from_avp(_cx_dict->DESTINATION_REALM, test_str));
  EXPECT_EQ(DEST_REALM, test_str);
  EXPECT_TRUE(mar.get_str_from_avp(_cx_dict->DESTINATION_HOST, test_str));
  EXPECT_EQ(DEST_HOST, test_str);
  EXPECT_EQ(IMPI, mar.impi());
  EXPECT_EQ(IMPU, mar.impu());
  EXPECT_EQ(SCHEME_DIGEST, mar.sip_auth_scheme());
  EXPECT_EQ("", mar.sip_authorization());
  EXPECT_TRUE(mar.server_name(test_str));
  EXPECT_EQ(DEFAULT_SERVER_NAME, test_str);

  DigestAuthVector digest;
  digest.ha1 = "ha1";
  digest.realm = "realm";
  digest.qop = "qop";
  AKAAuthVector aka;

  EXPECT_CALL(*_httpstack, send_reply(_, 504, _));
  _caught_diam_tsx->on_timeout();
  delete _caught_diam_tsx; _caught_diam_tsx = NULL;
}

// Test that the timeout is configurable
TEST_F(HandlersTest, DigestHSSConfigurableTimeout)
{
  // This test tests an Impi Digest task case with an HSS configured.
  // Start by building the HTTP request which will invoke an HSS lookup.
  MockHttpStack::Request req(_httpstack,
                             "/impi/" + IMPI,
                             "digest",
                             "?public_id=" + IMPU);

  // Set timeout to 300
  ImpiTask::Config cfg(true, 300, SCHEME_UNKNOWN, SCHEME_DIGEST, SCHEME_AKA, 300);
  ImpiDigestTask* task = new ImpiDigestTask(req, &cfg, FAKE_TRAIL_ID);

  // Once the task's run function is called, expect a diameter message to be sent.
  // It should have a timeout of 300.
  EXPECT_CALL(*_mock_stack, send(_, _, 300))
    .Times(1)
    .WillOnce(WithArgs<0,1>(Invoke(store_msg_tsx)));
  task->run();
  ASSERT_FALSE(_caught_diam_tsx == NULL);

  // Turn the caught Diameter msg structure into a MAR.
  Diameter::Message msg(_cx_dict, _caught_fd_msg, _mock_stack);
  EXPECT_CALL(*_httpstack, send_reply(_, 504, _));
  _caught_diam_tsx->on_timeout();
  delete _caught_diam_tsx; _caught_diam_tsx = NULL;
}

TEST_F(HandlersTest, DigestHSSNoIMPU)
{
  // This test tests an Impi Digest task case with an HSS configured, but
  // no public ID is specified on the HTTP request. Start by building the
  // HTTP request which will invoke a cache lookup.
  MockHttpStack::Request req(_httpstack,
                             "/impi/" + IMPI,
                             "digest",
                             "");

  ImpiTask::Config cfg(true, 300, SCHEME_UNKNOWN, SCHEME_DIGEST, SCHEME_AKA);
  ImpiDigestTask* task = new ImpiDigestTask(req, &cfg, FAKE_TRAIL_ID);

  // Once the task's run function is called, expect to look for associated
  // public IDs in the cache.
  MockCache::MockGetAssociatedPublicIDs mock_op;
  EXPECT_CALL(*_cache, create_GetAssociatedPublicIDs(IMPI))
    .WillOnce(Return(&mock_op));
  _cache->EXPECT_DO_ASYNC(mock_op);

  task->run();

  // Confirm the transaction is not NULL, and specify a list of IMPUS to be returned on
  // the expected call for the cache request's results.
  CassandraStore::Transaction* t = mock_op.get_trx();
  ASSERT_FALSE(t == NULL);
  std::vector<std::string> impus = {IMPU, "another_impu"};
  EXPECT_CALL(mock_op, get_result(_))
    .WillRepeatedly(SetArgReferee<0>(impus));

  // Once the cache transaction's on_success callback is called, expect a
  // diameter message to be sent.
  EXPECT_CALL(*_mock_stack, send(_, _, 200))
    .Times(1)
    .WillOnce(WithArgs<0,1>(Invoke(store_msg_tsx)));
  t->on_success(&mock_op);
  ASSERT_FALSE(_caught_diam_tsx == NULL);

  // Turn the caught Diameter msg structure into a MAR and check its contents.
  Diameter::Message msg(_cx_dict, _caught_fd_msg, _mock_stack);
  Cx::MultimediaAuthRequest mar(msg);
  EXPECT_TRUE(mar.get_str_from_avp(_cx_dict->DESTINATION_REALM, test_str));
  EXPECT_EQ(DEST_REALM, test_str);
  EXPECT_TRUE(mar.get_str_from_avp(_cx_dict->DESTINATION_HOST, test_str));
  EXPECT_EQ(DEST_HOST, test_str);
  EXPECT_EQ(IMPI, mar.impi());
  EXPECT_EQ(IMPU, mar.impu());
  EXPECT_EQ(SCHEME_DIGEST, mar.sip_auth_scheme());
  EXPECT_EQ("", mar.sip_authorization());
  EXPECT_TRUE(mar.server_name(test_str));
  EXPECT_EQ(DEFAULT_SERVER_NAME, test_str);

  DigestAuthVector digest;
  digest.ha1 = "ha1";
  digest.realm = "realm";
  digest.qop = "qop";
  AKAAuthVector aka;

  // Build an MAA.
  Cx::MultimediaAuthAnswer maa(_cx_dict,
                               _mock_stack,
                               DIAMETER_SUCCESS,
                               SCHEME_DIGEST,
                               digest,
                               aka);

  // Once it receives the MAA, check that the handler tries to add the public
  // ID to the database, and that a successful HTTP response is sent.
  MockCache::MockPutAssociatedPublicID mock_op2;
  EXPECT_CALL(*_cache, create_PutAssociatedPublicID(IMPI, IMPU,  _, 300))
    .WillOnce(Return(&mock_op2));
  _cache->EXPECT_DO_ASYNC(mock_op2);

  EXPECT_CALL(*_httpstack, send_reply(_, 200, _));
  _caught_diam_tsx->on_response(maa);
  _caught_fd_msg = NULL;
  delete _caught_diam_tsx; _caught_diam_tsx = NULL;

  // Confirm the cache transaction is not NULL.
  t = mock_op2.get_trx();
  ASSERT_FALSE(t == NULL);

  // Build the expected response and check it's correct.
  EXPECT_EQ(build_digest_json(digest), req.content());
}

TEST_F(HandlersTest, DigestHSSUserUnknown)
{
  // This test tests an Impi Digest task case with an HSS configured, but
  // the HSS returns a user unknown error. Start by building the HTTP
  // request which will invoke an HSS lookup.
  MockHttpStack::Request req(_httpstack,
                             "/impi/" + IMPI,
                             "digest",
                             "?public_id=" + IMPU);

  ImpiTask::Config cfg(true, 300, SCHEME_UNKNOWN, SCHEME_DIGEST, SCHEME_AKA);
  ImpiDigestTask* task = new ImpiDigestTask(req, &cfg, FAKE_TRAIL_ID);

  // Once the task's run function is called, expect a diameter message to be sent.
  // We don't bother checking the contents of this message since this is done in
  // previous tests.
  EXPECT_CALL(*_mock_stack, send(_, _, 200))
    .Times(1)
    .WillOnce(WithArgs<0,1>(Invoke(store_msg_tsx)));
  task->run();
  ASSERT_FALSE(_caught_diam_tsx == NULL);

  DigestAuthVector digest;
  digest.ha1 = "ha1";
  digest.realm = "realm";
  digest.qop = "qop";
  AKAAuthVector aka;

  // Build an MAA.
  Cx::MultimediaAuthAnswer maa(_cx_dict,
                               _mock_stack,
                               DIAMETER_ERROR_USER_UNKNOWN,
                               SCHEME_DIGEST,
                               digest,
                               aka);

  // Once the handler recieves the MAA, expect a 404 HTTP response.
  EXPECT_CALL(*_httpstack, send_reply(_, 404, _));
  _caught_diam_tsx->on_response(maa);
  fd_msg_free(_caught_fd_msg); _caught_fd_msg = NULL;
  delete _caught_diam_tsx; _caught_diam_tsx = NULL;
}

TEST_F(HandlersTest, DigestHSSOtherError)
{
  // This test tests an Impi Digest task case with an HSS configured, but
  // the HSS returns an error. Start by building the HTTP
  // request which will invoke an HSS lookup.
  MockHttpStack::Request req(_httpstack,
                             "/impi/" + IMPI,
                             "digest",
                             "?public_id=" + IMPU);

  ImpiTask::Config cfg(true, 300, SCHEME_UNKNOWN, SCHEME_DIGEST, SCHEME_AKA);
  ImpiDigestTask* task = new ImpiDigestTask(req, &cfg, FAKE_TRAIL_ID);

  // Once the task's run function is called, expect a diameter message to be sent.
  // We don't bother checking the contents of this message since this is done in
  // previous tests.
  EXPECT_CALL(*_mock_stack, send(_, _, 200))
    .Times(1)
    .WillOnce(WithArgs<0,1>(Invoke(store_msg_tsx)));
  task->run();
  ASSERT_FALSE(_caught_diam_tsx == NULL);

  DigestAuthVector digest;
  digest.ha1 = "ha1";
  digest.realm = "realm";
  digest.qop = "qop";
  AKAAuthVector aka;

  // Build an MAA.
  Cx::MultimediaAuthAnswer maa(_cx_dict,
                               _mock_stack,
                               0,
                               SCHEME_DIGEST,
                               digest,
                               aka);

  // Once the handler recieves the MAA, expect a 500 HTTP response.
  EXPECT_CALL(*_httpstack, send_reply(_, 500, _));
  _caught_diam_tsx->on_response(maa);
  fd_msg_free(_caught_fd_msg); _caught_fd_msg = NULL;
  delete _caught_diam_tsx; _caught_diam_tsx = NULL;
}

TEST_F(HandlersTest, DigestHSSUnkownScheme)
{
  // This test tests an Impi Digest task case with an HSS configured, but
  // the HSS returns an unknown scheme. Start by building the HTTP
  // request which will invoke an HSS lookup.
  MockHttpStack::Request req(_httpstack,
                             "/impi/" + IMPI,
                             "digest",
                             "?public_id=" + IMPU);

  ImpiTask::Config cfg(true, 300, SCHEME_UNKNOWN, SCHEME_DIGEST, SCHEME_AKA);
  ImpiDigestTask* task = new ImpiDigestTask(req, &cfg, FAKE_TRAIL_ID);

  // Once the task's run function is called, expect a diameter message to be sent.
  // We don't bother checking the contents of this message since this is done in
  // previous tests.
  EXPECT_CALL(*_mock_stack, send(_, _, 200))
    .Times(1)
    .WillOnce(WithArgs<0,1>(Invoke(store_msg_tsx)));
  task->run();
  ASSERT_FALSE(_caught_diam_tsx == NULL);

  DigestAuthVector digest;
  digest.ha1 = "ha1";
  digest.realm = "realm";
  digest.qop = "qop";
  AKAAuthVector aka;

  // Build an MAA with scheme unknown.
  Cx::MultimediaAuthAnswer maa(_cx_dict,
                               _mock_stack,
                               DIAMETER_SUCCESS,
                               SCHEME_UNKNOWN,
                               digest,
                               aka);

  // Once the handler recieves the MAA, expect a 404 HTTP response.
  EXPECT_CALL(*_httpstack, send_reply(_, 404, _));
  _caught_diam_tsx->on_response(maa);
  fd_msg_free(_caught_fd_msg); _caught_fd_msg = NULL;
  delete _caught_diam_tsx; _caught_diam_tsx = NULL;
}

TEST_F(HandlersTest, DigestHSSAKAReturned)
{
  // This test tests an Impi Digest task case with an HSS configured, but
  // the HSS returns an AKA scheme rather than a digest. Start by building the HTTP
  // request which will invoke an HSS lookup.
  MockHttpStack::Request req(_httpstack,
                             "/impi/" + IMPI,
                             "digest",
                             "?public_id=" + IMPU);

  ImpiTask::Config cfg(true, 300, SCHEME_UNKNOWN, SCHEME_DIGEST, SCHEME_AKA);
  ImpiDigestTask* task = new ImpiDigestTask(req, &cfg, FAKE_TRAIL_ID);

  // Once the task's run function is called, expect a diameter message to be sent.
  // We don't bother checking the contents of this message since this is done in
  // previous tests.
  EXPECT_CALL(*_mock_stack, send(_, _, 200))
    .Times(1)
    .WillOnce(WithArgs<0,1>(Invoke(store_msg_tsx)));
  task->run();
  ASSERT_FALSE(_caught_diam_tsx == NULL);

  DigestAuthVector digest;
  digest.ha1 = "ha1";
  digest.realm = "realm";
  digest.qop = "qop";
  AKAAuthVector aka;

  // Build an MAA with an AKA scheme.
  Cx::MultimediaAuthAnswer maa(_cx_dict,
                               _mock_stack,
                               DIAMETER_SUCCESS,
                               SCHEME_AKA,
                               digest,
                               aka);

  // Once the handler recieves the MAA, expect a 404 HTTP response.
  EXPECT_CALL(*_httpstack, send_reply(_, 404, _));
  _caught_diam_tsx->on_response(maa);
  fd_msg_free(_caught_fd_msg); _caught_fd_msg = NULL;
  delete _caught_diam_tsx; _caught_diam_tsx = NULL;
}

TEST_F(HandlersTest, DigestNoCachedIMPUs)
{
  // This test tests an Impi Digest task case where no public ID is specified
  // on the HTTP request, and the cache returns an empty list. Start by building the HTTP
  // request which will invoke a cache lookup.
  MockHttpStack::Request req(_httpstack,
                             "/impi/" + IMPI,
                             "digest",
                             "");
  ImpiTask::Config cfg(true, 300, SCHEME_UNKNOWN, SCHEME_DIGEST, SCHEME_AKA);
  ImpiDigestTask* task = new ImpiDigestTask(req, &cfg, FAKE_TRAIL_ID);

  // Once the task's run function is called, expect to look for associated
  // public IDs in the cache.
  MockCache::MockGetAssociatedPublicIDs mock_op;
  EXPECT_CALL(*_cache, create_GetAssociatedPublicIDs(IMPI))
    .WillOnce(Return(&mock_op));
  _cache->EXPECT_DO_ASYNC(mock_op);

  task->run();

  // Confirm the transaction is not NULL, and specify an empty list of IMPUs to be
  // returned on the expected call for the cache request's results.
  CassandraStore::Transaction* t = mock_op.get_trx();
  ASSERT_FALSE(t == NULL);
  EXPECT_CALL(mock_op, get_result(_))
    .WillRepeatedly(SetArgReferee<0>(EMPTY_VECTOR));

  // Expect a 404 HTTP response.
  EXPECT_CALL(*_httpstack, send_reply(_, 404, _));
  t->on_success(&mock_op);
}

TEST_F(HandlersTest, DigestIMPUNotFound)
{
  // This test tests an Impi Digest task case where no public ID is specified
  // on the HTTP request, and none can be found in the cache. Start by building the HTTP
  // request which will invoke a cache lookup.
  MockHttpStack::Request req(_httpstack,
                             "/impi/" + IMPI,
                             "digest",
                             "");

  ImpiTask::Config cfg(true, 300, SCHEME_UNKNOWN, SCHEME_DIGEST, SCHEME_AKA);
  ImpiDigestTask* task = new ImpiDigestTask(req, &cfg, FAKE_TRAIL_ID);

  // Once the task's run function is called, expect to look for associated
  // public IDs in the cache.
  MockCache::MockGetAssociatedPublicIDs mock_op;
  EXPECT_CALL(*_cache, create_GetAssociatedPublicIDs(IMPI))
    .WillOnce(Return(&mock_op));
  _cache->EXPECT_DO_ASYNC(mock_op);

  task->run();

  // Confirm the transaction is not NULL.
  CassandraStore::Transaction* t = mock_op.get_trx();
  ASSERT_FALSE(t == NULL);

  // Once the cache transaction's failure callback is called, expect a 404 HTTP
  // response.
  EXPECT_CALL(*_httpstack, send_reply(_, 404, _));

  mock_op._cass_status = CassandraStore::NOT_FOUND;
  mock_op._cass_error_text = "error";
  t->on_failure(&mock_op);
}

TEST_F(HandlersTest, DigestNoIMPUCacheFailure)
{
  // This test tests an Impi Digest task case where no public ID is specified
  // on the HTTP request, the cache request fails. Start by building the HTTP
  // request which will invoke a cache lookup.
  MockHttpStack::Request req(_httpstack,
                             "/impi/" + IMPI,
                             "digest",
                             "");

  ImpiTask::Config cfg(true, 300, SCHEME_UNKNOWN, SCHEME_DIGEST, SCHEME_AKA);
  ImpiDigestTask* task = new ImpiDigestTask(req, &cfg, FAKE_TRAIL_ID);

  // Once the task's run function is called, expect to look for associated
  // public IDs in the cache.
  MockCache::MockGetAssociatedPublicIDs mock_op;
  EXPECT_CALL(*_cache, create_GetAssociatedPublicIDs(IMPI))
    .WillOnce(Return(&mock_op));
  _cache->EXPECT_DO_ASYNC(mock_op);

  task->run();

  // Confirm the transaction is not NULL.
  CassandraStore::Transaction* t = mock_op.get_trx();
  ASSERT_FALSE(t == NULL);

  // Once the cache transaction's failure callback is called, expect a 504 HTTP
  // response.
  EXPECT_CALL(*_httpstack, send_reply(_, 504, _));

  mock_op._cass_status = CassandraStore::UNKNOWN_ERROR;
  mock_op._cass_error_text = "error";
  t->on_failure(&mock_op);
}

TEST_F(HandlersTest, AvCache)
{
  // This test tests an Impi Av task case where no HSS is configured.
  // Start by building the HTTP request which will invoke a cache lookup.
  MockHttpStack::Request req(_httpstack,
                             "/impi/" + IMPI,
                             "av",
                             "?impu=" + IMPU);

  ImpiTask::Config cfg(false);
  ImpiAvTask* task = new ImpiAvTask(req, &cfg, FAKE_TRAIL_ID);

  // Once the task's run function is called, expect to lookup an auth
  // vector for the specified public and private IDs.
  MockCache::MockGetAuthVector mock_op;
  EXPECT_CALL(*_cache, create_GetAuthVector(IMPI, IMPU))
    .WillOnce(Return(&mock_op));
  _cache->EXPECT_DO_ASYNC(mock_op);

  task->run();

  DigestAuthVector digest;
  digest.ha1 = "ha1";
  digest.realm = "realm";
  digest.qop = "qop";

  // Confirm the cache transaction is not NULL, and specify an auth vector
  // to be returned on the expected call for the cache request's results.
  // We also expect a successful HTTP response.
  CassandraStore::Transaction* t = mock_op.get_trx();
  ASSERT_FALSE(t == NULL);
  EXPECT_CALL(mock_op, get_result(_))
    .WillRepeatedly(SetArgReferee<0>(digest));
  EXPECT_CALL(*_httpstack, send_reply(_, 200, _));

  t->on_success(&mock_op);

  // Build the expected response and check it's correct.
  EXPECT_EQ(build_av_json(digest), req.content());
}

TEST_F(HandlersTest, AvEmptyQoP)
{
  // This test tests an Impi Av task case where no HSS is configured.
  // Start by building the HTTP request which will invoke a cache lookup.
  MockHttpStack::Request req(_httpstack,
                             "/impi/" + IMPI,
                             "av",
                             "?impu=" + IMPU);

  ImpiTask::Config cfg(false);
  ImpiAvTask* task = new ImpiAvTask(req, &cfg, FAKE_TRAIL_ID);

  // Once the task's run function is called, expect to lookup an auth
  // vector for the specified public and private IDs.
  MockCache::MockGetAuthVector mock_op;
  EXPECT_CALL(*_cache, create_GetAuthVector(IMPI, IMPU))
    .WillOnce(Return(&mock_op));
  _cache->EXPECT_DO_ASYNC(mock_op);

  task->run();

  // Set up the returned auth vector to have qop set to the empty string.
  // Homestead should convert this to auth.
  DigestAuthVector digest;
  digest.ha1 = "ha1";
  digest.realm = "realm";
  digest.qop = "";

  // Confirm the cache transaction is not NULL, and specify an auth vector
  // to be returned on the expected call for the cache request's results.
  // We also expect a successful HTTP response.
  CassandraStore::Transaction* t = mock_op.get_trx();
  ASSERT_FALSE(t == NULL);
  EXPECT_CALL(mock_op, get_result(_))
    .WillRepeatedly(SetArgReferee<0>(digest));
  EXPECT_CALL(*_httpstack, send_reply(_, 200, _));

  t->on_success(&mock_op);

  // Build the expected response and check it's correct.
  EXPECT_EQ(build_av_json(digest), req.content());
}

TEST_F(HandlersTest, AvNoPublicIDHSSAKA)
{
  // This test tests an Impi Av task case with an HSS configured and no
  // public IDs specified on the HTTP request. Start by building the HTTP
  // request which will invoke an HSS lookup.
  MockHttpStack::Request req(_httpstack,
                             "/impi/" + IMPI,
                             "av",
                             "?autn=" + SIP_AUTHORIZATION);
  ImpiTask::Config cfg(true, 300, SCHEME_UNKNOWN, SCHEME_DIGEST, SCHEME_AKA);
  ImpiAvTask* task = new ImpiAvTask(req, &cfg, FAKE_TRAIL_ID);

  // Once the task's run function is called, expect to look for associated
  // public IDs in the cache.
  MockCache::MockGetAssociatedPublicIDs mock_op;
  EXPECT_CALL(*_cache, create_GetAssociatedPublicIDs(IMPI))
    .WillOnce(Return(&mock_op));
  _cache->EXPECT_DO_ASYNC(mock_op);

  task->run();

  // Confirm the transaction is not NULL, and specify a list of IMPUS to be returned on
  // the expected call for the cache request's results.
  CassandraStore::Transaction* t = mock_op.get_trx();
  ASSERT_FALSE(t == NULL);
  std::vector<std::string> impus = {IMPU, "another_impu"};
  EXPECT_CALL(mock_op, get_result(_))
    .WillRepeatedly(SetArgReferee<0>(impus));

  // Once the cache transaction's on_success callback is called, expect a
  // diameter message to be sent.
  EXPECT_CALL(*_mock_stack, send(_, _, 200))
    .Times(1)
    .WillOnce(WithArgs<0,1>(Invoke(store_msg_tsx)));
  t->on_success(&mock_op);
  ASSERT_FALSE(_caught_diam_tsx == NULL);

  // Turn the caught Diameter msg structure into an MAR and check its contents.
  Diameter::Message msg(_cx_dict, _caught_fd_msg, _mock_stack);
  Cx::MultimediaAuthRequest mar(msg);
  EXPECT_TRUE(mar.get_str_from_avp(_cx_dict->DESTINATION_REALM, test_str));
  EXPECT_EQ(DEST_REALM, test_str);
  EXPECT_TRUE(mar.get_str_from_avp(_cx_dict->DESTINATION_HOST, test_str));
  EXPECT_EQ(DEST_HOST, test_str);
  EXPECT_EQ(IMPI, mar.impi());
  EXPECT_EQ(IMPU, mar.impu());
  EXPECT_EQ(SCHEME_UNKNOWN, mar.sip_auth_scheme());
  EXPECT_EQ(SIP_AUTHORIZATION, mar.sip_authorization());
  EXPECT_TRUE(mar.server_name(test_str));
  EXPECT_EQ(DEFAULT_SERVER_NAME, test_str);

  DigestAuthVector digest;
  AKAAuthVector aka;
  aka.challenge = "challenge";
  aka.response = "response";
  aka.crypt_key = "crypt_key";
  aka.integrity_key = "integrity_key";

  // Build an MAA with an AKA scheme specified.
  Cx::MultimediaAuthAnswer maa(_cx_dict,
                               _mock_stack,
                               DIAMETER_SUCCESS,
                               SCHEME_AKA,
                               digest,
                               aka);

  // Once it receives the MAA, check that a successful HTTP response is sent.
  EXPECT_CALL(*_httpstack, send_reply(_, 200, _));
  _caught_diam_tsx->on_response(maa);
  _caught_fd_msg = NULL;
  delete _caught_diam_tsx; _caught_diam_tsx = NULL;

  // Build the expected response and check it's correct. We need to first
  // encode the values we sent earlier into base64 or hex. This is hardcoded.
  AKAAuthVector encoded_aka;
  encoded_aka.challenge = "Y2hhbGxlbmdl";
  encoded_aka.response = "726573706f6e7365";
  encoded_aka.crypt_key = "63727970745f6b6579";
  encoded_aka.integrity_key = "696e746567726974795f6b6579";
  EXPECT_EQ(build_aka_json(encoded_aka), req.content());
}

TEST_F(HandlersTest, AuthInvalidScheme)
{
  // This test tests an Impi Av task case with an invalid scheme on the HTTP
  // request. Start by building the HTTP request.
  MockHttpStack::Request req(_httpstack,
                             "/impi/" + IMPI,
                             "invalid",
                             "");

  ImpiTask::Config cfg(true);
  ImpiAvTask* task = new ImpiAvTask(req, &cfg, FAKE_TRAIL_ID);

  // Once the task's run function is called, expect a 404 HTTP response.
  EXPECT_CALL(*_httpstack, send_reply(_, 404, _));
  task->run();
}

TEST_F(HandlersTest, AkaNoIMPU)
{
  // This test tests an Impi Av task case with AKA specified on the HTTP
  // request, but no public ID. Start by building the HTTP request.
  MockHttpStack::Request req(_httpstack,
                             "/impi/" + IMPI,
                             "aka",
                             "");

  ImpiTask::Config cfg(true);
  ImpiAvTask* task = new ImpiAvTask(req, &cfg, FAKE_TRAIL_ID);

  // Once the task's run function is called, expect a 404 HTTP response.
  EXPECT_CALL(*_httpstack, send_reply(_, 404, _));
  std::string error_text = "error";
  task->run();
}

//
// IMS Subscription tests
//

//
// This set of tests covers the various types of request that can be
// made to the IMS subscription handler. It simulates a HSS and
// verifies that both the Cx flows and the Cassandra flows are correct.
//

// Initial registration

TEST_F(HandlersTest, IMSSubscriptionHSS_InitialRegister)
{
  reg_data_template("reg", true, false, RegistrationState::NOT_REGISTERED, 1);
}

// Initial registration from UNREGISTERED state

TEST_F(HandlersTest, IMSSubscriptionHSS_InitialRegisterFromUnreg)
{
  reg_data_template("reg", true, false, RegistrationState::UNREGISTERED, 1);
}

// Re-registration when the database record is old enough (500s - less
// than the configured 3600s) to trigger a new SAR.

TEST_F(HandlersTest, IMSSubscriptionHSS_ReregWithSAR)
{
  reg_data_template("reg", true, false, RegistrationState::REGISTERED, 2, 500);
}

// Re-registration with a new binding.

TEST_F(HandlersTest, IMSSubscriptionHSS_ReregNewBinding)
{
  reg_data_template("reg", true, true, RegistrationState::REGISTERED, 1);
}

// Re-registration when the database record is not old enough to
// trigger a new SAR.

TEST_F(HandlersTest, IMSSubscriptionHSS_ReregWithoutSAR)
{
  reg_data_template_no_sar("reg", true, RegistrationState::REGISTERED);
}

// Call to a registered subscriber

TEST_F(HandlersTest, IMSSubscriptionCallHSS)
{
  reg_data_template_no_sar("call", true, RegistrationState::REGISTERED);
}

// Call to an unregistered subscriber (one whose data is already
// stored in the cache)

TEST_F(HandlersTest, IMSSubscriptionCallHSSUnregisteredService)
{
  reg_data_template_no_sar("call", true, RegistrationState::UNREGISTERED, 3600, REGDATA_RESULT_UNREG);
}

// Call to a not-registered subscriber (one whose data is not already
// stored in the cache)

TEST_F(HandlersTest, IMSSubscriptionCallHSSNewUnregisteredService)
{
  reg_data_template("call", true, false, RegistrationState::NOT_REGISTERED, 3, 0, REGDATA_RESULT_UNREG, RegistrationState::UNREGISTERED);
}

// Test the three types of deregistration flows

TEST_F(HandlersTest, IMSSubscriptionDeregHSS)
{
  reg_data_template_with_deletion("dereg-user", true, RegistrationState::REGISTERED, 5);
}

TEST_F(HandlersTest, IMSSubscriptionDeregTimeout)
{
  reg_data_template_with_deletion("dereg-timeout", true, RegistrationState::REGISTERED, 4);
}

TEST_F(HandlersTest, IMSSubscriptionDeregAdmin)
{
  reg_data_template_with_deletion("dereg-admin", true, RegistrationState::REGISTERED, 8);
}

// Test that if an IMPI is not explicitly provided on a deregistration
// flow, we use the one from the cached User-Data.

TEST_F(HandlersTest, IMSSubscriptionDeregUseCacheIMPI)
{
  reg_data_template_with_deletion("dereg-admin", false, RegistrationState::REGISTERED, 8);
}

// Test the two authentication failure flows (which should only affect
// the HSS and not the database). In particular, doing one of these
// for a registered subscriber should keep them in registered state
// (as it just means they've failed to log in with a new binding).

TEST_F(HandlersTest, IMSSubscriptionAuthFailRegistered)
{
  reg_data_template_no_write("dereg-auth-failed", false, true, RegistrationState::REGISTERED, 9, 3600, REGDATA_RESULT);
}

TEST_F(HandlersTest, IMSSubscriptionAuthFailRegisteredNoHSS)
{
  reg_data_template_no_write("dereg-auth-failed", false, false, RegistrationState::REGISTERED, 9, 3600, REGDATA_RESULT);
}

TEST_F(HandlersTest, IMSSubscriptionAuthFail)
{
  reg_data_template_no_write("dereg-auth-failed", false, true, RegistrationState::NOT_REGISTERED, 9, 3600, REGDATA_RESULT_DEREG);
}

TEST_F(HandlersTest, IMSSubscriptionAuthTimeout)
{
  reg_data_template_no_write("dereg-auth-timeout", false, true, RegistrationState::NOT_REGISTERED, 10, 3600, REGDATA_RESULT_DEREG);
}

// Test that an attempt to deregister a subscriber who is not in
// REGISTERED state results in a 400 Bad Request

TEST_F(HandlersTest, IMSSubscriptionInvalidDereg)
{
  reg_data_template_invalid_dereg(false);
}

// Test that an attempt to deregister a subscriber who is not in
// REGISTERED state results in a 400 Bad Request with an HSS
// configured

TEST_F(HandlersTest, IMSSubscriptionHSSInvalidDereg)
{
  reg_data_template_invalid_dereg(true);
}

// Test that proper database flows happen when we don't have a HSS.

// Registration should leave the database in registered state.

TEST_F(HandlersTest, IMSSubscriptionReg)
{
  reg_data_template_no_hss("reg", true, RegistrationState::UNREGISTERED, 3600, REGDATA_RESULT, true, RegistrationState::REGISTERED);
}

TEST_F(HandlersTest, IMSSubscriptionRereg)
{
  reg_data_template_no_hss("reg", true, RegistrationState::REGISTERED);
}

// Deregistration should leave the database in unregistered state.

TEST_F(HandlersTest, IMSSubscriptionDereg)
{
  reg_data_template_no_hss("dereg-user", true, RegistrationState::REGISTERED, 3600, REGDATA_RESULT_UNREG, true, RegistrationState::UNREGISTERED);
}

// Making a call shouldn't change the registration state.

TEST_F(HandlersTest, IMSSubscriptionCall)
{
  reg_data_template_no_hss("call", true, RegistrationState::REGISTERED);
}

TEST_F(HandlersTest, IMSSubscriptionUnregisteredService)
{
  reg_data_template_no_hss("call", true, RegistrationState::UNREGISTERED, 0, REGDATA_RESULT_UNREG);
}

// If we have no record of the user, we should just return 404.

TEST_F(HandlersTest, IMSSubscriptionNoHSSUnknown)
{
  MockHttpStack::Request req(_httpstack,
                             "/impu/" + IMPU + "/reg-data",
                             "",
                             "?private_id=" + IMPI,
                             "{\"reqtype\": \"reg\"}",
                             htp_method_PUT);
  ImpuRegDataTask::Config cfg(false, 3600);
  ImpuRegDataTask* task = new ImpuRegDataTask(req, &cfg, FAKE_TRAIL_ID);

  MockCache::MockGetIMSSubscription mock_op;
  EXPECT_CALL(*_cache, create_GetIMSSubscription(IMPU))
<<<<<<< HEAD
    .WillOnce(Return(&mock_op));
  _cache->EXPECT_DO_ASYNC(mock_op);
  handler->run();
=======
    .WillOnce(Return(&mock_req));
  EXPECT_CALL(*_cache, send(_, &mock_req))
    .WillOnce(WithArgs<0>(Invoke(&mock_req, &Cache::Request::set_trx)));
  task->run();
>>>>>>> e9b295da

  CassandraStore::Transaction* t = mock_op.get_trx();
  ASSERT_FALSE(t == NULL);
  EXPECT_CALL(mock_op, get_xml(_, _))
    .WillRepeatedly(SetArgReferee<0>(""));
  EXPECT_CALL(mock_op, get_registration_state(_, _))
    .WillRepeatedly(SetArgReferee<0>(RegistrationState::NOT_REGISTERED));
  EXPECT_CALL(mock_op, get_associated_impis(_));
  EXPECT_CALL(*_httpstack, send_reply(_, 404, _));
  t->on_success(&mock_op);

  // Build the expected response and check it's correct
  EXPECT_EQ("", req.content());

  _caught_diam_tsx = NULL;
  _caught_fd_msg = NULL;
}

TEST_F(HandlersTest, IMSSubscriptionNoHSSUnknownCall)
{
  MockHttpStack::Request req(_httpstack,
                             "/impu/" + IMPU + "/reg-data",
                             "",
                             "",
                             "{\"reqtype\": \"call\"}",
                             htp_method_PUT);
  ImpuRegDataTask::Config cfg(false, 3600);
  ImpuRegDataTask* task = new ImpuRegDataTask(req, &cfg, FAKE_TRAIL_ID);

  MockCache::MockGetIMSSubscription mock_op;
  EXPECT_CALL(*_cache, create_GetIMSSubscription(IMPU))
<<<<<<< HEAD
    .WillOnce(Return(&mock_op));
  _cache->EXPECT_DO_ASYNC(mock_op);
  handler->run();
=======
    .WillOnce(Return(&mock_req));
  EXPECT_CALL(*_cache, send(_, &mock_req))
    .WillOnce(WithArgs<0>(Invoke(&mock_req, &Cache::Request::set_trx)));
  task->run();
>>>>>>> e9b295da

  CassandraStore::Transaction* t = mock_op.get_trx();
  ASSERT_FALSE(t == NULL);
  EXPECT_CALL(mock_op, get_xml(_, _))
    .WillRepeatedly(SetArgReferee<0>(""));
  EXPECT_CALL(mock_op, get_registration_state(_, _))
    .WillRepeatedly(SetArgReferee<0>(RegistrationState::NOT_REGISTERED));
  EXPECT_CALL(mock_op, get_associated_impis(_));
  EXPECT_CALL(*_httpstack, send_reply(_, 404, _));
  t->on_success(&mock_op);

  // Build the expected response and check it's correct
  EXPECT_EQ("", req.content());

  _caught_diam_tsx = NULL;
  _caught_fd_msg = NULL;
}

// Verify that the old interface (without /reg-data in the URL) still works

TEST_F(HandlersTest, LegacyIMSSubscriptionNoHSS)
{
  MockHttpStack::Request req(_httpstack,
                             "/impu/" + IMPU,
                             "",
                             "?private_id=" + IMPI);
  ImpuIMSSubscriptionTask::Config cfg(false, 3600);
  ImpuIMSSubscriptionTask* task = new ImpuIMSSubscriptionTask(req, &cfg, FAKE_TRAIL_ID);

  MockCache::MockGetIMSSubscription mock_op;
  EXPECT_CALL(*_cache, create_GetIMSSubscription(IMPU))
<<<<<<< HEAD
    .WillOnce(Return(&mock_op));
  _cache->EXPECT_DO_ASYNC(mock_op);
  handler->run();
=======
    .WillOnce(Return(&mock_req));
  EXPECT_CALL(*_cache, send(_, &mock_req))
    .WillOnce(WithArgs<0>(Invoke(&mock_req, &Cache::Request::set_trx)));
  task->run();
>>>>>>> e9b295da

  CassandraStore::Transaction* t = mock_op.get_trx();
  ASSERT_FALSE(t == NULL);
  EXPECT_CALL(mock_op, get_xml(_, _))
    .WillRepeatedly(SetArgReferee<0>(IMS_SUBSCRIPTION));
  EXPECT_CALL(mock_op, get_registration_state(_, _))
    .WillRepeatedly(SetArgReferee<0>(RegistrationState::REGISTERED));
  EXPECT_CALL(mock_op, get_associated_impis(_));
  EXPECT_CALL(*_httpstack, send_reply(_, 200, _));
  t->on_success(&mock_op);

  // Build the expected response and check it's correct
  EXPECT_EQ(IMS_SUBSCRIPTION, req.content());

  _caught_diam_tsx = NULL;
  _caught_fd_msg = NULL;
}

TEST_F(HandlersTest, LegacyIMSSubscriptionNoHSS_NotFound)
{
  MockHttpStack::Request req(_httpstack,
                             "/impu/" + IMPU,
                             "",
                             "?private_id=" + IMPI);
  ImpuIMSSubscriptionTask::Config cfg(false, 3600);
  ImpuIMSSubscriptionTask* task = new ImpuIMSSubscriptionTask(req, &cfg, FAKE_TRAIL_ID);

  MockCache::MockGetIMSSubscription mock_op;
  EXPECT_CALL(*_cache, create_GetIMSSubscription(IMPU))
<<<<<<< HEAD
    .WillOnce(Return(&mock_op));
  _cache->EXPECT_DO_ASYNC(mock_op);
  handler->run();
=======
    .WillOnce(Return(&mock_req));
  EXPECT_CALL(*_cache, send(_, &mock_req))
    .WillOnce(WithArgs<0>(Invoke(&mock_req, &Cache::Request::set_trx)));
  task->run();
>>>>>>> e9b295da

  CassandraStore::Transaction* t = mock_op.get_trx();
  ASSERT_FALSE(t == NULL);
  EXPECT_CALL(mock_op, get_xml(_, _))
    .WillRepeatedly(SetArgReferee<0>(""));
  EXPECT_CALL(mock_op, get_registration_state(_, _))
    .WillRepeatedly(SetArgReferee<0>(RegistrationState::NOT_REGISTERED));
  EXPECT_CALL(*_httpstack, send_reply(_, 404, _));
  EXPECT_CALL(mock_op, get_associated_impis(_));
  t->on_success(&mock_op);

  // Build the expected response and check it's correct
  EXPECT_EQ("", req.content());

  _caught_diam_tsx = NULL;
  _caught_fd_msg = NULL;
}


TEST_F(HandlersTest, LegacyIMSSubscriptionNoHSS_Unregistered)
{
  MockHttpStack::Request req(_httpstack,
                             "/impu/" + IMPU,
                             "",
                             "");
  ImpuIMSSubscriptionTask::Config cfg(false, 3600);
  ImpuIMSSubscriptionTask* task = new ImpuIMSSubscriptionTask(req, &cfg, FAKE_TRAIL_ID);

  MockCache::MockGetIMSSubscription mock_op;
  EXPECT_CALL(*_cache, create_GetIMSSubscription(IMPU))
<<<<<<< HEAD
    .WillOnce(Return(&mock_op));
  _cache->EXPECT_DO_ASYNC(mock_op);
  handler->run();
=======
    .WillOnce(Return(&mock_req));
  EXPECT_CALL(*_cache, send(_, &mock_req))
    .WillOnce(WithArgs<0>(Invoke(&mock_req, &Cache::Request::set_trx)));
  task->run();
>>>>>>> e9b295da

  CassandraStore::Transaction* t = mock_op.get_trx();
  ASSERT_FALSE(t == NULL);
  EXPECT_CALL(mock_op, get_xml(_, _))
    .WillRepeatedly(SetArgReferee<0>(IMS_SUBSCRIPTION));
  EXPECT_CALL(mock_op, get_registration_state(_, _))
    .WillRepeatedly(SetArgReferee<0>(RegistrationState::UNREGISTERED));
  EXPECT_CALL(*_httpstack, send_reply(_, 200, _));
  t->on_success(&mock_op);

  // Build the expected response and check it's correct
  EXPECT_EQ(IMS_SUBSCRIPTION, req.content());

  _caught_diam_tsx = NULL;
  _caught_fd_msg = NULL;
}

// Verify that when doing a GET rather than a PUT, we just read from
// the cache, rather than doing a write or sending anything to the HSS.

TEST_F(HandlersTest, IMSSubscriptionGet)
{
  MockHttpStack::Request req(_httpstack,
                             "/impu/" + IMPU + "/reg-data",
                             "",
                             "",
                             "",
                             htp_method_GET);
  ImpuRegDataTask::Config cfg(true, 3600);
  ImpuRegDataTask* task = new ImpuRegDataTask(req, &cfg, FAKE_TRAIL_ID);

  MockCache::MockGetIMSSubscription mock_op;
  EXPECT_CALL(*_cache, create_GetIMSSubscription(IMPU))
<<<<<<< HEAD
    .WillOnce(Return(&mock_op));
  _cache->EXPECT_DO_ASYNC(mock_op);
  handler->run();
=======
    .WillOnce(Return(&mock_req));
  EXPECT_CALL(*_cache, send(_, &mock_req))
    .WillOnce(WithArgs<0>(Invoke(&mock_req, &Cache::Request::set_trx)));
  task->run();
>>>>>>> e9b295da

  CassandraStore::Transaction* t = mock_op.get_trx();
  ASSERT_FALSE(t == NULL);
  EXPECT_CALL(mock_op, get_xml(_, _))
    .WillRepeatedly(SetArgReferee<0>(IMPU_IMS_SUBSCRIPTION));
  EXPECT_CALL(mock_op, get_registration_state(_, _))
    .WillRepeatedly(SetArgReferee<0>(RegistrationState::REGISTERED));
  EXPECT_CALL(mock_op, get_associated_impis(_));

  // HTTP response is sent straight back - no state is changed.
  EXPECT_CALL(*_httpstack, send_reply(_, 200, _));
  t->on_success(&mock_op);

  // Build the expected response and check it's correct
  EXPECT_EQ(REGDATA_RESULT, req.content());
}

// Test error handling

// If we don't recognise the body, we should reject the request

TEST_F(HandlersTest, IMSSubscriptionInvalidType)
{
  MockHttpStack::Request req(_httpstack,
                             "/impu/" + IMPU + "/reg-data",
                             "",
                             "",
                             "invalid",
                             htp_method_PUT);
  ImpuRegDataTask::Config cfg(false, 3600);
  ImpuRegDataTask* task = new ImpuRegDataTask(req, &cfg, FAKE_TRAIL_ID);

  EXPECT_CALL(*_httpstack, send_reply(_, 400, _));
  task->run();
}

// If we don't get a PUT or GET, we should reject the request

TEST_F(HandlersTest, IMSSubscriptionWrongMethod)
{
  MockHttpStack::Request req(_httpstack,
                             "/impu/" + IMPU + "/reg-data",
                             "",
                             "",
                             "{\"reqtype\": \"reg\"}",
                             htp_method_DELETE);
  ImpuRegDataTask::Config cfg(false, 3600);
  ImpuRegDataTask* task = new ImpuRegDataTask(req, &cfg, FAKE_TRAIL_ID);

  EXPECT_CALL(*_httpstack, send_reply(_, 405, _));
  task->run();
}

// HSS USER_UNKNOWN errors should translate into a 404

TEST_F(HandlersTest, IMSSubscriptionUserUnknownDereg)
{
  MockHttpStack::Request req(_httpstack,
                             "/impu/" + IMPU + "/reg-data",
                             "",
                             "?private_id=" + ASSOCIATED_IDENTITY1,
                             "{\"reqtype\": \"dereg-timeout\"}",
                             htp_method_PUT);
<<<<<<< HEAD
  ImpuRegDataHandler::Config cfg(true, 3600);
  ImpuRegDataHandler* handler = new ImpuRegDataHandler(req, &cfg, FAKE_TRAIL_ID);
  MockCache::MockGetIMSSubscription mock_op;

  EXPECT_CALL(*_cache, create_GetIMSSubscription(IMPU))
    .WillOnce(Return(&mock_op));
  _cache->EXPECT_DO_ASYNC(mock_op);
  handler->run();
=======
  ImpuRegDataTask::Config cfg(true, 3600);
  ImpuRegDataTask* task = new ImpuRegDataTask(req, &cfg, FAKE_TRAIL_ID);
  MockCache::MockGetIMSSubscription mock_req;

  EXPECT_CALL(*_cache, create_GetIMSSubscription(IMPU))
    .WillOnce(Return(&mock_req));
  EXPECT_CALL(*_cache, send(_, &mock_req))
    .WillOnce(WithArgs<0>(Invoke(&mock_req, &Cache::Request::set_trx)));
  task->run();
>>>>>>> e9b295da

  CassandraStore::Transaction* t = mock_op.get_trx();
  ASSERT_FALSE(t == NULL);
  EXPECT_CALL(mock_op, get_xml(_, _))
    .WillRepeatedly(SetArgReferee<0>(IMPU_IMS_SUBSCRIPTION));
  EXPECT_CALL(mock_op, get_registration_state(_, _))
    .WillRepeatedly(SetArgReferee<0>(RegistrationState::REGISTERED));
  EXPECT_CALL(mock_op, get_associated_impis(_))
    .WillRepeatedly(SetArgReferee<0>(ASSOCIATED_IDENTITY1_IN_VECTOR));

  MockCache::MockDeletePublicIDs mock_op2;
  EXPECT_CALL(*_cache, create_DeletePublicIDs(IMPU_REG_SET, _, _))
    .WillOnce(Return(&mock_op2));
  _cache->EXPECT_DO_ASYNC(mock_op2);

  EXPECT_CALL(*_mock_stack, send(_, _, 200))
    .Times(1)
    .WillOnce(WithArgs<0,1>(Invoke(store_msg_tsx)));
  std::string error_text = "error";
  t->on_success(&mock_op);

  ASSERT_FALSE(_caught_diam_tsx == NULL);
  Diameter::Message msg(_cx_dict, _caught_fd_msg, _mock_stack);
  Cx::ServerAssignmentRequest sar(msg);

  Cx::ServerAssignmentAnswer saa(_cx_dict,
                                 _mock_stack,
                                 DIAMETER_ERROR_USER_UNKNOWN,
                                 "");

  EXPECT_CALL(*_httpstack, send_reply(_, 404, _));
  _caught_diam_tsx->on_response(saa);

  CassandraStore::Transaction* t2 = mock_op2.get_trx();
  ASSERT_FALSE(t2 == NULL);

  delete _caught_diam_tsx; _caught_diam_tsx = NULL;
  _caught_fd_msg = NULL;
}

// Other HSS errors should translate into a 500 error

TEST_F(HandlersTest, IMSSubscriptionOtherErrorCallReg)
{
  MockHttpStack::Request req(_httpstack,
                             "/impu/" + IMPU + "/reg-data",
                             "",
                             "?private_id=" + IMPI,
                             "{\"reqtype\": \"call\"}",
                             htp_method_PUT);
  req.method();
  ImpuRegDataTask::Config cfg(true, 3600);
  ImpuRegDataTask* task = new ImpuRegDataTask(req, &cfg, FAKE_TRAIL_ID);

  MockCache::MockGetIMSSubscription mock_op;
  EXPECT_CALL(*_cache, create_GetIMSSubscription(IMPU))
<<<<<<< HEAD
    .WillOnce(Return(&mock_op));
  _cache->EXPECT_DO_ASYNC(mock_op);
  handler->run();
=======
    .WillOnce(Return(&mock_req));
  EXPECT_CALL(*_cache, send(_, &mock_req))
    .WillOnce(WithArgs<0>(Invoke(&mock_req, &Cache::Request::set_trx)));
  task->run();
>>>>>>> e9b295da

  CassandraStore::Transaction* t = mock_op.get_trx();
  ASSERT_FALSE(t == NULL);
  EXPECT_CALL(mock_op, get_xml(_, _))
    .WillRepeatedly(SetArgReferee<0>(IMPU_IMS_SUBSCRIPTION));
  EXPECT_CALL(mock_op, get_registration_state(_, _))
    .WillRepeatedly(SetArgReferee<0>(RegistrationState::NOT_REGISTERED));
  EXPECT_CALL(mock_op, get_associated_impis(_))
    .WillRepeatedly(SetArgReferee<0>(IMPI_IN_VECTOR));

  EXPECT_CALL(*_mock_stack, send(_, _, 200))
    .Times(1)
    .WillOnce(WithArgs<0,1>(Invoke(store_msg_tsx)));
  std::string error_text = "error";
  t->on_success(&mock_op);

  ASSERT_FALSE(_caught_diam_tsx == NULL);
  Diameter::Message msg(_cx_dict, _caught_fd_msg, _mock_stack);
  Cx::ServerAssignmentRequest sar(msg);

  Cx::ServerAssignmentAnswer saa(_cx_dict,
                                 _mock_stack,
                                 0,
                                 "");

  EXPECT_CALL(*_httpstack, send_reply(_, 500, _));
  _caught_diam_tsx->on_response(saa);

  delete _caught_diam_tsx; _caught_diam_tsx = NULL;
  _caught_fd_msg = NULL;
}

// Cache not found failures should translate into a 404 Not Found errors
TEST_F(HandlersTest, IMSSubscriptionCacheNotFound)
{
  // This test tests an IMS Subscription handler case where the cache
  // doesn't return a result. Start by building the HTTP request which will
  // invoke a cache lookup.
  MockHttpStack::Request req(_httpstack,
                             "/impu/" + IMPU,
                             "",
                             "");

  ImpuIMSSubscriptionTask::Config cfg(false, 3600);
  ImpuIMSSubscriptionTask* task = new ImpuIMSSubscriptionTask(req, &cfg, FAKE_TRAIL_ID);

  // Once the task's run function is called, expect to lookup IMS
  // subscription information for the specified public ID.
  MockCache::MockGetIMSSubscription mock_op;
  EXPECT_CALL(*_cache, create_GetIMSSubscription(IMPU))
    .WillOnce(Return(&mock_op));
  _cache->EXPECT_DO_ASYNC(mock_op);

  task->run();

  // Confirm that the cache transaction is not NULL.
  CassandraStore::Transaction* t = mock_op.get_trx();
  ASSERT_FALSE(t == NULL);

  // Expect a 404 HTTP response once the cache returns an error to the task.
  EXPECT_CALL(*_httpstack, send_reply(_, 404, _));

  mock_op._cass_status = CassandraStore::NOT_FOUND;
  mock_op._cass_error_text = "error";
  t->on_failure(&mock_op);
}

// Cache failures should translate into a 504 Bad Gateway error
TEST_F(HandlersTest, IMSSubscriptionCacheFailure)
{
  // This test tests an IMS Subscription handler case where the cache
  // has an unknown failure. Start by building the HTTP request which
  // will invoke a cache lookup.
  MockHttpStack::Request req(_httpstack,
                             "/impu/" + IMPU,
                             "",
                             "");

  ImpuIMSSubscriptionTask::Config cfg(false, 3600);
  ImpuIMSSubscriptionTask* task = new ImpuIMSSubscriptionTask(req, &cfg, FAKE_TRAIL_ID);

  // Once the task's run function is called, expect to lookup IMS
  // subscription information for the specified public ID.
  MockCache::MockGetIMSSubscription mock_op;
  EXPECT_CALL(*_cache, create_GetIMSSubscription(IMPU))
    .WillOnce(Return(&mock_op));
  _cache->EXPECT_DO_ASYNC(mock_op);

  task->run();

  // Confirm that the cache transaction is not NULL.
  CassandraStore::Transaction* t = mock_op.get_trx();
  ASSERT_FALSE(t == NULL);

  // Expect a 504 HTTP response once the cache returns an error to the task.
  EXPECT_CALL(*_httpstack, send_reply(_, 504, _));

  mock_op._cass_status = CassandraStore::UNKNOWN_ERROR;
  mock_op._cass_error_text = "error";
  t->on_failure(&mock_op);
}

TEST_F(HandlersTest, RegistrationStatusHSSTimeout)
{
  // This test tests the common diameter timeout function. Build the HTTP request
  // which will invoke a UAR to be sent to the HSS.
  MockHttpStack::Request req(_httpstack,
                             "/impi/" + IMPI + "/",
                             "registration-status",
                             "?impu=" + IMPU);

  ImpiRegistrationStatusTask::Config cfg(true);
  ImpiRegistrationStatusTask* task = new ImpiRegistrationStatusTask(req, &cfg, FAKE_TRAIL_ID);

  // Once the task's run function is called, expect a diameter message to be
  // sent. We don't bother checking the diameter message is as expected here. This
  // is done by other tests.
  EXPECT_CALL(*_mock_stack, send(_, _, 200))
    .Times(1)
    .WillOnce(WithArgs<0,1>(Invoke(store_msg_tsx)));
  task->run();
  ASSERT_FALSE(_caught_diam_tsx == NULL);

  // Expect a 504 response once we notify the task about the timeout error.
  EXPECT_CALL(*_httpstack, send_reply(_, 504, _));
  _caught_diam_tsx->on_timeout();
  fd_msg_free(_caught_fd_msg); _caught_fd_msg = NULL;
  delete _caught_diam_tsx; _caught_diam_tsx = NULL;
}

TEST_F(HandlersTest, RegistrationStatus)
{
  // This test tests a mainline Registration Status task case. Build the HTTP request
  // which will invoke a UAR to be sent to the HSS.
  MockHttpStack::Request req(_httpstack,
                             "/impi/" + IMPI + "/",
                             "registration-status",
                             "?impu=" + IMPU);

  ImpiRegistrationStatusTask::Config cfg(true);
  ImpiRegistrationStatusTask* task = new ImpiRegistrationStatusTask(req, &cfg, FAKE_TRAIL_ID);

  // Once the task's run function is called, expect a diameter message to be
  // sent.
  EXPECT_CALL(*_mock_stack, send(_, _, 200))
    .Times(1)
    .WillOnce(WithArgs<0,1>(Invoke(store_msg_tsx)));
  task->run();
  ASSERT_FALSE(_caught_diam_tsx == NULL);

  // Turn the caught Diameter msg structure into a UAR and check its contents.
  Diameter::Message msg(_cx_dict, _caught_fd_msg, _mock_stack);
  Cx::UserAuthorizationRequest uar(msg);
  EXPECT_TRUE(uar.get_str_from_avp(_cx_dict->DESTINATION_REALM, test_str));
  EXPECT_EQ(DEST_REALM, test_str);
  EXPECT_TRUE(uar.get_str_from_avp(_cx_dict->DESTINATION_HOST, test_str));
  EXPECT_EQ(DEST_HOST, test_str);
  EXPECT_EQ(IMPI, uar.impi());
  EXPECT_EQ(IMPU, uar.impu());
  EXPECT_TRUE(uar.visited_network(test_str));
  EXPECT_EQ(DEST_REALM, test_str);
  EXPECT_TRUE(uar.auth_type(test_i32));
  EXPECT_EQ(0, test_i32);

  // Build a UAA and expect a successful HTTP response.
  Cx::UserAuthorizationAnswer uaa(_cx_dict,
                                  _mock_stack,
                                  DIAMETER_SUCCESS,
                                  0,
                                  SERVER_NAME,
                                  CAPABILITIES);
  EXPECT_CALL(*_httpstack, send_reply(_, 200, _));
  _caught_diam_tsx->on_response(uaa);
  _caught_fd_msg = NULL;
  delete _caught_diam_tsx; _caught_diam_tsx = NULL;

  // Build the expected JSON response and check it's correct.
  EXPECT_EQ(build_icscf_json(DIAMETER_SUCCESS, SERVER_NAME, CAPABILITIES), req.content());
}

TEST_F(HandlersTest, RegistrationStatusOptParamsSubseqRegCapabs)
{
  // This test tests a Registration Status task case. The scenario is unrealistic
  // but lots of code branches are tested. Specifically, optional parameters
  // on the HTTP request are added, and the success code
  // DIAMETER_SUBSEQUENT_REGISTRATION is returned by the HSS with a set of server
  // capabilities. Build the HTTP request which will invoke a UAR to be sent to the HSS.
  MockHttpStack::Request req(_httpstack,
                             "/impi/" + IMPI + "/",
                             "registration-status",
                             "?impu=" + IMPU + "&visited-network=" + VISITED_NETWORK + "&auth-type=" + AUTH_TYPE_DEREG);

  ImpiRegistrationStatusTask::Config cfg(true);
  ImpiRegistrationStatusTask* task = new ImpiRegistrationStatusTask(req, &cfg, FAKE_TRAIL_ID);

  // Once the task's run function is called, expect a diameter message to be
  // sent.
  EXPECT_CALL(*_mock_stack, send(_, _, 200))
    .Times(1)
    .WillOnce(WithArgs<0,1>(Invoke(store_msg_tsx)));
  task->run();
  ASSERT_FALSE(_caught_diam_tsx == NULL);

  // Turn the caught Diameter msg structure into a UAR and check its contents.
  Diameter::Message msg(_cx_dict, _caught_fd_msg, _mock_stack);
  Cx::UserAuthorizationRequest uar(msg);
  EXPECT_TRUE(uar.get_str_from_avp(_cx_dict->DESTINATION_REALM, test_str));
  EXPECT_EQ(DEST_REALM, test_str);
  EXPECT_TRUE(uar.get_str_from_avp(_cx_dict->DESTINATION_HOST, test_str));
  EXPECT_EQ(DEST_HOST, test_str);
  EXPECT_EQ(IMPI, uar.impi());
  EXPECT_EQ(IMPU, uar.impu());
  EXPECT_TRUE(uar.visited_network(test_str));
  EXPECT_EQ(VISITED_NETWORK, test_str);
  EXPECT_TRUE(uar.auth_type(test_i32));
  EXPECT_EQ(1, test_i32);

  // Build a UAA and expect a successful HTTP response.
  Cx::UserAuthorizationAnswer uaa(_cx_dict,
                                  _mock_stack,
                                  0,
                                  DIAMETER_SUBSEQUENT_REGISTRATION,
                                  "",
                                  CAPABILITIES_WITH_SERVER_NAME);
  EXPECT_CALL(*_httpstack, send_reply(_, 200, _));
  _caught_diam_tsx->on_response(uaa);
  _caught_fd_msg = NULL;
  delete _caught_diam_tsx; _caught_diam_tsx = NULL;

  // Build the expected JSON response and check it's correct.
  EXPECT_EQ(build_icscf_json(DIAMETER_SUBSEQUENT_REGISTRATION, "", CAPABILITIES_WITH_SERVER_NAME), req.content());
}

TEST_F(HandlersTest, RegistrationStatusFirstRegNoCapabs)
{
  // This test tests a Registration Status task case. The scenario is unrealistic
  // but lots of code branches are tested. Specifically, the success code
  // DIAMETER_FIRST_REGISTRATION is returned by the HSS, but no server or server
  // capabilities are specified. Build the HTTP request which will invoke a UAR to be sent
  // to the HSS.
  MockHttpStack::Request req(_httpstack,
                             "/impi/" + IMPI + "/",
                             "registration-status",
                             "?impu=" + IMPU);

  ImpiRegistrationStatusTask::Config cfg(true);
  ImpiRegistrationStatusTask* task = new ImpiRegistrationStatusTask(req, &cfg, FAKE_TRAIL_ID);

  // Once the task's run function is called, expect a diameter message to be
  // sent.
  EXPECT_CALL(*_mock_stack, send(_, _, 200))
    .Times(1)
    .WillOnce(WithArgs<0,1>(Invoke(store_msg_tsx)));
  task->run();
  ASSERT_FALSE(_caught_diam_tsx == NULL);

  // Turn the caught Diameter msg structure into a UAR and check its contents.
  Diameter::Message msg(_cx_dict, _caught_fd_msg, _mock_stack);
  Cx::UserAuthorizationRequest uar(msg);
  EXPECT_TRUE(uar.get_str_from_avp(_cx_dict->DESTINATION_REALM, test_str));
  EXPECT_EQ(DEST_REALM, test_str);
  EXPECT_TRUE(uar.get_str_from_avp(_cx_dict->DESTINATION_HOST, test_str));
  EXPECT_EQ(DEST_HOST, test_str);
  EXPECT_EQ(IMPI, uar.impi());
  EXPECT_EQ(IMPU, uar.impu());
  EXPECT_TRUE(uar.visited_network(test_str));
  EXPECT_EQ(DEST_REALM, test_str);
  EXPECT_TRUE(uar.auth_type(test_i32));
  EXPECT_EQ(0, test_i32);

  // Build a UAA and expect a successful HTTP response.
  Cx::UserAuthorizationAnswer uaa(_cx_dict,
                                  _mock_stack,
                                  0,
                                  DIAMETER_FIRST_REGISTRATION,
                                  "",
                                  NO_CAPABILITIES);
  EXPECT_CALL(*_httpstack, send_reply(_, 200, _));
  _caught_diam_tsx->on_response(uaa);
  _caught_fd_msg = NULL;
  delete _caught_diam_tsx; _caught_diam_tsx = NULL;

  // Build the expected JSON response and check it's correct.
  EXPECT_EQ(build_icscf_json(DIAMETER_FIRST_REGISTRATION, "", NO_CAPABILITIES), req.content());
}

// The following tests all test HSS error response cases, and use a template
// function defined at the top of this file.
TEST_F(HandlersTest, RegistrationStatusUserUnknown)
{
  registration_status_error_template(0, DIAMETER_ERROR_USER_UNKNOWN, 404);
}

TEST_F(HandlersTest, RegistrationStatusIdentitiesDontMatch)
{
  registration_status_error_template(0, DIAMETER_ERROR_IDENTITIES_DONT_MATCH, 404);
}

TEST_F(HandlersTest, RegistrationStatusRoamingNowAllowed)
{
  registration_status_error_template(0, DIAMETER_ERROR_ROAMING_NOT_ALLOWED, 403);
}

TEST_F(HandlersTest, RegistrationStatusAuthRejected)
{
  registration_status_error_template(DIAMETER_AUTHORIZATION_REJECTED, 0, 403);
}

TEST_F(HandlersTest, RegistrationStatusDiameterBusy)
{
  registration_status_error_template(DIAMETER_TOO_BUSY, 0, 504);
}

TEST_F(HandlersTest, RegistrationStatusOtherError)
{
  registration_status_error_template(0, 0, 500);
}

TEST_F(HandlersTest, RegistrationStatusNoHSS)
{
  // Test Registration Status task when no HSS is configured.
  MockHttpStack::Request req(_httpstack,
                             "/impi/" + IMPI + "/",
                             "registration-status",
                             "?impu=sip:impu@example.com");

  ImpiRegistrationStatusTask::Config cfg(false);
  ImpiRegistrationStatusTask* task = new ImpiRegistrationStatusTask(req, &cfg, FAKE_TRAIL_ID);

  // Once the task's run function is called, expect a successful HTTP response.
  EXPECT_CALL(*_httpstack, send_reply(_, 200, _));
  task->run();

  // Build the expected JSON response and check it's correct.
  EXPECT_EQ(build_icscf_json(DIAMETER_SUCCESS, DEFAULT_SERVER_NAME, NO_CAPABILITIES), req.content());
}

//
// Location Info tests
//

TEST_F(HandlersTest, LocationInfo)
{
  // This test tests a mainline Location Info task case. Build the HTTP request
  // which will invoke an LIR to be sent to the HSS.
  MockHttpStack::Request req(_httpstack,
                             "/impu/" + IMPU + "/",
                             "location",
                             "");

  ImpuLocationInfoTask::Config cfg(true);
  ImpuLocationInfoTask* task = new ImpuLocationInfoTask(req, &cfg, FAKE_TRAIL_ID);

  // Once the task's run function is called, expect a diameter message to be
  // sent.
  EXPECT_CALL(*_mock_stack, send(_, _, 200))
    .Times(1)
    .WillOnce(WithArgs<0,1>(Invoke(store_msg_tsx)));
  task->run();
  ASSERT_FALSE(_caught_diam_tsx == NULL);

  // Turn the caught Diameter msg structure into a LIR and check its contents.
  Diameter::Message msg(_cx_dict, _caught_fd_msg, _mock_stack);
  Cx::LocationInfoRequest lir(msg);
  EXPECT_TRUE(lir.get_str_from_avp(_cx_dict->DESTINATION_REALM, test_str));
  EXPECT_EQ(DEST_REALM, test_str);
  EXPECT_TRUE(lir.get_str_from_avp(_cx_dict->DESTINATION_HOST, test_str));
  EXPECT_EQ(DEST_HOST, test_str);
  EXPECT_EQ(IMPU, lir.impu());
  EXPECT_FALSE(lir.originating(test_i32));
  EXPECT_FALSE(lir.auth_type(test_i32));

  // Build an LIA and expect a successful HTTP response.
  Cx::LocationInfoAnswer lia(_cx_dict,
                             _mock_stack,
                             DIAMETER_SUCCESS,
                             0,
                             SERVER_NAME,
                             CAPABILITIES);
  EXPECT_CALL(*_httpstack, send_reply(_, 200, _));

  _caught_diam_tsx->on_response(lia);
  _caught_fd_msg = NULL;
  delete _caught_diam_tsx; _caught_diam_tsx = NULL;

  // Build the expected JSON response and check it's correct.
  EXPECT_EQ(build_icscf_json(DIAMETER_SUCCESS, SERVER_NAME, CAPABILITIES), req.content());
}

TEST_F(HandlersTest, LocationInfoOptParamsUnregisteredService)
{
  // This test tests a Location Info task case. The scenario is unrealistic
  // but lots of code branches are tested. Specifically, optional parameters
  // on the HTTP request are added, and the success code
  // DIAMETER_UNREGISTERED_SERVICE is returned by the HSS with a set of server
  // capabilities. Start by building the HTTP request which will invoke an LIR
  // to be sent to the HSS.
  MockHttpStack::Request req(_httpstack,
                             "/impu/" + IMPU + "/",
                             "location",
                             "?originating=true&auth-type=" + AUTH_TYPE_CAPAB);

  ImpuLocationInfoTask::Config cfg(true);
  ImpuLocationInfoTask* task = new ImpuLocationInfoTask(req, &cfg, FAKE_TRAIL_ID);

  // Once the task's run function is called, expect a diameter message to be
  // sent.
  EXPECT_CALL(*_mock_stack, send(_, _, 200))
    .Times(1)
    .WillOnce(WithArgs<0,1>(Invoke(store_msg_tsx)));
  task->run();
  ASSERT_FALSE(_caught_diam_tsx == NULL);

  // Turn the caught Diameter msg structure into a LIR and check its contents.
  Diameter::Message msg(_cx_dict, _caught_fd_msg, _mock_stack);
  Cx::LocationInfoRequest lir(msg);
  EXPECT_TRUE(lir.get_str_from_avp(_cx_dict->DESTINATION_REALM, test_str));
  EXPECT_EQ(DEST_REALM, test_str);
  EXPECT_TRUE(lir.get_str_from_avp(_cx_dict->DESTINATION_HOST, test_str));
  EXPECT_EQ(DEST_HOST, test_str);
  EXPECT_EQ(IMPU, lir.impu());
  EXPECT_TRUE(lir.originating(test_i32));
  EXPECT_EQ(0, test_i32);
  EXPECT_TRUE(lir.auth_type(test_i32));
  EXPECT_EQ(2, test_i32);

  // Build an LIA and expect a successful HTTP response.
  Cx::LocationInfoAnswer lia(_cx_dict,
                             _mock_stack,
                             0,
                             DIAMETER_UNREGISTERED_SERVICE,
                             "",
                             CAPABILITIES_WITH_SERVER_NAME);
  EXPECT_CALL(*_httpstack, send_reply(_, 200, _));
  _caught_diam_tsx->on_response(lia);
  _caught_fd_msg = NULL;
  delete _caught_diam_tsx; _caught_diam_tsx = NULL;

  // Build the expected JSON response and check it's correct.
  EXPECT_EQ(build_icscf_json(DIAMETER_UNREGISTERED_SERVICE, "", CAPABILITIES_WITH_SERVER_NAME), req.content());
}

// The following tests all test HSS error response cases, and use a template
// function defined at the top of this file.
TEST_F(HandlersTest, LocationInfoUserUnknown)
{
  location_info_error_template(0, DIAMETER_ERROR_USER_UNKNOWN, 404);
}

TEST_F(HandlersTest, LocationInfoIdentityNotRegistered)
{
  location_info_error_template(0, DIAMETER_ERROR_IDENTITY_NOT_REGISTERED, 404);
}

TEST_F(HandlersTest, LocationInfoDiameterBusy)
{
  location_info_error_template(DIAMETER_TOO_BUSY, 0, 504);
}

TEST_F(HandlersTest, LocationInfoOtherError)
{
  location_info_error_template(0, 0, 500);
}

TEST_F(HandlersTest, LocationInfoNoHSS)
{
  // Test Location Info task when no HSS is configured.
  MockHttpStack::Request req(_httpstack,
                             "/impu/" + IMPU + "/",
                             "location",
                             "");

  ImpuLocationInfoTask::Config cfg(false);
  ImpuLocationInfoTask* task = new ImpuLocationInfoTask(req, &cfg, FAKE_TRAIL_ID);

  // Once the task's run function is called, expect a successful HTTP response.
  EXPECT_CALL(*_httpstack, send_reply(_, 200, _));
  task->run();

  // Build the expected JSON response and check it's correct.
  EXPECT_EQ(build_icscf_json(DIAMETER_SUCCESS, DEFAULT_SERVER_NAME, NO_CAPABILITIES), req.content());
}

//
// Registration Termination tests
//

TEST_F(HandlersTest, RegistrationTerminationPermanentTermination)
{
  rtr_template(PERMANENT_TERMINATION, HTTP_PATH_REG_FALSE, DEREG_BODY_PAIRINGS, HTTP_OK);
}

TEST_F(HandlersTest, RegistrationTerminationRemoveSCSCF)
{
  rtr_template(REMOVE_SCSCF, HTTP_PATH_REG_TRUE, DEREG_BODY_LIST, HTTP_OK);
}

TEST_F(HandlersTest, RegistrationTerminationPermanentTerminationNoIMPUs)
{
  rtr_template_no_impus(PERMANENT_TERMINATION, HTTP_PATH_REG_FALSE, DEREG_BODY_PAIRINGS2);
}

TEST_F(HandlersTest, RegistrationTerminationRemoveSCSCFNoIMPUS)
{
  rtr_template_no_impus(REMOVE_SCSCF, HTTP_PATH_REG_TRUE, DEREG_BODY_LIST2);
}

TEST_F(HandlersTest, RegistrationTerminationServerChange)
{
  rtr_template_no_impus(SERVER_CHANGE, HTTP_PATH_REG_TRUE, DEREG_BODY_LIST2);
}

TEST_F(HandlersTest, RegistrationTerminationNewServerAssigned)
{
  rtr_template_no_impus(NEW_SERVER_ASSIGNED, HTTP_PATH_REG_FALSE, DEREG_BODY_LIST2);
}

TEST_F(HandlersTest, RegistrationTerminationHTTPBadMethod)
{
  rtr_template(PERMANENT_TERMINATION, HTTP_PATH_REG_FALSE, DEREG_BODY_PAIRINGS, HTTP_BADMETHOD);
}

TEST_F(HandlersTest, RegistrationTerminationHTTPBadResult)
{
  rtr_template(PERMANENT_TERMINATION, HTTP_PATH_REG_FALSE, DEREG_BODY_PAIRINGS, HTTP_BAD_RESULT);
}

TEST_F(HandlersTest, RegistrationTerminationHTTPServerError)
{
  rtr_template(PERMANENT_TERMINATION, HTTP_PATH_REG_FALSE, DEREG_BODY_PAIRINGS, HTTP_SERVER_ERROR);
}

TEST_F(HandlersTest, RegistrationTerminationHTTPUnknownError)
{
  rtr_template(PERMANENT_TERMINATION, HTTP_PATH_REG_FALSE, DEREG_BODY_PAIRINGS, 999);
}

TEST_F(HandlersTest, RegistrationTerminationNoRegSets)
{
  Cx::RegistrationTerminationRequest rtr(_cx_dict,
                                         _mock_stack,
                                         PERMANENT_TERMINATION,
                                         IMPI,
                                         ASSOCIATED_IDENTITIES,
                                         IMPUS,
                                         AUTH_SESSION_STATE);

  // The free_on_delete flag controls whether we want to free the underlying
  // fd_msg structure when we delete this RTR. We don't, since this will be
  // freed when the answer is freed later in the test. If we leave this flag set
  // then the request will be freed twice.
  rtr._free_on_delete = false;

  RegistrationTerminationTask::Config cfg(_cache, _cx_dict, _sprout_conn, 0);
  RegistrationTerminationTask* task = new RegistrationTerminationTask(_cx_dict, &rtr._fd_msg, &cfg, FAKE_TRAIL_ID);

  // We have to make sure the message is pointing at the mock stack.
  task->_msg._stack = _mock_stack;
  task->_rtr._stack = _mock_stack;

  // Once the task's run function is called, we expect a cache request for
  // the IMS subscription of the final public identity in IMPUS.
  MockCache::MockGetIMSSubscription mock_op;
  EXPECT_CALL(*_cache, create_GetIMSSubscription(IMPU2))
    .WillOnce(Return(&mock_op));
  _cache->EXPECT_DO_ASYNC(mock_op);

  task->run();

  // The cache indicates success, but couldn't find any IMS subscription
  // information.
  CassandraStore::Transaction* t = mock_op.get_trx();
  ASSERT_FALSE(t == NULL);
  EXPECT_CALL(mock_op, get_xml(_, _))
    .WillRepeatedly(DoAll(SetArgReferee<0>(""), SetArgReferee<1>(0)));

  // Expect another cache request for the IMS subscription of the next
  // public identity in IMPUS.
  MockCache::MockGetIMSSubscription mock_op2;
  EXPECT_CALL(*_cache, create_GetIMSSubscription(IMPU))
    .WillOnce(Return(&mock_op2));
  _cache->EXPECT_DO_ASYNC(mock_op2);

  t->on_success(&mock_op);

  // The cache indicates success, but couldn't find any IMS subscription
  // information.
  t = mock_op2.get_trx();
  ASSERT_FALSE(t == NULL);
  EXPECT_CALL(mock_op2, get_xml(_, _))
    .WillRepeatedly(DoAll(SetArgReferee<0>(""), SetArgReferee<1>(0)));

  // Expect to receive a diameter message.
  EXPECT_CALL(*_mock_stack, send(_))
    .Times(1)
    .WillOnce(WithArgs<0>(Invoke(store_msg)));

  t->on_success(&mock_op2);

  // Turn the caught Diameter msg structure into a RTA and confirm the result
  // code is correct.
  Diameter::Message msg(_cx_dict, _caught_fd_msg, _mock_stack);
  Cx::RegistrationTerminationAnswer rta(msg);
  EXPECT_TRUE(rta.result_code(test_i32));
  EXPECT_EQ(DIAMETER_SUCCESS, test_i32);
}

TEST_F(HandlersTest, RegistrationTerminationRegSetsCacheFailure)
{
  Cx::RegistrationTerminationRequest rtr(_cx_dict,
                                         _mock_stack,
                                         PERMANENT_TERMINATION,
                                         IMPI,
                                         ASSOCIATED_IDENTITIES,
                                         IMPUS,
                                         AUTH_SESSION_STATE);

  // The free_on_delete flag controls whether we want to free the underlying
  // fd_msg structure when we delete this RTR. We don't, since this will be
  // freed when the answer is freed later in the test. If we leave this flag set
  // then the request will be freed twice.
  rtr._free_on_delete = false;

  RegistrationTerminationTask::Config cfg(_cache, _cx_dict, _sprout_conn, 0);
  RegistrationTerminationTask* task = new RegistrationTerminationTask(_cx_dict, &rtr._fd_msg, &cfg, FAKE_TRAIL_ID);

  // We have to make sure the message is pointing at the mock stack.
  task->_msg._stack = _mock_stack;
  task->_rtr._stack = _mock_stack;

  // Once the task's run function is called, we expect a cache request for
  // the IMS subscription of the final public identity in IMPUS.
  MockCache::MockGetIMSSubscription mock_op;
  EXPECT_CALL(*_cache, create_GetIMSSubscription(IMPU2))
    .WillOnce(Return(&mock_op));
  _cache->EXPECT_DO_ASYNC(mock_op);

  task->run();

  // The cache request fails.
  CassandraStore::Transaction* t = mock_op.get_trx();
  ASSERT_FALSE(t == NULL);

  // Expect to receive a diameter message.
  EXPECT_CALL(*_mock_stack, send(_))
    .Times(1)
    .WillOnce(WithArgs<0>(Invoke(store_msg)));

  mock_op._cass_status = CassandraStore::INVALID_REQUEST;
  mock_op._cass_error_text = "error";
  t->on_failure(&mock_op);

  // Turn the caught Diameter msg structure into a RTA and confirm the result
  // code is correct.
  Diameter::Message msg(_cx_dict, _caught_fd_msg, _mock_stack);
  Cx::RegistrationTerminationAnswer rta(msg);
  EXPECT_TRUE(rta.result_code(test_i32));
  EXPECT_EQ(DIAMETER_UNABLE_TO_COMPLY, test_i32);
}

TEST_F(HandlersTest, RegistrationTerminationNoAssocIMPUs)
{
  Cx::RegistrationTerminationRequest rtr(_cx_dict,
                                         _mock_stack,
                                         PERMANENT_TERMINATION,
                                         IMPI,
                                         ASSOCIATED_IDENTITIES,
                                         EMPTY_VECTOR,
                                         AUTH_SESSION_STATE);

  // The free_on_delete flag controls whether we want to free the underlying
  // fd_msg structure when we delete this RTR. We don't, since this will be
  // freed when the answer is freed later in the test. If we leave this flag set
  // then the request will be freed twice.
  rtr._free_on_delete = false;

  RegistrationTerminationTask::Config cfg(_cache, _cx_dict, _sprout_conn, 0);
  RegistrationTerminationTask* task = new RegistrationTerminationTask(_cx_dict, &rtr._fd_msg, &cfg, FAKE_TRAIL_ID);

  // We have to make sure the message is pointing at the mock stack.
  task->_msg._stack = _mock_stack;
  task->_rtr._stack = _mock_stack;

  // No public identities, so once the task's run function is called, we
  // expect a cache request for associated default public identities.
  std::vector<std::string> impis{IMPI, ASSOCIATED_IDENTITY1, ASSOCIATED_IDENTITY2};
  MockCache::MockGetAssociatedPrimaryPublicIDs mock_op;
  EXPECT_CALL(*_cache, create_GetAssociatedPrimaryPublicIDs(impis))
    .WillOnce(Return(&mock_op));
  _cache->EXPECT_DO_ASYNC(mock_op);

  task->run();

  // The cache indicates success but returns an empty list of IMPUs.
  CassandraStore::Transaction* t = mock_op.get_trx();
  ASSERT_FALSE(t == NULL);
  EXPECT_CALL(mock_op, get_result(_))
    .WillRepeatedly(SetArgReferee<0>(EMPTY_VECTOR));

  // Expect to receive a diameter message.
  EXPECT_CALL(*_mock_stack, send(_))
    .Times(1)
    .WillOnce(WithArgs<0>(Invoke(store_msg)));

  t->on_success(&mock_op);

  // Turn the caught Diameter msg structure into a RTA and confirm the result
  // code is correct.
  Diameter::Message msg(_cx_dict, _caught_fd_msg, _mock_stack);
  Cx::RegistrationTerminationAnswer rta(msg);
  EXPECT_TRUE(rta.result_code(test_i32));
  EXPECT_EQ(DIAMETER_SUCCESS, test_i32);
}

TEST_F(HandlersTest, RegistrationTerminationAssocIMPUsCacheFailure)
{
  Cx::RegistrationTerminationRequest rtr(_cx_dict,
                                         _mock_stack,
                                         PERMANENT_TERMINATION,
                                         IMPI,
                                         ASSOCIATED_IDENTITIES,
                                         EMPTY_VECTOR,
                                         AUTH_SESSION_STATE);

  // The free_on_delete flag controls whether we want to free the underlying
  // fd_msg structure when we delete this RTR. We don't, since this will be
  // freed when the answer is freed later in the test. If we leave this flag set
  // then the request will be freed twice.
  rtr._free_on_delete = false;

  RegistrationTerminationTask::Config cfg(_cache, _cx_dict, _sprout_conn, 0);
  RegistrationTerminationTask* task = new RegistrationTerminationTask(_cx_dict, &rtr._fd_msg, &cfg, FAKE_TRAIL_ID);

  // We have to make sure the message is pointing at the mock stack.
  task->_msg._stack = _mock_stack;
  task->_rtr._stack = _mock_stack;

  // No public identities, so once the task's run function is called, we
  // expect a cache request for associated default public identities.
  std::vector<std::string> impis{IMPI, ASSOCIATED_IDENTITY1, ASSOCIATED_IDENTITY2};
  MockCache::MockGetAssociatedPrimaryPublicIDs mock_op;
  EXPECT_CALL(*_cache, create_GetAssociatedPrimaryPublicIDs(impis))
    .WillOnce(Return(&mock_op));
  _cache->EXPECT_DO_ASYNC(mock_op);

  task->run();

  // The cache request fails.
  CassandraStore::Transaction* t = mock_op.get_trx();
  ASSERT_FALSE(t == NULL);

  // Expect to receive a diameter message.
  EXPECT_CALL(*_mock_stack, send(_))
    .Times(1)
    .WillOnce(WithArgs<0>(Invoke(store_msg)));

  mock_op._cass_status = CassandraStore::INVALID_REQUEST;
  mock_op._cass_error_text = "error";
  t->on_failure(&mock_op);

  // Turn the caught Diameter msg structure into a RTA and confirm the result
  // code is correct.
  Diameter::Message msg(_cx_dict, _caught_fd_msg, _mock_stack);
  Cx::RegistrationTerminationAnswer rta(msg);
  EXPECT_TRUE(rta.result_code(test_i32));
  EXPECT_EQ(DIAMETER_UNABLE_TO_COMPLY, test_i32);
}

TEST_F(HandlersTest, RegistrationTerminationInvalidDeregReason)
{
  Cx::RegistrationTerminationRequest rtr(_cx_dict,
                                         _mock_stack,
                                         5,
                                         IMPI,
                                         ASSOCIATED_IDENTITIES,
                                         IMPUS,
                                         AUTH_SESSION_STATE);

  // The free_on_delete flag controls whether we want to free the underlying
  // fd_msg structure when we delete this RTR. We don't, since this will be
  // freed when the answer is freed later in the test. If we leave this flag set
  // then the request will be freed twice.
  rtr._free_on_delete = false;

  RegistrationTerminationTask::Config cfg(_cache, _cx_dict, _sprout_conn, 0);
  RegistrationTerminationTask* task = new RegistrationTerminationTask(_cx_dict, &rtr._fd_msg, &cfg, FAKE_TRAIL_ID);

  // We have to make sure the message is pointing at the mock stack.
  task->_msg._stack = _mock_stack;
  task->_rtr._stack = _mock_stack;

  // We expect to receive a diameter message.
  EXPECT_CALL(*_mock_stack, send(_))
    .Times(1)
    .WillOnce(WithArgs<0>(Invoke(store_msg)));

  task->run();

  // Turn the caught Diameter msg structure into a RTA and confirm it's contents.
  std::vector<std::string> impis{IMPI, ASSOCIATED_IDENTITY1, ASSOCIATED_IDENTITY2};
  Diameter::Message msg(_cx_dict, _caught_fd_msg, _mock_stack);
  Cx::RegistrationTerminationAnswer rta(msg);
  EXPECT_TRUE(rta.result_code(test_i32));
  EXPECT_EQ(DIAMETER_UNABLE_TO_COMPLY, test_i32);
  EXPECT_EQ(impis, rta.associated_identities());
  EXPECT_EQ(AUTH_SESSION_STATE, rta.auth_session_state());
}

//
// Push Profile tests
//

TEST_F(HandlersTest, PushProfile)
{
  // Build a PPR and create a Push Profile Task with this message. This PPR
  // contains an IMS subscription.
  Cx::PushProfileRequest ppr(_cx_dict,
                             _mock_stack,
                             IMS_SUBSCRIPTION,
                             AUTH_SESSION_STATE);

  // The free_on_delete flag controls whether we want to free the underlying
  // fd_msg structure when we delete this PPR. We don't, since this will be
  // freed when the answer is freed later in the test. If we leave this flag set
  // then the request will be freed twice.
  ppr._free_on_delete = false;

  PushProfileTask::Config cfg(_cache, _cx_dict, 0, 3600);
  PushProfileTask* task = new PushProfileTask(_cx_dict, &ppr._fd_msg, &cfg, FAKE_TRAIL_ID);

  // We have to make sure the message is pointing at the mock stack.
  task->_msg._stack = _mock_stack;
  task->_ppr._stack = _mock_stack;

  // Once the task's run function is called, we expect to try and update
  // the IMS Subscription in the cache.
  MockCache::MockPutIMSSubscription mock_op;
  std::vector<std::string> impus{IMPU};
  EXPECT_CALL(*_cache, create_PutIMSSubscription(impus, IMS_SUBSCRIPTION, _, _, 7200))
    .WillOnce(Return(&mock_op));
  _cache->EXPECT_DO_ASYNC(mock_op);

  // Finally we expect a PPA.
  task->run();

  CassandraStore::Transaction* t = mock_op.get_trx();
  ASSERT_FALSE(t == NULL);

  EXPECT_CALL(*_mock_stack, send(_))
    .Times(1)
    .WillOnce(WithArgs<0>(Invoke(store_msg)));

  t->on_success(&mock_op);

  // Turn the caught Diameter msg structure into a PPA and confirm it's contents.
  Diameter::Message msg(_cx_dict, _caught_fd_msg, _mock_stack);
  Cx::PushProfileAnswer ppa(msg);
  EXPECT_TRUE(ppa.result_code(test_i32));
  EXPECT_EQ(DIAMETER_SUCCESS, test_i32);
  EXPECT_EQ(AUTH_SESSION_STATE, ppa.auth_session_state());
}

TEST_F(HandlersTest, PushProfileCacheFailure)
{
  // Build a PPR and create a Push Profile Task with this message. This PPR
  // contains an IMS subscription.
  Cx::PushProfileRequest ppr(_cx_dict,
                             _mock_stack,
                             IMS_SUBSCRIPTION,
                             AUTH_SESSION_STATE);

  // The free_on_delete flag controls whether we want to free the underlying
  // fd_msg structure when we delete this PPR. We don't, since this will be
  // freed when the answer is freed later in the test. If we leave this flag set
  // then the request will be freed twice.
  ppr._free_on_delete = false;

  PushProfileTask::Config cfg(_cache, _cx_dict, 0, 3600);
  PushProfileTask* task = new PushProfileTask(_cx_dict, &ppr._fd_msg, &cfg, FAKE_TRAIL_ID);

  // We have to make sure the message is pointing at the mock stack.
  task->_msg._stack = _mock_stack;
  task->_ppr._stack = _mock_stack;

  // Once the task's run function is called, we expect to try and update
  // the IMS Subscription in the cache.
  MockCache::MockPutIMSSubscription mock_op;
  std::vector<std::string> impus{IMPU};
  EXPECT_CALL(*_cache, create_PutIMSSubscription(impus, IMS_SUBSCRIPTION, _, _, 7200))
    .WillOnce(Return(&mock_op));
  _cache->EXPECT_DO_ASYNC(mock_op);

  task->run();

  CassandraStore::Transaction* t = mock_op.get_trx();
  ASSERT_FALSE(t == NULL);
  EXPECT_CALL(*_mock_stack, send(_))
    .Times(1)
    .WillOnce(WithArgs<0>(Invoke(store_msg)));

  // The cache request fails.
  mock_op._cass_status = CassandraStore::INVALID_REQUEST;
  mock_op._cass_error_text = "error";
  t->on_failure(&mock_op);

  // Turn the caught Diameter msg structure into a PPA and confirm the result code.
  Diameter::Message msg(_cx_dict, _caught_fd_msg, _mock_stack);
  Cx::PushProfileAnswer ppa(msg);
  EXPECT_TRUE(ppa.result_code(test_i32));
  EXPECT_EQ(DIAMETER_UNABLE_TO_COMPLY, test_i32);
}

TEST_F(HandlersTest, PushProfileNoIMSSub)
{
  // Build a PPR and create a Push Profile Task with this message. This PPR
  // does not contian an IMS subscription.
  Cx::PushProfileRequest ppr(_cx_dict,
                             _mock_stack,
                             "",
                             AUTH_SESSION_STATE);

  // The free_on_delete flag controls whether we want to free the underlying
  // fd_msg structure when we delete this PPR. We don't, since this will be
  // freed when the answer is freed later in the test. If we leave this flag set
  // then the request will be freed twice.
  ppr._free_on_delete = false;

  PushProfileTask::Config cfg(_cache, _cx_dict, 0, 3600);
  PushProfileTask* task = new PushProfileTask(_cx_dict, &ppr._fd_msg, &cfg, FAKE_TRAIL_ID);

  // We have to make sure the message representations are pointing at the mock stack.
  task->_msg._stack = _mock_stack;
  task->_ppr._stack = _mock_stack;

  // Once the task's run function is called, we just expect a PPA to be sent
  // since there was nothing to do on this PPR.
  EXPECT_CALL(*_mock_stack, send(_))
    .Times(1)
    .WillOnce(WithArgs<0>(Invoke(store_msg)));

  task->run();

  // Turn the caught Diameter msg structure into a PPA and confirm the result code.
  Diameter::Message msg(_cx_dict, _caught_fd_msg, _mock_stack);
  Cx::PushProfileAnswer ppa(msg);
  EXPECT_TRUE(ppa.result_code(test_i32));
  EXPECT_EQ(DIAMETER_SUCCESS, test_i32);
}

//
// Stats tests
//
// These onlt test stats function - they only check diameter/cache/HTTP flows to
// the extent that is required to drive the necessary flows.
//

class HandlerStatsTest : public HandlersTest
{
public:
  HandlerStatsTest() : HandlersTest() {}
  virtual ~HandlerStatsTest() {}

  static void SetUpTestCase()
  {
    HandlersTest::SetUpTestCase();
    ignore_stats(false);
  }

  static void TearDownTestCase()
  {
    ignore_stats(true);
    HandlersTest::TearDownTestCase();
  }
};


TEST_F(HandlerStatsTest, DigestCache)
{
  // Test that successful cache requests result in the latency stats being
  // updated. Drive this with an HTTP request for digest.
  MockHttpStack::Request req(_httpstack,
                             "/impi/" + IMPI,
                             "digest",
                             "?public_id=" + IMPU);

  ImpiTask::Config cfg(false);
  ImpiDigestTask* task = new ImpiDigestTask(req, &cfg, FAKE_TRAIL_ID);

  // Handler does a cache digest lookup.
  MockCache::MockGetAuthVector mock_op;
  EXPECT_CALL(*_cache, create_GetAuthVector(IMPI, IMPU))
<<<<<<< HEAD
    .WillOnce(Return(&mock_op));
  _cache->EXPECT_DO_ASYNC(mock_op);
  handler->run();
=======
    .WillOnce(Return(&mock_req));
  EXPECT_CALL(*_cache, send(_, &mock_req))
    .WillOnce(WithArgs<0>(Invoke(&mock_req, &Cache::Request::set_trx)));
  task->run();
>>>>>>> e9b295da

  // The cache request takes some time.
  CassandraStore::Transaction* t = mock_op.get_trx();
  ASSERT_FALSE(t == NULL);

  t->start_timer();
  cwtest_advance_time_ms(12);
  t->stop_timer();

  // The cache stats get updated when the transaction complete.
  DigestAuthVector digest;
  digest.ha1 = "ha1";
  digest.realm = "realm";
  digest.qop = "qop";

  EXPECT_CALL(*_stats, update_H_cache_latency_us(12000));
  EXPECT_CALL(mock_op, get_result(_))
    .WillRepeatedly(SetArgReferee<0>(digest));
  EXPECT_CALL(*_httpstack, send_reply(_, _, _));
  t->on_success(&mock_op);
  delete _caught_diam_tsx; _caught_diam_tsx = NULL;
}


TEST_F(HandlerStatsTest, DigestCacheFailure)
{
  // Test that UNsuccessful cache requests result in the latency stats being
  // updated. Drive this with an HTTP request for digest.
  MockHttpStack::Request req(_httpstack,
                             "/impi/" + IMPI,
                             "digest",
                             "?public_id=" + IMPU);

  ImpiTask::Config cfg(false);
  ImpiDigestTask* task = new ImpiDigestTask(req, &cfg, FAKE_TRAIL_ID);

  // Handler does a cache digest lookup.
  MockCache::MockGetAuthVector mock_op;
  EXPECT_CALL(*_cache, create_GetAuthVector(IMPI, IMPU))
<<<<<<< HEAD
    .WillOnce(Return(&mock_op));
  _cache->EXPECT_DO_ASYNC(mock_op);
  handler->run();
=======
    .WillOnce(Return(&mock_req));
  EXPECT_CALL(*_cache, send(_, &mock_req))
    .WillOnce(WithArgs<0>(Invoke(&mock_req, &Cache::Request::set_trx)));
  task->run();
>>>>>>> e9b295da

  // The cache request takes some time.
  CassandraStore::Transaction* t = mock_op.get_trx();
  ASSERT_FALSE(t == NULL);

  t->start_timer();
  cwtest_advance_time_ms(12);
  t->stop_timer();

  // Cache latency stats are updated when the transaction fails.
  EXPECT_CALL(*_httpstack, send_reply(_, _, _));
  EXPECT_CALL(*_stats, update_H_cache_latency_us(12000));

  mock_op._cass_status = CassandraStore::NOT_FOUND;
  mock_op._cass_error_text = "error";
  t->on_failure(&mock_op);

  delete _caught_diam_tsx; _caught_diam_tsx = NULL;
}


TEST_F(HandlerStatsTest, DigestHSS)
{
  // Check that a diameter MultimediaAuthRequest updates the right stats.
  MockHttpStack::Request req(_httpstack,
                             "/impi/" + IMPI,
                             "digest",
                             "?public_id=" + IMPU);

  ImpiTask::Config cfg(true, 300, SCHEME_UNKNOWN, SCHEME_DIGEST, SCHEME_AKA);
  ImpiDigestTask* task = new ImpiDigestTask(req, &cfg, FAKE_TRAIL_ID);

  // Once the task's run function is called, expect a diameter message to be sent.
  EXPECT_CALL(*_mock_stack, send(_, _, 200))
    .Times(1)
    .WillOnce(WithArgs<0,1>(Invoke(store_msg_tsx)));
  task->run();

  // The transaction takes some time.
  ASSERT_FALSE(_caught_diam_tsx == NULL);
  _caught_diam_tsx->start_timer();
  cwtest_advance_time_ms(13);
  _caught_diam_tsx->stop_timer();

  // Free the underlying FD message.
  fd_msg_free(_caught_fd_msg); _caught_fd_msg = NULL;

  // Build an MAA.
  DigestAuthVector digest;
  digest.ha1 = "ha1";
  digest.realm = "realm";
  digest.qop = "qop";
  AKAAuthVector aka;

  Cx::MultimediaAuthAnswer maa(_cx_dict,
                               _mock_stack,
                               DIAMETER_SUCCESS,
                               SCHEME_DIGEST,
                               digest,
                               aka);

  // The HSS and digest stats are updated.
  EXPECT_CALL(*_stats, update_H_hss_latency_us(13000));
  EXPECT_CALL(*_stats, update_H_hss_digest_latency_us(13000));

  MockCache::MockPutAssociatedPublicID mock_op;
  EXPECT_CALL(*_cache, create_PutAssociatedPublicID(IMPI, IMPU,  _, _))
    .WillOnce(Return(&mock_op));
  _cache->EXPECT_DO_ASYNC(mock_op);

  EXPECT_CALL(*_httpstack, send_reply(_, _, _));
  _caught_diam_tsx->on_response(maa);
  delete _caught_diam_tsx; _caught_diam_tsx = NULL;
}


TEST_F(HandlerStatsTest, DigestHSSTimeout)
{
  // Check that a timed-out MultimediaAuthRequest updates the HSS and digest
  // stats.
  MockHttpStack::Request req(_httpstack,
                             "/impi/" + IMPI,
                             "digest",
                             "?public_id=" + IMPU);

  ImpiTask::Config cfg(true, 300, SCHEME_UNKNOWN, SCHEME_DIGEST, SCHEME_AKA);
  ImpiDigestTask* task = new ImpiDigestTask(req, &cfg, FAKE_TRAIL_ID);

  // Once the task's run function is called, expect a diameter message to be sent.
  EXPECT_CALL(*_mock_stack, send(_, _, 200))
    .Times(1)
    .WillOnce(WithArgs<0,1>(Invoke(store_msg_tsx)));
  task->run();
  ASSERT_FALSE(_caught_diam_tsx == NULL);

  // The transaction takes some time.
  _caught_diam_tsx->start_timer();
  cwtest_advance_time_ms(13);
  _caught_diam_tsx->stop_timer();

  // Free the underlying FD message.
  fd_msg_free(_caught_fd_msg); _caught_fd_msg = NULL;

  EXPECT_CALL(*_stats, update_H_hss_latency_us(13000));
  EXPECT_CALL(*_stats, update_H_hss_digest_latency_us(13000));

  EXPECT_CALL(*_httpstack, send_reply(_, _, _));
  _caught_diam_tsx->on_timeout();
  delete _caught_diam_tsx; _caught_diam_tsx = NULL;
}


TEST_F(HandlerStatsTest, IMSSubscriptionReregHSS)
{
  // Check a ServerAssignmentRequest updates the HSS and subscription stats.
  MockHttpStack::Request req(_httpstack,
                             "/impu/" + IMPU + "/reg-data",
                             "",
                             "?private_id=" + IMPI,
                             "{\"reqtype\": \"reg\"}",
                             htp_method_PUT);

  ImpuRegDataTask::Config cfg(true, 1800);
  ImpuRegDataTask* task = new ImpuRegDataTask(req, &cfg, FAKE_TRAIL_ID);

  // Once the task's run function is called, expect to lookup IMS
  // subscription information for the specified public ID.
  MockCache::MockGetIMSSubscription mock_op;
  EXPECT_CALL(*_cache, create_GetIMSSubscription(IMPU))
<<<<<<< HEAD
    .WillOnce(Return(&mock_op));
  _cache->EXPECT_DO_ASYNC(mock_op);
  handler->run();
=======
    .WillOnce(Return(&mock_req));
  EXPECT_CALL(*_cache, send(_, &mock_req))
    .WillOnce(WithArgs<0>(Invoke(&mock_req, &Cache::Request::set_trx)));
  task->run();
>>>>>>> e9b295da

  // Check the cache get latency is recorded.
  CassandraStore::Transaction* t = mock_op.get_trx();
  ASSERT_FALSE(t == NULL);
  EXPECT_CALL(mock_op, get_xml(_, _))
    .WillRepeatedly(DoAll(SetArgReferee<0>(""), SetArgReferee<1>(0)));
  EXPECT_CALL(mock_op, get_registration_state(_, _))
    .WillRepeatedly(DoAll(SetArgReferee<0>(RegistrationState::NOT_REGISTERED), SetArgReferee<1>(0)));
  EXPECT_CALL(mock_op, get_associated_impis(_));

  t->start_timer();
  cwtest_advance_time_ms(10);
  t->stop_timer();

  // Free the underlying FD message.
  fd_msg_free(_caught_fd_msg); _caught_fd_msg = NULL;

  EXPECT_CALL(*_mock_stack, send(_, _, 200))
    .Times(1)
    .WillOnce(WithArgs<0,1>(Invoke(store_msg_tsx)));
  EXPECT_CALL(*_stats, update_H_cache_latency_us(10000));

  t->on_success(&mock_op);
  ASSERT_FALSE(_caught_diam_tsx == NULL);

  // The diameter SAR takes some time to process.
  _caught_diam_tsx->start_timer();
  cwtest_advance_time_ms(20);
  _caught_diam_tsx->stop_timer();

  // Free the underlying FD message.
  fd_msg_free(_caught_fd_msg); _caught_fd_msg = NULL;

  // Build an SAA.
  Cx::ServerAssignmentAnswer saa(_cx_dict,
                                 _mock_stack,
                                 DIAMETER_SUCCESS,
                                 IMS_SUBSCRIPTION);

  MockCache::MockPutIMSSubscription mock_op2;
  std::vector<std::string> impus{IMPU};
  EXPECT_CALL(*_cache, create_PutIMSSubscription(impus, IMS_SUBSCRIPTION, _, _, _, 3600))
    .WillOnce(Return(&mock_op2));
  _cache->EXPECT_DO_ASYNC(mock_op2);

  // Expect the stats to get updated.
  EXPECT_CALL(*_stats, update_H_hss_latency_us(20000));
  EXPECT_CALL(*_stats, update_H_hss_subscription_latency_us(20000));

  EXPECT_CALL(*_httpstack, send_reply(_, _, _));
  _caught_diam_tsx->on_response(saa);

  // Check the cache put latency is recorded.
  t = mock_op2.get_trx();
  ASSERT_FALSE(t == NULL);

  t->start_timer();
  cwtest_advance_time_ms(11);
  t->stop_timer();

  EXPECT_CALL(*_stats, update_H_cache_latency_us(11000));
  t->on_success(&mock_op2);
  delete _caught_diam_tsx; _caught_diam_tsx = NULL;
}


TEST_F(HandlerStatsTest, RegistrationStatus)
{
  // Check a UAR request updated the HSS and subscription stats.
  MockHttpStack::Request req(_httpstack,
                             "/impi/" + IMPI + "/",
                             "registration-status",
                             "?impu=" + IMPU);

  ImpiRegistrationStatusTask::Config cfg(true);
  ImpiRegistrationStatusTask* task = new ImpiRegistrationStatusTask(req, &cfg, FAKE_TRAIL_ID);

  // Once the task's run function is called, expect a diameter message to be
  // sent.
  EXPECT_CALL(*_mock_stack, send(_, _, 200))
    .Times(1)
    .WillOnce(WithArgs<0,1>(Invoke(store_msg_tsx)));
  task->run();

  // The diameter message takes some time.
  ASSERT_FALSE(_caught_diam_tsx == NULL);
  _caught_diam_tsx->start_timer();
  cwtest_advance_time_ms(13);
  _caught_diam_tsx->stop_timer();

  // Free the underlying FD message.
  fd_msg_free(_caught_fd_msg); _caught_fd_msg = NULL;

  // Expect the stats to be updated when the answer is handled.
  Cx::UserAuthorizationAnswer uaa(_cx_dict,
                                  _mock_stack,
                                  DIAMETER_SUCCESS,
                                  0,
                                  SERVER_NAME,
                                  CAPABILITIES);
  EXPECT_CALL(*_httpstack, send_reply(_, _, _));
  EXPECT_CALL(*_stats, update_H_hss_latency_us(13000));
  EXPECT_CALL(*_stats, update_H_hss_subscription_latency_us(13000));
  _caught_diam_tsx->on_response(uaa);
  delete _caught_diam_tsx; _caught_diam_tsx = NULL;
}


TEST_F(HandlerStatsTest, LocationInfo)
{
  // Check an LIR request updates the HSS and subsbcription latency stats.
  MockHttpStack::Request req(_httpstack,
                             "/impu/" + IMPU + "/",
                             "location",
                             "");

  ImpuLocationInfoTask::Config cfg(true);
  ImpuLocationInfoTask* task = new ImpuLocationInfoTask(req, &cfg, FAKE_TRAIL_ID);

  // Once the task's run function is called, expect a diameter message to be
  // sent.
  EXPECT_CALL(*_mock_stack, send(_, _, 200))
    .Times(1)
    .WillOnce(WithArgs<0,1>(Invoke(store_msg_tsx)));
  task->run();
  ASSERT_FALSE(_caught_diam_tsx == NULL);

  _caught_diam_tsx->start_timer();
  cwtest_advance_time_ms(16);
  _caught_diam_tsx->stop_timer();

  // Free the underlying FD message.
  fd_msg_free(_caught_fd_msg); _caught_fd_msg = NULL;

  // Expect the stats to be updated when the answer is handled.
  Cx::LocationInfoAnswer lia(_cx_dict,
                             _mock_stack,
                             DIAMETER_SUCCESS,
                             0,
                             SERVER_NAME,
                             CAPABILITIES);
  EXPECT_CALL(*_httpstack, send_reply(_, _, _));
  EXPECT_CALL(*_stats, update_H_hss_latency_us(16000));
  EXPECT_CALL(*_stats, update_H_hss_subscription_latency_us(16000));

  _caught_diam_tsx->on_response(lia);
  delete _caught_diam_tsx; _caught_diam_tsx = NULL;
}


TEST_F(HandlerStatsTest, LocationInfoOverload)
{
  // Check that an HSS overload repsonse causes the tasks to record a latency
  // penalty in the HTTP stack.
  MockHttpStack::Request req(_httpstack,
                             "/impu/" + IMPU + "/",
                             "location",
                             "");

  ImpuLocationInfoTask::Config cfg(true);
  ImpuLocationInfoTask* task = new ImpuLocationInfoTask(req, &cfg, FAKE_TRAIL_ID);

  // Once the task's run function is called, expect a diameter message to be
  // sent.
  EXPECT_CALL(*_mock_stack, send(_, _, 200))
    .Times(1)
    .WillOnce(WithArgs<0,1>(Invoke(store_msg_tsx)));
  task->run();
  ASSERT_FALSE(_caught_diam_tsx == NULL);

  _caught_diam_tsx->start_timer();
  cwtest_advance_time_ms(17);
  _caught_diam_tsx->stop_timer();

  // Free the underlying FD message.
  fd_msg_free(_caught_fd_msg); _caught_fd_msg = NULL;

  // Expect a latency penalty to be recorded when the "too busy" answer is
  // handled.
  Cx::LocationInfoAnswer lia(_cx_dict,
                             _mock_stack,
                             DIAMETER_TOO_BUSY,
                             0,
                             SERVER_NAME,
                             CAPABILITIES);
  EXPECT_CALL(*_httpstack, record_penalty());
  EXPECT_CALL(*_httpstack, send_reply(_, _, _));
  EXPECT_CALL(*_stats, update_H_hss_latency_us(17000));
  EXPECT_CALL(*_stats, update_H_hss_subscription_latency_us(17000));

  _caught_diam_tsx->on_response(lia);
  delete _caught_diam_tsx; _caught_diam_tsx = NULL;
}<|MERGE_RESOLUTION|>--- conflicted
+++ resolved
@@ -367,16 +367,9 @@
     // look up the subscriber's data in Cassandra.
     MockCache::MockGetIMSSubscription mock_op;
     EXPECT_CALL(*_cache, create_GetIMSSubscription(IMPU))
-<<<<<<< HEAD
       .WillOnce(Return(&mock_op));
     _cache->EXPECT_DO_ASYNC(mock_op);
-    handler->run();
-=======
-      .WillOnce(Return(&mock_req));
-    EXPECT_CALL(*_cache, send(_, &mock_req))
-      .WillOnce(WithArgs<0>(Invoke(&mock_req, &Cache::Request::set_trx)));
     task->run();
->>>>>>> e9b295da
 
     // Have the cache return the values passed in for this test.
     CassandraStore::Transaction* t = mock_op.get_trx();
@@ -511,16 +504,9 @@
     // look up the subscriber's data in Cassandra.
     MockCache::MockGetIMSSubscription mock_op;
     EXPECT_CALL(*_cache, create_GetIMSSubscription(IMPU))
-<<<<<<< HEAD
       .WillOnce(Return(&mock_op));
     _cache->EXPECT_DO_ASYNC(mock_op);
-    handler->run();
-=======
-      .WillOnce(Return(&mock_req));
-    EXPECT_CALL(*_cache, send(_, &mock_req))
-      .WillOnce(WithArgs<0>(Invoke(&mock_req, &Cache::Request::set_trx)));
     task->run();
->>>>>>> e9b295da
 
     // Have the cache return the values passed in for this test.
     CassandraStore::Transaction* t = mock_op.get_trx();
@@ -563,16 +549,9 @@
 
     MockCache::MockGetIMSSubscription mock_op;
     EXPECT_CALL(*_cache, create_GetIMSSubscription(IMPU))
-<<<<<<< HEAD
       .WillOnce(Return(&mock_op));
     _cache->EXPECT_DO_ASYNC(mock_op);
-    handler->run();
-=======
-      .WillOnce(Return(&mock_req));
-    EXPECT_CALL(*_cache, send(_, &mock_req))
-      .WillOnce(WithArgs<0>(Invoke(&mock_req, &Cache::Request::set_trx)));
     task->run();
->>>>>>> e9b295da
 
     CassandraStore::Transaction* t = mock_op.get_trx();
     ASSERT_FALSE(t == NULL);
@@ -652,16 +631,9 @@
     // look up the subscriber's data in Cassandra.
     MockCache::MockGetIMSSubscription mock_op;
     EXPECT_CALL(*_cache, create_GetIMSSubscription(IMPU))
-<<<<<<< HEAD
       .WillOnce(Return(&mock_op));
     _cache->EXPECT_DO_ASYNC(mock_op);
-    handler->run();
-=======
-      .WillOnce(Return(&mock_req));
-    EXPECT_CALL(*_cache, send(_, &mock_req))
-      .WillOnce(WithArgs<0>(Invoke(&mock_req, &Cache::Request::set_trx)));
     task->run();
->>>>>>> e9b295da
 
     // Have the cache return the values passed in for this test.
     CassandraStore::Transaction* t = mock_op.get_trx();
@@ -719,16 +691,9 @@
 
     MockCache::MockGetIMSSubscription mock_op;
     EXPECT_CALL(*_cache, create_GetIMSSubscription(IMPU))
-<<<<<<< HEAD
       .WillOnce(Return(&mock_op));
     _cache->EXPECT_DO_ASYNC(mock_op);
-    handler->run();
-=======
-      .WillOnce(Return(&mock_req));
-    EXPECT_CALL(*_cache, send(_, &mock_req))
-      .WillOnce(WithArgs<0>(Invoke(&mock_req, &Cache::Request::set_trx)));
     task->run();
->>>>>>> e9b295da
 
     CassandraStore::Transaction* t = mock_op.get_trx();
     ASSERT_FALSE(t == NULL);
@@ -2176,16 +2141,9 @@
 
   MockCache::MockGetIMSSubscription mock_op;
   EXPECT_CALL(*_cache, create_GetIMSSubscription(IMPU))
-<<<<<<< HEAD
     .WillOnce(Return(&mock_op));
   _cache->EXPECT_DO_ASYNC(mock_op);
-  handler->run();
-=======
-    .WillOnce(Return(&mock_req));
-  EXPECT_CALL(*_cache, send(_, &mock_req))
-    .WillOnce(WithArgs<0>(Invoke(&mock_req, &Cache::Request::set_trx)));
-  task->run();
->>>>>>> e9b295da
+  task->run();
 
   CassandraStore::Transaction* t = mock_op.get_trx();
   ASSERT_FALSE(t == NULL);
@@ -2217,16 +2175,9 @@
 
   MockCache::MockGetIMSSubscription mock_op;
   EXPECT_CALL(*_cache, create_GetIMSSubscription(IMPU))
-<<<<<<< HEAD
     .WillOnce(Return(&mock_op));
   _cache->EXPECT_DO_ASYNC(mock_op);
-  handler->run();
-=======
-    .WillOnce(Return(&mock_req));
-  EXPECT_CALL(*_cache, send(_, &mock_req))
-    .WillOnce(WithArgs<0>(Invoke(&mock_req, &Cache::Request::set_trx)));
-  task->run();
->>>>>>> e9b295da
+  task->run();
 
   CassandraStore::Transaction* t = mock_op.get_trx();
   ASSERT_FALSE(t == NULL);
@@ -2258,16 +2209,9 @@
 
   MockCache::MockGetIMSSubscription mock_op;
   EXPECT_CALL(*_cache, create_GetIMSSubscription(IMPU))
-<<<<<<< HEAD
     .WillOnce(Return(&mock_op));
   _cache->EXPECT_DO_ASYNC(mock_op);
-  handler->run();
-=======
-    .WillOnce(Return(&mock_req));
-  EXPECT_CALL(*_cache, send(_, &mock_req))
-    .WillOnce(WithArgs<0>(Invoke(&mock_req, &Cache::Request::set_trx)));
-  task->run();
->>>>>>> e9b295da
+  task->run();
 
   CassandraStore::Transaction* t = mock_op.get_trx();
   ASSERT_FALSE(t == NULL);
@@ -2297,16 +2241,9 @@
 
   MockCache::MockGetIMSSubscription mock_op;
   EXPECT_CALL(*_cache, create_GetIMSSubscription(IMPU))
-<<<<<<< HEAD
     .WillOnce(Return(&mock_op));
   _cache->EXPECT_DO_ASYNC(mock_op);
-  handler->run();
-=======
-    .WillOnce(Return(&mock_req));
-  EXPECT_CALL(*_cache, send(_, &mock_req))
-    .WillOnce(WithArgs<0>(Invoke(&mock_req, &Cache::Request::set_trx)));
-  task->run();
->>>>>>> e9b295da
+  task->run();
 
   CassandraStore::Transaction* t = mock_op.get_trx();
   ASSERT_FALSE(t == NULL);
@@ -2337,16 +2274,9 @@
 
   MockCache::MockGetIMSSubscription mock_op;
   EXPECT_CALL(*_cache, create_GetIMSSubscription(IMPU))
-<<<<<<< HEAD
     .WillOnce(Return(&mock_op));
   _cache->EXPECT_DO_ASYNC(mock_op);
-  handler->run();
-=======
-    .WillOnce(Return(&mock_req));
-  EXPECT_CALL(*_cache, send(_, &mock_req))
-    .WillOnce(WithArgs<0>(Invoke(&mock_req, &Cache::Request::set_trx)));
-  task->run();
->>>>>>> e9b295da
+  task->run();
 
   CassandraStore::Transaction* t = mock_op.get_trx();
   ASSERT_FALSE(t == NULL);
@@ -2380,16 +2310,9 @@
 
   MockCache::MockGetIMSSubscription mock_op;
   EXPECT_CALL(*_cache, create_GetIMSSubscription(IMPU))
-<<<<<<< HEAD
     .WillOnce(Return(&mock_op));
   _cache->EXPECT_DO_ASYNC(mock_op);
-  handler->run();
-=======
-    .WillOnce(Return(&mock_req));
-  EXPECT_CALL(*_cache, send(_, &mock_req))
-    .WillOnce(WithArgs<0>(Invoke(&mock_req, &Cache::Request::set_trx)));
-  task->run();
->>>>>>> e9b295da
+  task->run();
 
   CassandraStore::Transaction* t = mock_op.get_trx();
   ASSERT_FALSE(t == NULL);
@@ -2453,26 +2376,14 @@
                              "?private_id=" + ASSOCIATED_IDENTITY1,
                              "{\"reqtype\": \"dereg-timeout\"}",
                              htp_method_PUT);
-<<<<<<< HEAD
-  ImpuRegDataHandler::Config cfg(true, 3600);
-  ImpuRegDataHandler* handler = new ImpuRegDataHandler(req, &cfg, FAKE_TRAIL_ID);
+  ImpuRegDataTask::Config cfg(true, 3600);
+  ImpuRegDataTask* task = new ImpuRegDataTask(req, &cfg, FAKE_TRAIL_ID);
   MockCache::MockGetIMSSubscription mock_op;
 
   EXPECT_CALL(*_cache, create_GetIMSSubscription(IMPU))
     .WillOnce(Return(&mock_op));
   _cache->EXPECT_DO_ASYNC(mock_op);
-  handler->run();
-=======
-  ImpuRegDataTask::Config cfg(true, 3600);
-  ImpuRegDataTask* task = new ImpuRegDataTask(req, &cfg, FAKE_TRAIL_ID);
-  MockCache::MockGetIMSSubscription mock_req;
-
-  EXPECT_CALL(*_cache, create_GetIMSSubscription(IMPU))
-    .WillOnce(Return(&mock_req));
-  EXPECT_CALL(*_cache, send(_, &mock_req))
-    .WillOnce(WithArgs<0>(Invoke(&mock_req, &Cache::Request::set_trx)));
-  task->run();
->>>>>>> e9b295da
+  task->run();
 
   CassandraStore::Transaction* t = mock_op.get_trx();
   ASSERT_FALSE(t == NULL);
@@ -2529,16 +2440,9 @@
 
   MockCache::MockGetIMSSubscription mock_op;
   EXPECT_CALL(*_cache, create_GetIMSSubscription(IMPU))
-<<<<<<< HEAD
     .WillOnce(Return(&mock_op));
   _cache->EXPECT_DO_ASYNC(mock_op);
-  handler->run();
-=======
-    .WillOnce(Return(&mock_req));
-  EXPECT_CALL(*_cache, send(_, &mock_req))
-    .WillOnce(WithArgs<0>(Invoke(&mock_req, &Cache::Request::set_trx)));
-  task->run();
->>>>>>> e9b295da
+  task->run();
 
   CassandraStore::Transaction* t = mock_op.get_trx();
   ASSERT_FALSE(t == NULL);
@@ -3530,16 +3434,9 @@
   // Handler does a cache digest lookup.
   MockCache::MockGetAuthVector mock_op;
   EXPECT_CALL(*_cache, create_GetAuthVector(IMPI, IMPU))
-<<<<<<< HEAD
     .WillOnce(Return(&mock_op));
   _cache->EXPECT_DO_ASYNC(mock_op);
-  handler->run();
-=======
-    .WillOnce(Return(&mock_req));
-  EXPECT_CALL(*_cache, send(_, &mock_req))
-    .WillOnce(WithArgs<0>(Invoke(&mock_req, &Cache::Request::set_trx)));
-  task->run();
->>>>>>> e9b295da
+  task->run();
 
   // The cache request takes some time.
   CassandraStore::Transaction* t = mock_op.get_trx();
@@ -3579,16 +3476,9 @@
   // Handler does a cache digest lookup.
   MockCache::MockGetAuthVector mock_op;
   EXPECT_CALL(*_cache, create_GetAuthVector(IMPI, IMPU))
-<<<<<<< HEAD
     .WillOnce(Return(&mock_op));
   _cache->EXPECT_DO_ASYNC(mock_op);
-  handler->run();
-=======
-    .WillOnce(Return(&mock_req));
-  EXPECT_CALL(*_cache, send(_, &mock_req))
-    .WillOnce(WithArgs<0>(Invoke(&mock_req, &Cache::Request::set_trx)));
-  task->run();
->>>>>>> e9b295da
+  task->run();
 
   // The cache request takes some time.
   CassandraStore::Transaction* t = mock_op.get_trx();
@@ -3718,16 +3608,9 @@
   // subscription information for the specified public ID.
   MockCache::MockGetIMSSubscription mock_op;
   EXPECT_CALL(*_cache, create_GetIMSSubscription(IMPU))
-<<<<<<< HEAD
     .WillOnce(Return(&mock_op));
   _cache->EXPECT_DO_ASYNC(mock_op);
-  handler->run();
-=======
-    .WillOnce(Return(&mock_req));
-  EXPECT_CALL(*_cache, send(_, &mock_req))
-    .WillOnce(WithArgs<0>(Invoke(&mock_req, &Cache::Request::set_trx)));
-  task->run();
->>>>>>> e9b295da
+  task->run();
 
   // Check the cache get latency is recorded.
   CassandraStore::Transaction* t = mock_op.get_trx();
