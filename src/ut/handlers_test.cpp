/**
 * @file handlers_test.cpp UT for Handlers module.
 *
 * Project Clearwater - IMS in the Cloud
 * Copyright (C) 2013  Metaswitch Networks Ltd
 *
 * This program is free software: you can redistribute it and/or modify it
 * under the terms of the GNU General Public License as published by the
 * Free Software Foundation, either version 3 of the License, or (at your
 * option) any later version, along with the "Special Exception" for use of
 * the program along with SSL, set forth below. This program is distributed
 * in the hope that it will be useful, but WITHOUT ANY WARRANTY;
 * without even the implied warranty of MERCHANTABILITY or FITNESS FOR
 * A PARTICULAR PURPOSE.  See the GNU General Public License for more
 * details. You should have received a copy of the GNU General Public
 * License along with this program.  If not, see
 * <http://www.gnu.org/licenses/>.
 *
 * The author can be reached by email at clearwater@metaswitch.com or by
 * post at Metaswitch Networks Ltd, 100 Church St, Enfield EN2 6BQ, UK
 *
 * Special Exception
 * Metaswitch Networks Ltd  grants you permission to copy, modify,
 * propagate, and distribute a work formed by combining OpenSSL with The
 * Software, or a work derivative of such a combination, even if such
 * copying, modification, propagation, or distribution would otherwise
 * violate the terms of the GPL. You must comply with the GPL in all
 * respects for all of the code used other than OpenSSL.
 * "OpenSSL" means OpenSSL toolkit software distributed by the OpenSSL
 * Project and licensed under the OpenSSL Licenses, or a work based on such
 * software and licensed under the OpenSSL Licenses.
 * "OpenSSL Licenses" means the OpenSSL License and Original SSLeay License
 * under which the OpenSSL Project distributes the OpenSSL toolkit software,
 * as those licenses appear in the file LICENSE-OPENSSL.
 */

#define GTEST_HAS_POSIX_RE 0
#include "test_utils.hpp"
#include "test_interposer.hpp"
#include <curl/curl.h>

#include "mockdiameterstack.hpp"
#include "mockhttpstack.hpp"
#include "mockcache.hpp"
#include "handlers.h"
#include "mockstatisticsmanager.hpp"

using ::testing::Return;
using ::testing::SetArgReferee;
using ::testing::_;
using ::testing::Invoke;
using ::testing::WithArgs;
using ::testing::NiceMock;
using ::testing::StrictMock;

/// Fixture for HandlersTest.
class HandlersTest : public testing::Test
{
public:
  static const std::string DEST_REALM;
  static const std::string DEST_HOST;
  static const std::string DEFAULT_SERVER_NAME;
  static const std::string SERVER_NAME;
  static const std::string IMPI;
  static const std::string IMPU;
  static const std::string IMS_SUBSCRIPTION;
  static const std::string VISITED_NETWORK;
  static const std::string AUTH_TYPE_DEREG;
  static const ServerCapabilities CAPABILITIES;
  static const ServerCapabilities NO_CAPABILITIES;
  static const int32_t AUTH_SESSION_STATE;

  static Diameter::Stack* _real_stack;
  static MockDiameterStack* _mock_stack;
  static Cx::Dictionary* _cx_dict;
  static MockCache* _cache;
  static MockHttpStack* _httpstack;

  // Two mock stats managers, so we can choose whether to ignore stats or not.
  static NiceMock<MockStatisticsManager>* _nice_stats;
  static StrictMock<MockStatisticsManager>* _stats;

  static struct msg* _caught_fd_msg;
  static Diameter::Transaction* _caught_diam_tsx;

  std::string test_str;
  int32_t test_i32;

  static void SetUpTestCase()
  {
    _real_stack = Diameter::Stack::get_instance();
    _real_stack->initialize();
    _real_stack->configure(UT_DIR + "/diameterstack.conf");
    _real_stack->start();
    _mock_stack = new MockDiameterStack();
    _cx_dict = new Cx::Dictionary();
    _cache = new MockCache();
    _httpstack = new MockHttpStack();
    _nice_stats = new NiceMock<MockStatisticsManager>;

    HssCacheHandler::configure_diameter(_mock_stack,
                                        DEST_REALM,
                                        DEST_HOST,
                                        DEFAULT_SERVER_NAME,
                                        _cx_dict);
    HssCacheHandler::configure_cache(_cache);
    HssCacheHandler::configure_stats(_nice_stats);

    cwtest_completely_control_time();
  }

  static void TearDownTestCase()
  {
    cwtest_reset_time();

    delete _stats; _stats = NULL;
    delete _nice_stats; _nice_stats = NULL;
    delete _cx_dict; _cx_dict = NULL;
    delete _mock_stack; _mock_stack = NULL;
    delete _cache; _cache = NULL;
    delete _httpstack; _httpstack = NULL;
    _real_stack->stop();
    _real_stack->wait_stopped();
    _real_stack = NULL;
  }

  static void store_msg_tsx(struct msg* msg, Diameter::Transaction* tsx)
  {
    _caught_fd_msg = msg;
    _caught_diam_tsx = tsx;
  }

  static void store_msg(struct msg* msg)
  {
    _caught_fd_msg = msg;
  }

  static std::string build_icscf_json(int32_t rc, std::string scscf, ServerCapabilities capabs)
  {
    rapidjson::StringBuffer sb;
    rapidjson::Writer<rapidjson::StringBuffer> writer(sb);
    writer.StartObject();
    writer.String(JSON_RC.c_str());
    writer.Int(rc);
    if (!scscf.empty())
    {
      writer.String(JSON_SCSCF.c_str());
      writer.String(scscf.c_str());
    }
    else
    {
      writer.String(JSON_MAN_CAP.c_str());
      writer.StartArray();
      if (!capabs.mandatory_capabilities.empty())
      {
        for (std::vector<int>::const_iterator it = capabs.mandatory_capabilities.begin();
             it != capabs.mandatory_capabilities.end();
             ++it)
        {
          writer.Int(*it);
        }
      }
      writer.EndArray();
      writer.String(JSON_OPT_CAP.c_str());
      writer.StartArray();
      if (!capabs.optional_capabilities.empty())
      {
        for (std::vector<int>::const_iterator it = capabs.optional_capabilities.begin();
            it != capabs.optional_capabilities.end();
            ++it)
        {
          writer.Int(*it);
        }
      }
      writer.EndArray();
    }
    writer.EndObject();
    return sb.GetString();
  }

<<<<<<< HEAD
  static void registration_status_error_template(int32_t hss_rc, int32_t hss_experimental_rc, int32_t http_rc)
  {
    MockHttpStack::Request req(_httpstack,
                               "/impi/" + IMPI + "/",
                               "registration-status",
                               "?impu=" + IMPU);
    ImpiRegistrationStatusHandler::Config cfg(true);
    ImpiRegistrationStatusHandler* handler = new ImpiRegistrationStatusHandler(req, &cfg);
    EXPECT_CALL(*_mock_stack, send(_, _, 200))
      .Times(1)
      .WillOnce(WithArgs<0,1>(Invoke(store_msg_tsx)));
    handler->run();

    ASSERT_FALSE(_caught_diam_tsx == NULL);
    Cx::UserAuthorizationAnswer uaa(_cx_dict,
                                    _mock_stack,
                                    hss_rc,
                                    hss_experimental_rc,
                                    "",
                                    NO_CAPABILITIES);
    EXPECT_CALL(*_httpstack, send_reply(_, http_rc));
    _caught_diam_tsx->on_response(uaa);

    EXPECT_EQ("", req.content());

    _caught_diam_tsx = NULL;
    _caught_fd_msg = NULL;
  }

  static void location_info_error_template(int32_t hss_rc, int32_t hss_experimental_rc, int32_t http_rc)
  {
    MockHttpStack::Request req(_httpstack,
                               "/impu/" + IMPU + "/",
                               "location",
                               "");
    ImpuLocationInfoHandler::Config cfg(true);
    ImpuLocationInfoHandler* handler = new ImpuLocationInfoHandler(req, &cfg);
    EXPECT_CALL(*_mock_stack, send(_, _, 200))
      .Times(1)
      .WillOnce(WithArgs<0,1>(Invoke(store_msg_tsx)));
    handler->run();

    ASSERT_FALSE(_caught_diam_tsx == NULL);
    Cx::LocationInfoAnswer lia(_cx_dict,
                               _mock_stack,
                               hss_rc,
                               hss_experimental_rc,
                               "",
                               NO_CAPABILITIES);
    EXPECT_CALL(*_httpstack, send_reply(_, http_rc));
    _caught_diam_tsx->on_response(lia);

    EXPECT_EQ("", req.content());

    _caught_diam_tsx = NULL;
    _caught_fd_msg = NULL;
=======
  void ignore_stats(bool ignore)
  {
    if (ignore)
    {
      HssCacheHandler::configure_stats(_nice_stats);
    }
    else
    {
      HssCacheHandler::configure_stats(_stats);
    }
>>>>>>> 3567c5f9
  }

  HandlersTest() {}
  ~HandlersTest() {}
};

const std::string HandlersTest::DEST_REALM = "dest-realm";
const std::string HandlersTest::DEST_HOST = "dest-host";
const std::string HandlersTest::DEFAULT_SERVER_NAME = "sprout";
const std::string HandlersTest::SERVER_NAME = "scscf";
const std::string HandlersTest::IMPI = "impi@example.com";
const std::string HandlersTest::IMPU = "sip:impu@example.com";
const std::string HandlersTest::IMS_SUBSCRIPTION = "<some interesting XML>";
const std::string HandlersTest::VISITED_NETWORK = "visited-network.com";
const std::string HandlersTest::AUTH_TYPE_DEREG = "DEREG";
const std::vector<int32_t> mandatory_capabilities = {1, 3};
const std::vector<int32_t> optional_capabilities = {2, 4};
const std::vector<int32_t> no_capabilities = {};
const ServerCapabilities HandlersTest::CAPABILITIES(mandatory_capabilities, optional_capabilities);
const ServerCapabilities HandlersTest::NO_CAPABILITIES(no_capabilities, no_capabilities);
const int32_t HandlersTest::AUTH_SESSION_STATE = 1;

Diameter::Stack* HandlersTest::_real_stack = NULL;
MockDiameterStack* HandlersTest::_mock_stack = NULL;
Cx::Dictionary* HandlersTest::_cx_dict = NULL;
MockCache* HandlersTest::_cache = NULL;
MockHttpStack* HandlersTest::_httpstack = NULL;
NiceMock<MockStatisticsManager>* HandlersTest::_nice_stats = NULL;
StrictMock<MockStatisticsManager>* HandlersTest::_stats = NULL;

struct msg* HandlersTest::_caught_fd_msg = NULL;
Diameter::Transaction* HandlersTest::_caught_diam_tsx = NULL;

TEST_F(HandlersTest, SimpleMainline)
{
  MockHttpStack::Request req(_httpstack, "/", "ping");
  EXPECT_CALL(*_httpstack, send_reply(_, 200));
  PingHandler* handler = new PingHandler(req);
  handler->run();
  EXPECT_EQ("OK", req.content());
}

//
// IMS Subscription tests
//

TEST_F(HandlersTest, IMSSubscriptionCache)
{
  MockHttpStack::Request req(_httpstack,
                             "/impu/" + IMPU,
                             "",
                             "?private_id=" + IMPI);
  ImpuIMSSubscriptionHandler::Config cfg(true, 3600);
  ImpuIMSSubscriptionHandler* handler = new ImpuIMSSubscriptionHandler(req, &cfg);

  MockCache::MockGetIMSSubscription mock_req;
  EXPECT_CALL(*_cache, create_GetIMSSubscription(IMPU))
    .WillOnce(Return(&mock_req));
  EXPECT_CALL(*_cache, send(_, &mock_req))
    .WillOnce(WithArgs<0>(Invoke(&mock_req, &Cache::Request::set_trx)));
  handler->run();

  Cache::Transaction* t = mock_req.get_trx();
  ASSERT_FALSE(t == NULL);
  EXPECT_CALL(mock_req, get_result(_))
    .WillRepeatedly(SetArgReferee<0>(IMS_SUBSCRIPTION));
  EXPECT_CALL(*_httpstack, send_reply(_, 200));
  t->on_success(&mock_req);

  // Build the expected JSON response and check it's correct
  EXPECT_EQ(IMS_SUBSCRIPTION, req.content());
}

TEST_F(HandlersTest, IMSSubscriptionHSS)
{
  MockHttpStack::Request req(_httpstack,
                             "/impu/" + IMPU,
                             "",
                             "?private_id=" + IMPI);
  ImpuIMSSubscriptionHandler::Config cfg(true, 3600);
  ImpuIMSSubscriptionHandler* handler = new ImpuIMSSubscriptionHandler(req, &cfg);

  MockCache::MockGetIMSSubscription mock_req;
  EXPECT_CALL(*_cache, create_GetIMSSubscription(IMPU))
    .WillOnce(Return(&mock_req));
  EXPECT_CALL(*_cache, send(_, &mock_req))
    .WillOnce(WithArgs<0>(Invoke(&mock_req, &Cache::Request::set_trx)));
  handler->run();

  Cache::Transaction* t = mock_req.get_trx();
  ASSERT_FALSE(t == NULL);

  EXPECT_CALL(*_mock_stack, send(_, _, 200))
    .Times(1)
    .WillOnce(WithArgs<0,1>(Invoke(store_msg_tsx)));
  std::string error_text = "error";
  t->on_failure(&mock_req, Cache::NOT_FOUND, error_text);

  ASSERT_FALSE(_caught_diam_tsx == NULL);
  Diameter::Message msg(_cx_dict, _caught_fd_msg, _mock_stack);
  Cx::ServerAssignmentRequest sar(msg);
  EXPECT_TRUE(sar.get_str_from_avp(_cx_dict->DESTINATION_REALM, test_str));
  EXPECT_EQ(DEST_REALM, test_str);
  EXPECT_TRUE(sar.get_str_from_avp(_cx_dict->DESTINATION_HOST, test_str));
  EXPECT_EQ(DEST_HOST, test_str);
  EXPECT_EQ(IMPI, sar.impi());
  EXPECT_EQ(IMPU, sar.impu());
  EXPECT_TRUE(sar.server_name(test_str));
  EXPECT_EQ(DEFAULT_SERVER_NAME, test_str);

  Cx::ServerAssignmentAnswer saa(_cx_dict,
                                 _mock_stack,
                                 DIAMETER_SUCCESS,
                                 IMS_SUBSCRIPTION);
  EXPECT_CALL(*_httpstack, send_reply(_, 200));
  _caught_diam_tsx->on_response(saa);

  // Build the expected JSON response and check it's correct
  EXPECT_EQ(IMS_SUBSCRIPTION, req.content());

  _caught_diam_tsx = NULL;
  _caught_fd_msg = NULL;
}

//
// Registration Status tests
//

TEST_F(HandlersTest, RegistrationStatus)
{
  // This test tests a mainline Registration Status handler case.
  MockHttpStack::Request req(_httpstack,
                             "/impi/" + IMPI + "/",
                             "registration-status",
                             "?impu=" + IMPU);
  ImpiRegistrationStatusHandler::Config cfg(true);
  ImpiRegistrationStatusHandler* handler = new ImpiRegistrationStatusHandler(req, &cfg);
  EXPECT_CALL(*_mock_stack, send(_, _, 200))
    .Times(1)
    .WillOnce(WithArgs<0,1>(Invoke(store_msg_tsx)));
  handler->run();

  ASSERT_FALSE(_caught_diam_tsx == NULL);
  Diameter::Message msg(_cx_dict, _caught_fd_msg, _mock_stack);
  Cx::UserAuthorizationRequest uar(msg);
  EXPECT_TRUE(uar.get_str_from_avp(_cx_dict->DESTINATION_REALM, test_str));
  EXPECT_EQ(DEST_REALM, test_str);
  EXPECT_TRUE(uar.get_str_from_avp(_cx_dict->DESTINATION_HOST, test_str));
  EXPECT_EQ(DEST_HOST, test_str);
  EXPECT_EQ(IMPI, uar.impi());
  EXPECT_EQ(IMPU, uar.impu());
  EXPECT_TRUE(uar.visited_network(test_str));
  EXPECT_EQ(DEST_REALM, test_str);
  EXPECT_TRUE(uar.auth_type(test_i32));
  EXPECT_EQ(0, test_i32);

  Cx::UserAuthorizationAnswer uaa(_cx_dict,
                                  _mock_stack,
                                  DIAMETER_SUCCESS,
                                  0,
                                  SERVER_NAME,
                                  CAPABILITIES);
  EXPECT_CALL(*_httpstack, send_reply(_, 200));
  _caught_diam_tsx->on_response(uaa);

  // Build the expected JSON response and check it's correct
  EXPECT_EQ(build_icscf_json(DIAMETER_SUCCESS, SERVER_NAME, CAPABILITIES), req.content());

  _caught_diam_tsx = NULL;
  _caught_fd_msg = NULL;
}

TEST_F(HandlersTest, RegistrationStatusOptParamsSubseqRegCapabs)
{
  // This test tests a Registration Status handler case. The scenario is unrealistic
  // but lots of code branches are tested. Specifically, optional parameters
  // on the HTTP request are added, and the success code
  // DIAMETER_SUBSEQUENT_REGISTRATION is returned by the HSS with a set of server
  // capabilities. 
  MockHttpStack::Request req(_httpstack,
                             "/impi/" + IMPI + "/",
                             "registration-status",
                             "?impu=" + IMPU + "&visited-network=" + VISITED_NETWORK + "&auth-type=" + AUTH_TYPE_DEREG);
  ImpiRegistrationStatusHandler::Config cfg(true);
  ImpiRegistrationStatusHandler* handler = new ImpiRegistrationStatusHandler(req, &cfg);
  EXPECT_CALL(*_mock_stack, send(_, _, 200))
    .Times(1)
    .WillOnce(WithArgs<0,1>(Invoke(store_msg_tsx)));
  handler->run();

  ASSERT_FALSE(_caught_diam_tsx == NULL);
  Diameter::Message msg(_cx_dict, _caught_fd_msg, _mock_stack);
  Cx::UserAuthorizationRequest uar(msg);
  EXPECT_TRUE(uar.get_str_from_avp(_cx_dict->DESTINATION_REALM, test_str));
  EXPECT_EQ(DEST_REALM, test_str);
  EXPECT_TRUE(uar.get_str_from_avp(_cx_dict->DESTINATION_HOST, test_str));
  EXPECT_EQ(DEST_HOST, test_str);
  EXPECT_EQ(IMPI, uar.impi());
  EXPECT_EQ(IMPU, uar.impu());
  EXPECT_TRUE(uar.visited_network(test_str));
  EXPECT_EQ(VISITED_NETWORK, test_str);
  EXPECT_TRUE(uar.auth_type(test_i32));
  EXPECT_EQ(1, test_i32);

  Cx::UserAuthorizationAnswer uaa(_cx_dict,
                                  _mock_stack,
                                  0,
                                  DIAMETER_SUBSEQUENT_REGISTRATION,
                                  "",
                                  CAPABILITIES);
  EXPECT_CALL(*_httpstack, send_reply(_, 200));
  _caught_diam_tsx->on_response(uaa);

  // Build the expected JSON response and check it's correct
  EXPECT_EQ(build_icscf_json(DIAMETER_SUBSEQUENT_REGISTRATION, "", CAPABILITIES), req.content());

  _caught_diam_tsx = NULL;
  _caught_fd_msg = NULL;
}

TEST_F(HandlersTest, RegistrationStatusFirstRegNoCapabs)
{
  // This test tests a Registration Status handler case. The scenario is unrealistic
  // but lots of code branches are tested. Specifically, the success code
  // DIAMETER_FIRST_REGISTRATION is returned by the HSS, but no server or server
  // capabilities are specified.
  MockHttpStack::Request req(_httpstack,
                             "/impi/" + IMPI + "/",
                             "registration-status",
                             "?impu=" + IMPU);
  ImpiRegistrationStatusHandler::Config cfg(true);
  ImpiRegistrationStatusHandler* handler = new ImpiRegistrationStatusHandler(req, &cfg);
  EXPECT_CALL(*_mock_stack, send(_, _, 200))
    .Times(1)
    .WillOnce(WithArgs<0,1>(Invoke(store_msg_tsx)));
  handler->run();

  ASSERT_FALSE(_caught_diam_tsx == NULL);
  Diameter::Message msg(_cx_dict, _caught_fd_msg, _mock_stack);
  Cx::UserAuthorizationRequest uar(msg);
  EXPECT_TRUE(uar.get_str_from_avp(_cx_dict->DESTINATION_REALM, test_str));
  EXPECT_EQ(DEST_REALM, test_str);
  EXPECT_TRUE(uar.get_str_from_avp(_cx_dict->DESTINATION_HOST, test_str));
  EXPECT_EQ(DEST_HOST, test_str);
  EXPECT_EQ(IMPI, uar.impi());
  EXPECT_EQ(IMPU, uar.impu());
  EXPECT_TRUE(uar.visited_network(test_str));
  EXPECT_EQ(DEST_REALM, test_str);
  EXPECT_TRUE(uar.auth_type(test_i32));
  EXPECT_EQ(0, test_i32);

  Cx::UserAuthorizationAnswer uaa(_cx_dict,
                                  _mock_stack,
                                  0,
                                  DIAMETER_FIRST_REGISTRATION,
                                  "",
                                  NO_CAPABILITIES);
  EXPECT_CALL(*_httpstack, send_reply(_, 200));
  _caught_diam_tsx->on_response(uaa);

  // Build the expected JSON response and check it's correct
  EXPECT_EQ(build_icscf_json(DIAMETER_FIRST_REGISTRATION, "", NO_CAPABILITIES), req.content());

  _caught_diam_tsx = NULL;
  _caught_fd_msg = NULL;
}

TEST_F(HandlersTest, RegistrationStatusUserUnknown)
{
  registration_status_error_template(0, DIAMETER_ERROR_USER_UNKNOWN, 404);
}

TEST_F(HandlersTest, RegistrationStatusIdentitiesDontMatch)
{
  registration_status_error_template(0, DIAMETER_ERROR_IDENTITIES_DONT_MATCH, 404);
}

TEST_F(HandlersTest, RegistrationStatusRoamingNowAllowed)
{
  registration_status_error_template(0, DIAMETER_ERROR_ROAMING_NOT_ALLOWED, 403);
}

TEST_F(HandlersTest, RegistrationStatusAuthRejected)
{
  registration_status_error_template(DIAMETER_AUTHORIZATION_REJECTED, 0, 403);
}

TEST_F(HandlersTest, RegistrationStatusDiameterBusy)
{
  registration_status_error_template(DIAMETER_TOO_BUSY, 0, 503);
}

TEST_F(HandlersTest, RegistrationStatusOtherError)
{
  registration_status_error_template(0, 0, 500);
}

TEST_F(HandlersTest, RegistrationStatusNoHSS)
{
  // Test Registration Status handler when no HSS is configured.
  MockHttpStack::Request req(_httpstack,
                             "/impi/" + IMPI + "/",
                             "registration-status",
                             "?impu=sip:impu@example.com");
  ImpiRegistrationStatusHandler::Config cfg(false);
  ImpiRegistrationStatusHandler* handler = new ImpiRegistrationStatusHandler(req, &cfg);
  EXPECT_CALL(*_httpstack, send_reply(_, 200));
  handler->run();

  // Build the expected JSON response and check it's correct
  EXPECT_EQ(build_icscf_json(DIAMETER_SUCCESS, DEFAULT_SERVER_NAME, NO_CAPABILITIES), req.content());
}

//
// Location Info tests
//

TEST_F(HandlersTest, LocationInfo)
{
  // This test tests a mainline Registration Status handler case.
  MockHttpStack::Request req(_httpstack,
                             "/impu/" + IMPU + "/",
                             "location",
                             "");
  ImpuLocationInfoHandler::Config cfg(true);
  ImpuLocationInfoHandler* handler = new ImpuLocationInfoHandler(req, &cfg);
  EXPECT_CALL(*_mock_stack, send(_, _, 200))
    .Times(1)
    .WillOnce(WithArgs<0,1>(Invoke(store_msg_tsx)));
  handler->run();

  ASSERT_FALSE(_caught_diam_tsx == NULL);
  Diameter::Message msg(_cx_dict, _caught_fd_msg, _mock_stack);
  Cx::LocationInfoRequest lir(msg);
  EXPECT_TRUE(lir.get_str_from_avp(_cx_dict->DESTINATION_REALM, test_str));
  EXPECT_EQ(DEST_REALM, test_str);
  EXPECT_TRUE(lir.get_str_from_avp(_cx_dict->DESTINATION_HOST, test_str));
  EXPECT_EQ(DEST_HOST, test_str);
  EXPECT_EQ(IMPU, lir.impu());
  EXPECT_FALSE(lir.originating(test_i32));
  EXPECT_FALSE(lir.auth_type(test_i32));

  Cx::LocationInfoAnswer lia(_cx_dict,
                             _mock_stack,
                             DIAMETER_SUCCESS,
                             0,
                             SERVER_NAME,
                             CAPABILITIES);
  EXPECT_CALL(*_httpstack, send_reply(_, 200));
  _caught_diam_tsx->on_response(lia);

  // Build the expected JSON response and check it's correct
  EXPECT_EQ(build_icscf_json(DIAMETER_SUCCESS, SERVER_NAME, CAPABILITIES), req.content());

  _caught_diam_tsx = NULL;
  _caught_fd_msg = NULL;
}

TEST_F(HandlersTest, LocationInfoOptParamsUnregisteredService)
{
  // This test tests a Location Info handler case. The scenario is unrealistic
  // but lots of code branches are tested. Specifically, optional parameters
  // on the HTTP request are added, and the success code
  // DIAMETER_UNREGISTERED_SERVICE is returned by the HSS with a set of server
  // capabilities.
  MockHttpStack::Request req(_httpstack,
                             "/impu/" + IMPU + "/",
                             "location",
                             "?originating=true&auth-type=CAPAB");
  ImpuLocationInfoHandler::Config cfg(true);
  ImpuLocationInfoHandler* handler = new ImpuLocationInfoHandler(req, &cfg);
  EXPECT_CALL(*_mock_stack, send(_, _, 200))
    .Times(1)
    .WillOnce(WithArgs<0,1>(Invoke(store_msg_tsx)));
  handler->run();

  ASSERT_FALSE(_caught_diam_tsx == NULL);
  Diameter::Message msg(_cx_dict, _caught_fd_msg, _mock_stack);
  Cx::LocationInfoRequest lir(msg);
  EXPECT_TRUE(lir.get_str_from_avp(_cx_dict->DESTINATION_REALM, test_str));
  EXPECT_EQ(DEST_REALM, test_str);
  EXPECT_TRUE(lir.get_str_from_avp(_cx_dict->DESTINATION_HOST, test_str));
  EXPECT_EQ(DEST_HOST, test_str);
  EXPECT_EQ(IMPU, lir.impu());
  EXPECT_TRUE(lir.originating(test_i32));
  EXPECT_EQ(0, test_i32);
  EXPECT_TRUE(lir.auth_type(test_i32));
  EXPECT_EQ(2, test_i32);

  Cx::LocationInfoAnswer lia(_cx_dict,
                             _mock_stack,
                             0,
                             DIAMETER_UNREGISTERED_SERVICE,
                             "",
                             CAPABILITIES);
  EXPECT_CALL(*_httpstack, send_reply(_, 200));
  _caught_diam_tsx->on_response(lia);

  // Build the expected JSON response and check it's correct
  EXPECT_EQ(build_icscf_json(DIAMETER_UNREGISTERED_SERVICE, "", CAPABILITIES), req.content());

  _caught_diam_tsx = NULL;
  _caught_fd_msg = NULL;
}

TEST_F(HandlersTest, LocationInfoUserUnknown)
{
  location_info_error_template(0, DIAMETER_ERROR_USER_UNKNOWN, 404);
}

TEST_F(HandlersTest, LocationInfoIdentityNotRegistered)
{
  location_info_error_template(0, DIAMETER_ERROR_IDENTITY_NOT_REGISTERED, 404);
}

TEST_F(HandlersTest, LocationInfoDiameterBusy)
{
  location_info_error_template(DIAMETER_TOO_BUSY, 0, 503);
}

TEST_F(HandlersTest, LocationInfoOtherError)
{
  location_info_error_template(0, 0, 500);
}

TEST_F(HandlersTest, LocationInfoNoHSS)
{
  // Test Location Info handler when no HSS is configured.
  MockHttpStack::Request req(_httpstack,
                             "/impu/" + IMPU + "/",
                             "location",
                             "");
  ImpuLocationInfoHandler::Config cfg(false);
  ImpuLocationInfoHandler* handler = new ImpuLocationInfoHandler(req, &cfg);
  EXPECT_CALL(*_httpstack, send_reply(_, 200));
  handler->run();

  // Build the expected JSON response and check it's correct
  EXPECT_EQ(build_icscf_json(DIAMETER_SUCCESS, DEFAULT_SERVER_NAME, NO_CAPABILITIES), req.content());
}

//
// Push Profile tests
//

TEST_F(HandlersTest, PushProfile)
{
  DigestAuthVector digest_av;
  digest_av.ha1 = "ha1";
  digest_av.realm = "realm";
  digest_av.qop = "qop";
  Cx::PushProfileRequest ppr(_cx_dict,
                             _mock_stack,
                             IMPI,
                             digest_av,
                             IMS_SUBSCRIPTION,
                             AUTH_SESSION_STATE);
  PushProfileHandler::Config cfg(_cache, _cx_dict, 0, 3600);
  PushProfileHandler* handler = new PushProfileHandler(ppr, &cfg);

  MockCache::MockPutAuthVector mock_req1;
  EXPECT_CALL(*_cache, create_PutAuthVector(IMPI, digest_av, _, 0))
    .WillOnce(Return(&mock_req1));
  EXPECT_CALL(*_cache, send(_, &mock_req1))
    .WillOnce(WithArgs<0>(Invoke(&mock_req1, &Cache::Request::set_trx)));
  MockCache::MockPutIMSSubscription mock_req2;
  EXPECT_CALL(*_cache, create_PutIMSSubscription("", IMS_SUBSCRIPTION, _, 3600))
    .WillOnce(Return(&mock_req2));
  EXPECT_CALL(*_cache, send(_, &mock_req2))
    .WillOnce(WithArgs<0>(Invoke(&mock_req2, &Cache::Request::set_trx)));

  EXPECT_CALL(*_mock_stack, send(_))
    .Times(1)
    .WillOnce(WithArgs<0>(Invoke(store_msg)));

  handler->run();

  Cache::Transaction* t = mock_req1.get_trx();
  ASSERT_FALSE(t == NULL);
  t = mock_req2.get_trx();
  ASSERT_FALSE(t == NULL);

  Diameter::Message msg(_cx_dict, _caught_fd_msg, _mock_stack);
  Cx::PushProfileAnswer ppa(msg);
  EXPECT_TRUE(ppa.result_code(test_i32));
  EXPECT_EQ(DIAMETER_SUCCESS, test_i32);
  EXPECT_EQ(AUTH_SESSION_STATE, ppa.auth_session_state());

  _caught_fd_msg = NULL;
}

#if 0

// Transaction that would be implemented in the handlers.
class ExampleTransaction : public Cache::Transaction
{
  void on_success(Cache::Request* req)
  {
    std::string xml;
    dynamic_cast<Cache::GetIMSSubscription*>(req)->get_result(xml);
    std::cout << "GOT RESULT: " << xml << std::endl;
  }

  void on_failure(Cache::Request* req, Cache::ResultCode rc, std::string& text)
  {
    std::cout << "FAILED:" << std::endl << text << std::endl;
  }
};

// Start of the test code.
TEST(HandlersTest, ExampleTransaction)
{
  MockCache cache;
  MockCache::MockGetIMSSubscription mock_req;

  EXPECT_CALL(cache, create_GetIMSSubscription("kermit"))
    .WillOnce(Return(&mock_req));
  EXPECT_CALL(cache, send(_, &mock_req))
    .WillOnce(WithArgs<0>(Invoke(&mock_req, &Cache::Request::set_trx)));
  EXPECT_CALL(mock_req, get_result(_))
    .WillRepeatedly(SetArgReferee<0>("<some boring xml>"));

  // This would be in the code-under-test.
  ExampleTransaction* tsx = new ExampleTransaction;
  Cache::Request* req = cache.create_GetIMSSubscription("kermit");
  cache.send(tsx, req);

  // Back to the test code.
  Cache::Transaction* t = mock_req.get_trx();
  ASSERT_FALSE(t == NULL);
  t->on_success(&mock_req);
}
#endif<|MERGE_RESOLUTION|>--- conflicted
+++ resolved
@@ -178,7 +178,6 @@
     return sb.GetString();
   }
 
-<<<<<<< HEAD
   static void registration_status_error_template(int32_t hss_rc, int32_t hss_experimental_rc, int32_t http_rc)
   {
     MockHttpStack::Request req(_httpstack,
@@ -235,7 +234,8 @@
 
     _caught_diam_tsx = NULL;
     _caught_fd_msg = NULL;
-=======
+  }
+
   void ignore_stats(bool ignore)
   {
     if (ignore)
@@ -246,7 +246,6 @@
     {
       HssCacheHandler::configure_stats(_stats);
     }
->>>>>>> 3567c5f9
   }
 
   HandlersTest() {}
