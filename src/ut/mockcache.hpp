--- conflicted
+++ resolved
@@ -146,10 +146,6 @@
 
   class MockPutAuthVector : public PutAuthVector
   {
-<<<<<<< HEAD
-    DigestAuthVector mock_digest_av;
-=======
->>>>>>> 3567c5f9
     MockPutAuthVector() : PutAuthVector("", mock_digest_av, 0) {}
     virtual ~MockPutAuthVector() {}
   };
