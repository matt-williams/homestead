/**
 * @file cx_test.cpp UT for Homestead Cx module.
 *
 * Project Clearwater - IMS in the Cloud
 * Copyright (C) 2013  Metaswitch Networks Ltd
 *
 * This program is free software: you can redistribute it and/or modify it
 * under the terms of the GNU General Public License as published by the
 * Free Software Foundation, either version 3 of the License, or (at your
 * option) any later version, along with the "Special Exception" for use of
 * the program along with SSL, set forth below. This program is distributed
 * in the hope that it will be useful, but WITHOUT ANY WARRANTY;
 * without even the implied warranty of MERCHANTABILITY or FITNESS FOR
 * A PARTICULAR PURPOSE.  See the GNU General Public License for more
 * details. You should have received a copy of the GNU General Public
 * License along with this program.  If not, see
 * <http://www.gnu.org/licenses/>.
 *
 * The author can be reached by email at clearwater@metaswitch.com or by
 * post at Metaswitch Networks Ltd, 100 Church St, Enfield EN2 6BQ, UK
 *
 * Special Exception
 * Metaswitch Networks Ltd  grants you permission to copy, modify,
 * propagate, and distribute a work formed by combining OpenSSL with The
 * Software, or a work derivative of such a combination, even if such
 * copying, modification, propagation, or distribution would otherwise
 * violate the terms of the GPL. You must comply with the GPL in all
 * respects for all of the code used other than OpenSSL.
 * "OpenSSL" means OpenSSL toolkit software distributed by the OpenSSL
 * Project and licensed under the OpenSSL Licenses, or a work based on such
 * software and licensed under the OpenSSL Licenses.
 * "OpenSSL Licenses" means the OpenSSL License and Original SSLeay License
 * under which the OpenSSL Project distributes the OpenSSL toolkit software,
 * as those licenses appear in the file LICENSE-OPENSSL.
 */

#include <stdexcept>
#include "test_utils.hpp"

#include <freeDiameter/freeDiameter-host.h>
#include <freeDiameter/libfdcore.h>

#include "diameterstack.h"
#include "mockdiameterstack.hpp"
#include "cx.h"

/// Fixture for CxTest.
class CxTest : public testing::Test
{
public:
  static const std::string DEST_REALM;
  static const std::string DEST_HOST;
  static const std::string IMPI;
  static const std::string IMPU;
  static const std::string SERVER_NAME;
  static const std::string SIP_AUTH_SCHEME_DIGEST;
  static const std::string SIP_AUTH_SCHEME_AKA;
  static const std::string SIP_AUTHORIZATION;
  static const std::string VISITED_NETWORK_IDENTIFIER;
  static const std::string AUTHORIZATION_TYPE_REG;
  static const std::string AUTHORIZATION_TYPE_DEREG;
  static const std::string AUTHORIZATION_TYPE_CAPAB;
  static const std::string ORIGINATING_TRUE;
  static const std::string ORIGINATING_FALSE;
  static const std::string EMPTY_STRING;
  static const int32_t RESULT_CODE;
  static const int32_t AUTH_SESSION_STATE;
  static const std::vector<std::string> IMPIS;
<<<<<<< HEAD
  static const ServerCapabilities CAPABILITIES;
  static const int32_t SERVER_ASSIGNMENT_TYPE4;
  static const int32_t SERVER_ASSIGNMENT_TYPE7;
=======
  static const int32_t TIMEOUT_DEREGISTRATION;
  static const int32_t UNREGISTERED_USER;
>>>>>>> 65e2c235

  static Diameter::Stack* _real_stack;
  static MockDiameterStack* _mock_stack;
  static Cx::Dictionary* _cx_dict;

  std::string test_str;
  int32_t test_i32;

  static void SetUpTestCase()
  {
    _real_stack = Diameter::Stack::get_instance();
    _real_stack->initialize();
    _real_stack->configure(UT_DIR + "/diameterstack.conf");
    _real_stack->start();
    _mock_stack = new MockDiameterStack();
    _cx_dict = new Cx::Dictionary();
  }

  static void TearDownTestCase()
  {
    delete _cx_dict; _cx_dict = NULL;
    delete _mock_stack; _mock_stack = NULL;
    _real_stack->stop();
    _real_stack->wait_stopped();
    _real_stack = NULL;
  }

  CxTest() {}
  ~CxTest() {}

  static Diameter::Message launder_message(const Diameter::Message& msg)
  {
    struct msg* msg_to_build = msg.fd_msg();
    uint8_t* buffer;
    size_t len;
    int rc = fd_msg_bufferize(msg_to_build, &buffer, &len);
    if (rc != 0)
    {
      std::stringstream ss;
      ss << "fd_msg_bufferize failed: " << rc;
      throw new std::runtime_error(ss.str());
    }

    struct msg* parsed_msg = NULL;
    rc = fd_msg_parse_buffer(&buffer, len, &parsed_msg);
    if (rc != 0)
    {
      std::stringstream ss;
      ss << "fd_msg_parse_buffer failed: " << rc;
      throw new std::runtime_error(ss.str());
    }

    struct fd_pei error_info;
    rc = fd_msg_parse_dict(parsed_msg, fd_g_config->cnf_dict, &error_info);
    if (rc != 0)
    {
      std::stringstream ss;
      ss << "fd_msg_parse_dict failed: " << rc << " - " << error_info.pei_errcode;
      throw new std::runtime_error(ss.str());
    }

    return Diameter::Message(_cx_dict, parsed_msg, _mock_stack);
  }

  void check_common_request_fields(const Diameter::Message& msg)
  {
    EXPECT_TRUE(msg.get_i32_from_avp(_cx_dict->SESSION_ID, test_i32));
    EXPECT_NE(0, test_i32);
    EXPECT_EQ(10415, msg.vendor_id());
    EXPECT_TRUE(msg.get_i32_from_avp(_cx_dict->AUTH_SESSION_STATE, test_i32));
    EXPECT_EQ(1, test_i32);
    EXPECT_TRUE(msg.get_str_from_avp(_cx_dict->ORIGIN_HOST, test_str));
    EXPECT_EQ("origin-host", test_str);
    EXPECT_TRUE(msg.get_str_from_avp(_cx_dict->ORIGIN_REALM, test_str));
    EXPECT_EQ("origin-realm", test_str);
    EXPECT_TRUE(msg.get_str_from_avp(_cx_dict->DESTINATION_REALM, test_str));
    EXPECT_EQ(DEST_REALM, test_str);
    EXPECT_TRUE(msg.get_str_from_avp(_cx_dict->DESTINATION_HOST, test_str));
    EXPECT_EQ(DEST_HOST, test_str);
    return;
  }

  void check_common_answer_fields(const Diameter::Message& msg)
  {
    EXPECT_TRUE(msg.get_i32_from_avp(_cx_dict->SESSION_ID, test_i32));
    EXPECT_NE(0, test_i32);
    EXPECT_EQ(10415, msg.vendor_id());
    EXPECT_TRUE(msg.get_i32_from_avp(_cx_dict->RESULT_CODE, test_i32));
    EXPECT_EQ(RESULT_CODE, test_i32);
    EXPECT_TRUE(msg.get_i32_from_avp(_cx_dict->AUTH_SESSION_STATE, test_i32));
    EXPECT_EQ(AUTH_SESSION_STATE, test_i32);
    EXPECT_TRUE(msg.get_str_from_avp(_cx_dict->ORIGIN_HOST, test_str));
    EXPECT_EQ("origin-host", test_str);
    EXPECT_TRUE(msg.get_str_from_avp(_cx_dict->ORIGIN_REALM, test_str));
    EXPECT_EQ("origin-realm", test_str);
    return;
  }
};

const std::string CxTest::DEST_REALM = "dest-realm";
const std::string CxTest::DEST_HOST = "dest-host";
const std::string CxTest::IMPI = "impi@example.com";
const std::string CxTest::IMPU = "sip:impu@example.com";
const std::string CxTest::SERVER_NAME = "sip:example.com";
const std::string CxTest::SIP_AUTH_SCHEME_DIGEST = "SIP Digest";
const std::string CxTest::SIP_AUTH_SCHEME_AKA = "Digest-AKAv1-MD5";
const std::string CxTest::SIP_AUTHORIZATION = "authorization";
const std::string CxTest::VISITED_NETWORK_IDENTIFIER = "visited-network";
const std::string CxTest::AUTHORIZATION_TYPE_REG = "REG";
const std::string CxTest::AUTHORIZATION_TYPE_DEREG = "DEREG";
const std::string CxTest::AUTHORIZATION_TYPE_CAPAB = "CAPAB";
const std::string CxTest::ORIGINATING_TRUE = "true";
const std::string CxTest::ORIGINATING_FALSE = "false";
const std::string CxTest::EMPTY_STRING = "";
const int32_t CxTest::RESULT_CODE = 2001;
const int32_t CxTest::AUTH_SESSION_STATE = 1;
const std::vector<std::string> CxTest::IMPIS {"private_id1", "private_id2"};
<<<<<<< HEAD
const std::vector<int32_t> mandatory_capabilities = {1, 3};
const std::vector<int32_t> optional_capabilities = {2, 4};
const ServerCapabilities CxTest::CAPABILITIES(mandatory_capabilities, optional_capabilities);
const int32_t CxTest::SERVER_ASSIGNMENT_TYPE4 = 4;
const int32_t CxTest::SERVER_ASSIGNMENT_TYPE7 = 7;
=======
const int32_t CxTest::TIMEOUT_DEREGISTRATION = 4;
const int32_t CxTest::UNREGISTERED_USER = 3;
>>>>>>> 65e2c235

Diameter::Stack* CxTest::_real_stack = NULL;
MockDiameterStack* CxTest::_mock_stack = NULL;
Cx::Dictionary* CxTest::_cx_dict = NULL;

TEST_F(CxTest, MARTest)
{
  Cx::MultimediaAuthRequest mar(_cx_dict,
                                _mock_stack,
                                DEST_REALM,
                                DEST_HOST,
                                IMPI,
                                IMPU,
                                SERVER_NAME,
                                SIP_AUTH_SCHEME_DIGEST);
  Diameter::Message msg = launder_message(mar);
  mar = Cx::MultimediaAuthRequest(msg);
  check_common_request_fields(mar);
  EXPECT_EQ(IMPI, mar.impi());
  EXPECT_EQ(IMPU, mar.impu());
  EXPECT_EQ(SIP_AUTH_SCHEME_DIGEST, mar.sip_auth_scheme());
  EXPECT_EQ(EMPTY_STRING, mar.sip_authorization());
  EXPECT_TRUE(mar.sip_number_auth_items(test_i32));
  EXPECT_EQ(1, test_i32);
  EXPECT_TRUE(mar.server_name(test_str));
  EXPECT_EQ(SERVER_NAME, test_str);
}

TEST_F(CxTest, MARAuthorizationTest)
{
  Cx::MultimediaAuthRequest mar(_cx_dict,
                                _mock_stack,
                                DEST_REALM,
                                DEST_HOST,
                                IMPI,
                                IMPU,
                                SERVER_NAME,
                                SIP_AUTH_SCHEME_AKA,
                                SIP_AUTHORIZATION);
  Diameter::Message msg = launder_message(mar);
  mar = Cx::MultimediaAuthRequest(msg);
  check_common_request_fields(mar);
  EXPECT_EQ(IMPI, mar.impi());
  EXPECT_EQ(IMPU, mar.impu());
  EXPECT_EQ(SIP_AUTH_SCHEME_AKA, mar.sip_auth_scheme());
  EXPECT_EQ(SIP_AUTHORIZATION, mar.sip_authorization());
  EXPECT_TRUE(mar.sip_number_auth_items(test_i32));
  EXPECT_EQ(1, test_i32);
  EXPECT_TRUE(mar.server_name(test_str));
  EXPECT_EQ(SERVER_NAME, test_str);
}

TEST_F(CxTest, SARTest)
{
  Cx::ServerAssignmentRequest sar(_cx_dict,
                                  _mock_stack,
                                  DEST_HOST,
                                  DEST_REALM,
                                  IMPI,
                                  IMPU,
                                  SERVER_NAME,
                                  TIMEOUT_DEREGISTRATION);
  Diameter::Message msg = launder_message(sar);
  sar = Cx::ServerAssignmentRequest(msg);
  check_common_request_fields(sar);
  EXPECT_EQ(IMPI, sar.impi());
  EXPECT_EQ(IMPU, sar.impu());
  EXPECT_TRUE(sar.server_name(test_str));
  EXPECT_EQ(SERVER_NAME, test_str);
  EXPECT_TRUE(sar.server_assignment_type(test_i32));
  EXPECT_EQ(TIMEOUT_DEREGISTRATION, test_i32);
  EXPECT_TRUE(sar.user_data_already_available(test_i32));
  EXPECT_EQ(0, test_i32);
}

TEST_F(CxTest, SARNoImpiTest)
{
  Cx::ServerAssignmentRequest sar(_cx_dict,
                                  _mock_stack,
                                  DEST_HOST,
                                  DEST_REALM,
                                  EMPTY_STRING,
                                  IMPU,
                                  SERVER_NAME,
                                  UNREGISTERED_USER);
  Diameter::Message msg = launder_message(sar);
  sar = Cx::ServerAssignmentRequest(msg);
  check_common_request_fields(sar);
  EXPECT_EQ(EMPTY_STRING, sar.impi());
  EXPECT_EQ(IMPU, sar.impu());
  EXPECT_TRUE(sar.server_name(test_str));
  EXPECT_EQ(SERVER_NAME, test_str);
  EXPECT_TRUE(sar.server_assignment_type(test_i32));
  EXPECT_EQ(UNREGISTERED_USER, test_i32);
  EXPECT_TRUE(sar.user_data_already_available(test_i32));
  EXPECT_EQ(0, test_i32);
}

TEST_F(CxTest, UARTest)
{
  Cx::UserAuthorizationRequest uar(_cx_dict,
                                   _mock_stack,
                                   DEST_HOST,
                                   DEST_REALM,
                                   IMPI,
                                   IMPU,
                                   VISITED_NETWORK_IDENTIFIER,
                                   AUTHORIZATION_TYPE_REG);
  Diameter::Message msg = launder_message(uar);
  uar = Cx::UserAuthorizationRequest(msg);
  check_common_request_fields(uar);
  EXPECT_EQ(IMPI, uar.impi());
  EXPECT_EQ(IMPU, uar.impu());
  EXPECT_TRUE(uar.visited_network(test_str));
  EXPECT_EQ(VISITED_NETWORK_IDENTIFIER, test_str);
  EXPECT_TRUE(uar.auth_type(test_i32));
  EXPECT_EQ(0, test_i32);
}

TEST_F(CxTest, UARAuthTypeDeregTest)
{
  Cx::UserAuthorizationRequest uar(_cx_dict,
                                   _mock_stack,
                                   DEST_HOST,
                                   DEST_REALM,
                                   IMPI,
                                   IMPU,
                                   VISITED_NETWORK_IDENTIFIER,
                                   AUTHORIZATION_TYPE_DEREG);
  Diameter::Message msg = launder_message(uar);
  uar = Cx::UserAuthorizationRequest(msg);
  check_common_request_fields(uar);
  EXPECT_EQ(IMPI, uar.impi());
  EXPECT_EQ(IMPU, uar.impu());
  EXPECT_TRUE(uar.visited_network(test_str));
  EXPECT_EQ(VISITED_NETWORK_IDENTIFIER, test_str);
  EXPECT_TRUE(uar.auth_type(test_i32));
  EXPECT_EQ(1, test_i32);
}

TEST_F(CxTest, UARAuthTypeCapabTest)
{
  Cx::UserAuthorizationRequest uar(_cx_dict,
                                   _mock_stack,
                                   DEST_HOST,
                                   DEST_REALM,
                                   IMPI,
                                   IMPU,
                                   VISITED_NETWORK_IDENTIFIER,
                                   AUTHORIZATION_TYPE_CAPAB);
  Diameter::Message msg = launder_message(uar);
  uar = Cx::UserAuthorizationRequest(msg);
  check_common_request_fields(uar);
  EXPECT_EQ(IMPI, uar.impi());
  EXPECT_EQ(IMPU, uar.impu());
  EXPECT_TRUE(uar.visited_network(test_str));
  EXPECT_EQ(VISITED_NETWORK_IDENTIFIER, test_str);
  EXPECT_TRUE(uar.auth_type(test_i32));
  EXPECT_EQ(2, test_i32);
}

TEST_F(CxTest, UARNoAuthTypeTest)
{
  Cx::UserAuthorizationRequest uar(_cx_dict,
                                   _mock_stack,
                                   DEST_HOST,
                                   DEST_REALM,
                                   IMPI,
                                   IMPU,
                                   VISITED_NETWORK_IDENTIFIER,
                                   EMPTY_STRING);
  Diameter::Message msg = launder_message(uar);
  uar = Cx::UserAuthorizationRequest(msg);
  check_common_request_fields(uar);
  EXPECT_EQ(IMPI, uar.impi());
  EXPECT_EQ(IMPU, uar.impu());
  EXPECT_TRUE(uar.visited_network(test_str));
  EXPECT_EQ(VISITED_NETWORK_IDENTIFIER, test_str);
  EXPECT_TRUE(uar.auth_type(test_i32));
  EXPECT_EQ(0, test_i32);
}

TEST_F(CxTest, LIRTest)
{
  Cx::LocationInfoRequest lir(_cx_dict,
                              _mock_stack,
                              DEST_HOST,
                              DEST_REALM,
                              ORIGINATING_TRUE,
                              IMPU,
                              AUTHORIZATION_TYPE_CAPAB);
  Diameter::Message msg = launder_message(lir);
  lir = Cx::LocationInfoRequest(msg);
  check_common_request_fields(lir);
  EXPECT_TRUE(lir.originating(test_i32));
  EXPECT_EQ(0, test_i32);
  EXPECT_EQ(IMPU, lir.impu());
  EXPECT_TRUE(lir.auth_type(test_i32));
  EXPECT_EQ(2, test_i32);
}

TEST_F(CxTest, LIRWrongOptionalParamsTest)
{
  Cx::LocationInfoRequest lir(_cx_dict,
                              _mock_stack,
                              DEST_HOST,
                              DEST_REALM,
                              ORIGINATING_FALSE,
                              IMPU,
                              AUTHORIZATION_TYPE_REG);
  Diameter::Message msg = launder_message(lir);
  lir = Cx::LocationInfoRequest(msg);
  check_common_request_fields(lir);
  EXPECT_FALSE(lir.originating(test_i32));
  EXPECT_EQ(IMPU, lir.impu());
  EXPECT_FALSE(lir.auth_type(test_i32));
}

TEST_F(CxTest, LIRNoOptionalParamsTest)
{
  Cx::LocationInfoRequest lir(_cx_dict,
                              _mock_stack,
                              DEST_HOST,
                              DEST_REALM,
                              EMPTY_STRING,
                              IMPU,
                              EMPTY_STRING);
  Diameter::Message msg = launder_message(lir);
  lir = Cx::LocationInfoRequest(msg);
  check_common_request_fields(lir);
  EXPECT_FALSE(lir.originating(test_i32));
  EXPECT_EQ(IMPU, lir.impu());
  EXPECT_FALSE(lir.auth_type(test_i32));
}

TEST_F(CxTest, LIATest)
{
  Cx::LocationInfoAnswer lia(_cx_dict,
                             _mock_stack,
                             RESULT_CODE,
                             0,
                             SERVER_NAME,
                             CAPABILITIES);
  Diameter::Message msg = launder_message(lia);
  lia = Cx::LocationInfoAnswer(msg);
  EXPECT_TRUE(lia.server_name(test_str));
  EXPECT_EQ(SERVER_NAME, test_str);
  //EXPECT_EQ(CAPABILITIES, lia.server_capabilities());
}<|MERGE_RESOLUTION|>--- conflicted
+++ resolved
@@ -66,14 +66,9 @@
   static const int32_t RESULT_CODE;
   static const int32_t AUTH_SESSION_STATE;
   static const std::vector<std::string> IMPIS;
-<<<<<<< HEAD
   static const ServerCapabilities CAPABILITIES;
-  static const int32_t SERVER_ASSIGNMENT_TYPE4;
-  static const int32_t SERVER_ASSIGNMENT_TYPE7;
-=======
   static const int32_t TIMEOUT_DEREGISTRATION;
   static const int32_t UNREGISTERED_USER;
->>>>>>> 65e2c235
 
   static Diameter::Stack* _real_stack;
   static MockDiameterStack* _mock_stack;
@@ -191,16 +186,11 @@
 const int32_t CxTest::RESULT_CODE = 2001;
 const int32_t CxTest::AUTH_SESSION_STATE = 1;
 const std::vector<std::string> CxTest::IMPIS {"private_id1", "private_id2"};
-<<<<<<< HEAD
 const std::vector<int32_t> mandatory_capabilities = {1, 3};
 const std::vector<int32_t> optional_capabilities = {2, 4};
 const ServerCapabilities CxTest::CAPABILITIES(mandatory_capabilities, optional_capabilities);
-const int32_t CxTest::SERVER_ASSIGNMENT_TYPE4 = 4;
-const int32_t CxTest::SERVER_ASSIGNMENT_TYPE7 = 7;
-=======
 const int32_t CxTest::TIMEOUT_DEREGISTRATION = 4;
 const int32_t CxTest::UNREGISTERED_USER = 3;
->>>>>>> 65e2c235
 
 Diameter::Stack* CxTest::_real_stack = NULL;
 MockDiameterStack* CxTest::_mock_stack = NULL;
