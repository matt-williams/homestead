/**
 * @file cx_test.cpp UT for Homestead Cx module.
 *
 * Project Clearwater - IMS in the Cloud
 * Copyright (C) 2013  Metaswitch Networks Ltd
 *
 * This program is free software: you can redistribute it and/or modify it
 * under the terms of the GNU General Public License as published by the
 * Free Software Foundation, either version 3 of the License, or (at your
 * option) any later version, along with the "Special Exception" for use of
 * the program along with SSL, set forth below. This program is distributed
 * in the hope that it will be useful, but WITHOUT ANY WARRANTY;
 * without even the implied warranty of MERCHANTABILITY or FITNESS FOR
 * A PARTICULAR PURPOSE.  See the GNU General Public License for more
 * details. You should have received a copy of the GNU General Public
 * License along with this program.  If not, see
 * <http://www.gnu.org/licenses/>.
 *
 * The author can be reached by email at clearwater@metaswitch.com or by
 * post at Metaswitch Networks Ltd, 100 Church St, Enfield EN2 6BQ, UK
 *
 * Special Exception
 * Metaswitch Networks Ltd  grants you permission to copy, modify,
 * propagate, and distribute a work formed by combining OpenSSL with The
 * Software, or a work derivative of such a combination, even if such
 * copying, modification, propagation, or distribution would otherwise
 * violate the terms of the GPL. You must comply with the GPL in all
 * respects for all of the code used other than OpenSSL.
 * "OpenSSL" means OpenSSL toolkit software distributed by the OpenSSL
 * Project and licensed under the OpenSSL Licenses, or a work based on such
 * software and licensed under the OpenSSL Licenses.
 * "OpenSSL Licenses" means the OpenSSL License and Original SSLeay License
 * under which the OpenSSL Project distributes the OpenSSL toolkit software,
 * as those licenses appear in the file LICENSE-OPENSSL.
 */

#include <stdexcept>
#include "test_utils.hpp"

#include <freeDiameter/freeDiameter-host.h>
#include <freeDiameter/libfdcore.h>

#include "diameterstack.h"
#include "mockdiameterstack.hpp"
#include "cx.h"
#include "handlers.h"

/// Fixture for CxTest.
class CxTest : public testing::Test
{
public:
  static const std::string DEST_REALM;
  static const std::string DEST_HOST;
  static const std::string IMPI;
  static const std::string IMPU;
  static const std::string SERVER_NAME;
  static const std::string SIP_AUTH_SCHEME_DIGEST;
  static const std::string SIP_AUTH_SCHEME_AKA;
  static const std::string SIP_AUTHORIZATION;
  static const std::string IMS_SUBSCRIPTION;
  static const std::string VISITED_NETWORK_IDENTIFIER;
  static const std::string AUTHORIZATION_TYPE_REG;
  static const std::string AUTHORIZATION_TYPE_DEREG;
  static const std::string AUTHORIZATION_TYPE_CAPAB;
  static const std::string ORIGINATING_TRUE;
  static const std::string ORIGINATING_FALSE;
  static const std::string EMPTY_STRING;
  static std::vector<std::string> EMPTY_STRING_VECTOR;
  static const int32_t RESULT_CODE_SUCCESS;
  static const int32_t EXPERIMENTAL_RESULT_CODE_SUCCESS;
  static const int32_t AUTH_SESSION_STATE;
  static const std::vector<std::string> IMPIS;
<<<<<<< HEAD
  static const Cx::ServerAssignmentType TIMEOUT_DEREGISTRATION;
  static const Cx::ServerAssignmentType UNREGISTERED_USER;
  static const ServerCapabilities CAPABILITIES;

=======
  static std::vector<std::string> IMPUS;
  static std::vector<std::string> ASSOCIATED_IDENTITIES;
  static const ServerCapabilities CAPABILITIES;
  static const ServerCapabilities NO_CAPABILITIES;
  static const ServerAssignmentType::Type TIMEOUT_DEREGISTRATION;
  static const ServerAssignmentType::Type UNREGISTERED_USER;
>>>>>>> c2598185

  static Diameter::Stack* _real_stack;
  static MockDiameterStack* _mock_stack;
  static Cx::Dictionary* _cx_dict;

  std::string test_str;
  int32_t test_i32;

  static void SetUpTestCase()
  {
    _real_stack = Diameter::Stack::get_instance();
    _real_stack->initialize();
    _real_stack->configure(UT_DIR + "/diameterstack.conf");
    _real_stack->start();
    _mock_stack = new MockDiameterStack();
    _cx_dict = new Cx::Dictionary();
  }

  static void TearDownTestCase()
  {
    delete _cx_dict; _cx_dict = NULL;
    delete _mock_stack; _mock_stack = NULL;
    _real_stack->stop();
    _real_stack->wait_stopped();
    _real_stack = NULL;
  }

  CxTest() {}
  ~CxTest() {}

  static Diameter::Message launder_message(const Diameter::Message& msg)
  {
    struct msg* msg_to_build = msg.fd_msg();
    uint8_t* buffer;
    size_t len;
    int rc = fd_msg_bufferize(msg_to_build, &buffer, &len);
    if (rc != 0)
    {
      std::stringstream ss;
      ss << "fd_msg_bufferize failed: " << rc;
      throw new std::runtime_error(ss.str());
    }

    struct msg* parsed_msg = NULL;
    rc = fd_msg_parse_buffer(&buffer, len, &parsed_msg);
    if (rc != 0)
    {
      std::stringstream ss;
      ss << "fd_msg_parse_buffer failed: " << rc;
      throw new std::runtime_error(ss.str());
    }

    struct fd_pei error_info;
    rc = fd_msg_parse_dict(parsed_msg, fd_g_config->cnf_dict, &error_info);
    if (rc != 0)
    {
      std::stringstream ss;
      ss << "fd_msg_parse_dict failed: " << rc << " - " << error_info.pei_errcode;
      throw new std::runtime_error(ss.str());
    }

    return Diameter::Message(_cx_dict, parsed_msg, _mock_stack);
  }

  void check_common_request_fields(const Diameter::Message& msg)
  {
    EXPECT_TRUE(msg.get_i32_from_avp(_cx_dict->SESSION_ID, test_i32));
    EXPECT_NE(0, test_i32);
    EXPECT_EQ(10415, msg.vendor_id());
    EXPECT_TRUE(msg.get_i32_from_avp(_cx_dict->AUTH_SESSION_STATE, test_i32));
    EXPECT_EQ(AUTH_SESSION_STATE, test_i32);
    EXPECT_TRUE(msg.get_str_from_avp(_cx_dict->ORIGIN_HOST, test_str));
    EXPECT_EQ("origin-host", test_str);
    EXPECT_TRUE(msg.get_str_from_avp(_cx_dict->ORIGIN_REALM, test_str));
    EXPECT_EQ("origin-realm", test_str);
    EXPECT_TRUE(msg.get_str_from_avp(_cx_dict->DESTINATION_REALM, test_str));
    EXPECT_EQ(DEST_REALM, test_str);
    EXPECT_TRUE(msg.get_str_from_avp(_cx_dict->DESTINATION_HOST, test_str));
    EXPECT_EQ(DEST_HOST, test_str);
    return;
  }
};

const std::string CxTest::DEST_REALM = "dest-realm";
const std::string CxTest::DEST_HOST = "dest-host";
const std::string CxTest::IMPI = "impi@example.com";
const std::string CxTest::IMPU = "sip:impu@example.com";
const std::string CxTest::SERVER_NAME = "sip:example.com";
const std::string CxTest::SIP_AUTH_SCHEME_DIGEST = "SIP Digest";
const std::string CxTest::SIP_AUTH_SCHEME_AKA = "Digest-AKAv1-MD5";
const std::string CxTest::SIP_AUTHORIZATION = "authorization";
const std::string CxTest::IMS_SUBSCRIPTION = "<some interesting xml>";
const std::string CxTest::VISITED_NETWORK_IDENTIFIER = "visited-network";
const std::string CxTest::AUTHORIZATION_TYPE_REG = "REG";
const std::string CxTest::AUTHORIZATION_TYPE_DEREG = "DEREG";
const std::string CxTest::AUTHORIZATION_TYPE_CAPAB = "CAPAB";
const std::string CxTest::ORIGINATING_TRUE = "true";
const std::string CxTest::ORIGINATING_FALSE = "false";
const std::string CxTest::EMPTY_STRING = "";
std::vector<std::string> CxTest::EMPTY_STRING_VECTOR = {};
const int32_t CxTest::RESULT_CODE_SUCCESS = 2001;
const int32_t CxTest::EXPERIMENTAL_RESULT_CODE_SUCCESS = 5001;
const int32_t CxTest::AUTH_SESSION_STATE = 1;
const std::vector<std::string> CxTest::IMPIS {"private_id1", "private_id2"};
<<<<<<< HEAD
const Cx::ServerAssignmentType CxTest::TIMEOUT_DEREGISTRATION = Cx::TIMEOUT_DEREGISTRATION;
const Cx::ServerAssignmentType CxTest::UNREGISTERED_USER = Cx::UNREGISTERED_USER;
=======
std::vector<std::string> CxTest::IMPUS {"public_id1", "public_id2"};
std::vector<std::string> CxTest::ASSOCIATED_IDENTITIES {"associated_id1", "associated_id2", "associated_id3"};
>>>>>>> c2598185
const std::vector<int32_t> mandatory_capabilities = {1, 3};
const std::vector<int32_t> optional_capabilities = {2, 4};
const std::vector<int32_t> no_capabilities = {};
const ServerCapabilities CxTest::CAPABILITIES(mandatory_capabilities, optional_capabilities);
<<<<<<< HEAD
=======
const ServerCapabilities CxTest::NO_CAPABILITIES(no_capabilities, no_capabilities);
const ServerAssignmentType::Type CxTest::TIMEOUT_DEREGISTRATION = TIMEOUT_DEREGISTRATION;
const ServerAssignmentType::Type CxTest::UNREGISTERED_USER = UNREGISTERED_USER;
>>>>>>> c2598185

Diameter::Stack* CxTest::_real_stack = NULL;
MockDiameterStack* CxTest::_mock_stack = NULL;
Cx::Dictionary* CxTest::_cx_dict = NULL;

//
// Multimedia Authorization Requests
//

TEST_F(CxTest, MARTest)
{
  Cx::MultimediaAuthRequest mar(_cx_dict,
                                _mock_stack,
                                DEST_REALM,
                                DEST_HOST,
                                IMPI,
                                IMPU,
                                SERVER_NAME,
                                SIP_AUTH_SCHEME_DIGEST);
  Diameter::Message msg = launder_message(mar);
  mar = Cx::MultimediaAuthRequest(msg);
  check_common_request_fields(mar);
  EXPECT_EQ(IMPI, mar.impi());
  EXPECT_EQ(IMPU, mar.impu());
  EXPECT_EQ(SIP_AUTH_SCHEME_DIGEST, mar.sip_auth_scheme());
  EXPECT_EQ(EMPTY_STRING, mar.sip_authorization());
  EXPECT_TRUE(mar.sip_number_auth_items(test_i32));
  EXPECT_EQ(1, test_i32);
  EXPECT_TRUE(mar.server_name(test_str));
  EXPECT_EQ(SERVER_NAME, test_str);
}

TEST_F(CxTest, MARAuthorizationTest)
{
  Cx::MultimediaAuthRequest mar(_cx_dict,
                                _mock_stack,
                                DEST_REALM,
                                DEST_HOST,
                                IMPI,
                                IMPU,
                                SERVER_NAME,
                                SIP_AUTH_SCHEME_AKA,
                                SIP_AUTHORIZATION);
  Diameter::Message msg = launder_message(mar);
  mar = Cx::MultimediaAuthRequest(msg);
  check_common_request_fields(mar);
  EXPECT_EQ(IMPI, mar.impi());
  EXPECT_EQ(IMPU, mar.impu());
  EXPECT_EQ(SIP_AUTH_SCHEME_AKA, mar.sip_auth_scheme());
  EXPECT_EQ(SIP_AUTHORIZATION, mar.sip_authorization());
  EXPECT_TRUE(mar.sip_number_auth_items(test_i32));
  EXPECT_EQ(1, test_i32);
  EXPECT_TRUE(mar.server_name(test_str));
  EXPECT_EQ(SERVER_NAME, test_str);
}

//
// Multimedia Authoirzation Answers
//

TEST_F(CxTest, MAATest)
{
  DigestAuthVector digest;
  digest.ha1 = "ha1";
  digest.realm = "realm";
  digest.qop = "qop";

  AKAAuthVector aka;
  aka.challenge = "challenge";
  aka.response = "response";
  aka.crypt_key = "crypt_key";
  aka.integrity_key = "integrity_key";

  Cx::MultimediaAuthAnswer maa(_cx_dict,
                               _mock_stack,
                               RESULT_CODE_SUCCESS,
                               SIP_AUTH_SCHEME_AKA,
                               digest,
                               aka);
  Diameter::Message msg = launder_message(maa);
  maa = Cx::MultimediaAuthAnswer(msg);
  EXPECT_TRUE(maa.result_code(test_i32));
  EXPECT_EQ(RESULT_CODE_SUCCESS, test_i32);
  EXPECT_EQ(SIP_AUTH_SCHEME_AKA, maa.sip_auth_scheme());

  DigestAuthVector maa_digest = maa.digest_auth_vector();
  EXPECT_EQ(digest.ha1, maa_digest.ha1);
  EXPECT_EQ(digest.realm, maa_digest.realm);
  EXPECT_EQ(digest.qop, maa_digest.qop);

  // The AKA values should be decoded from base64/hex.
  AKAAuthVector maa_aka = maa.aka_auth_vector();
  EXPECT_EQ("Y2hhbGxlbmdl", maa_aka.challenge);
  EXPECT_EQ("726573706f6e7365", maa_aka.response);
  EXPECT_EQ("63727970745f6b6579", maa_aka.crypt_key);
  EXPECT_EQ("696e746567726974795f6b6579", maa_aka.integrity_key);
}

//
// Server Assignment Requests
//

TEST_F(CxTest, SARTest)
{
  Cx::ServerAssignmentRequest sar(_cx_dict,
                                  _mock_stack,
                                  DEST_HOST,
                                  DEST_REALM,
                                  IMPI,
                                  IMPU,
                                  SERVER_NAME,
                                  TIMEOUT_DEREGISTRATION);
  Diameter::Message msg = launder_message(sar);
  sar = Cx::ServerAssignmentRequest(msg);
  check_common_request_fields(sar);
  EXPECT_EQ(IMPI, sar.impi());
  EXPECT_EQ(IMPU, sar.impu());
  EXPECT_TRUE(sar.server_name(test_str));
  EXPECT_EQ(SERVER_NAME, test_str);
  EXPECT_TRUE(sar.server_assignment_type(test_i32));
  EXPECT_EQ(TIMEOUT_DEREGISTRATION, test_i32);
  EXPECT_TRUE(sar.user_data_already_available(test_i32));
  EXPECT_EQ(0, test_i32);
}

TEST_F(CxTest, SARNoImpiTest)
{
  Cx::ServerAssignmentRequest sar(_cx_dict,
                                  _mock_stack,
                                  DEST_HOST,
                                  DEST_REALM,
                                  EMPTY_STRING,
                                  IMPU,
                                  SERVER_NAME,
                                  UNREGISTERED_USER);
  Diameter::Message msg = launder_message(sar);
  sar = Cx::ServerAssignmentRequest(msg);
  check_common_request_fields(sar);
  EXPECT_EQ(EMPTY_STRING, sar.impi());
  EXPECT_EQ(IMPU, sar.impu());
  EXPECT_TRUE(sar.server_name(test_str));
  EXPECT_EQ(SERVER_NAME, test_str);
  EXPECT_TRUE(sar.server_assignment_type(test_i32));
  EXPECT_EQ(UNREGISTERED_USER, test_i32);
  EXPECT_TRUE(sar.user_data_already_available(test_i32));
  EXPECT_EQ(0, test_i32);
}

//
// Server Assignment Answers
//

TEST_F(CxTest, SAATest)
{
  Cx::ServerAssignmentAnswer saa(_cx_dict,
                                 _mock_stack,
                                 RESULT_CODE_SUCCESS,
                                 IMS_SUBSCRIPTION);
  Diameter::Message msg = launder_message(saa);
  saa = Cx::ServerAssignmentAnswer(msg);
  EXPECT_TRUE(saa.result_code(test_i32));
  EXPECT_EQ(RESULT_CODE_SUCCESS, test_i32);
  EXPECT_TRUE(saa.user_data(test_str));
  EXPECT_EQ(IMS_SUBSCRIPTION, test_str);
}

//
// User Authorization Requests
//

TEST_F(CxTest, UARTest)
{
  Cx::UserAuthorizationRequest uar(_cx_dict,
                                   _mock_stack,
                                   DEST_HOST,
                                   DEST_REALM,
                                   IMPI,
                                   IMPU,
                                   VISITED_NETWORK_IDENTIFIER,
                                   AUTHORIZATION_TYPE_REG);
  Diameter::Message msg = launder_message(uar);
  uar = Cx::UserAuthorizationRequest(msg);
  check_common_request_fields(uar);
  EXPECT_EQ(IMPI, uar.impi());
  EXPECT_EQ(IMPU, uar.impu());
  EXPECT_TRUE(uar.visited_network(test_str));
  EXPECT_EQ(VISITED_NETWORK_IDENTIFIER, test_str);
  EXPECT_TRUE(uar.auth_type(test_i32));
  EXPECT_EQ(0, test_i32);
}

TEST_F(CxTest, UARAuthTypeDeregTest)
{
  Cx::UserAuthorizationRequest uar(_cx_dict,
                                   _mock_stack,
                                   DEST_HOST,
                                   DEST_REALM,
                                   IMPI,
                                   IMPU,
                                   VISITED_NETWORK_IDENTIFIER,
                                   AUTHORIZATION_TYPE_DEREG);
  Diameter::Message msg = launder_message(uar);
  uar = Cx::UserAuthorizationRequest(msg);
  check_common_request_fields(uar);
  EXPECT_EQ(IMPI, uar.impi());
  EXPECT_EQ(IMPU, uar.impu());
  EXPECT_TRUE(uar.visited_network(test_str));
  EXPECT_EQ(VISITED_NETWORK_IDENTIFIER, test_str);
  EXPECT_TRUE(uar.auth_type(test_i32));
  EXPECT_EQ(1, test_i32);
}

TEST_F(CxTest, UARAuthTypeCapabTest)
{
  Cx::UserAuthorizationRequest uar(_cx_dict,
                                   _mock_stack,
                                   DEST_HOST,
                                   DEST_REALM,
                                   IMPI,
                                   IMPU,
                                   VISITED_NETWORK_IDENTIFIER,
                                   AUTHORIZATION_TYPE_CAPAB);
  Diameter::Message msg = launder_message(uar);
  uar = Cx::UserAuthorizationRequest(msg);
  check_common_request_fields(uar);
  EXPECT_EQ(IMPI, uar.impi());
  EXPECT_EQ(IMPU, uar.impu());
  EXPECT_TRUE(uar.visited_network(test_str));
  EXPECT_EQ(VISITED_NETWORK_IDENTIFIER, test_str);
  EXPECT_TRUE(uar.auth_type(test_i32));
  EXPECT_EQ(2, test_i32);
}

TEST_F(CxTest, UARNoAuthTypeTest)
{
  Cx::UserAuthorizationRequest uar(_cx_dict,
                                   _mock_stack,
                                   DEST_HOST,
                                   DEST_REALM,
                                   IMPI,
                                   IMPU,
                                   VISITED_NETWORK_IDENTIFIER,
                                   EMPTY_STRING);
  Diameter::Message msg = launder_message(uar);
  uar = Cx::UserAuthorizationRequest(msg);
  check_common_request_fields(uar);
  EXPECT_EQ(IMPI, uar.impi());
  EXPECT_EQ(IMPU, uar.impu());
  EXPECT_TRUE(uar.visited_network(test_str));
  EXPECT_EQ(VISITED_NETWORK_IDENTIFIER, test_str);
  EXPECT_TRUE(uar.auth_type(test_i32));
  EXPECT_EQ(0, test_i32);
}

//
// User Authorization Answers
//

TEST_F(CxTest, UAATest)
{
  Cx::UserAuthorizationAnswer uaa(_cx_dict,
                                  _mock_stack,
                                  RESULT_CODE_SUCCESS,
                                  EXPERIMENTAL_RESULT_CODE_SUCCESS,
                                  SERVER_NAME,
                                  CAPABILITIES);
  Diameter::Message msg = launder_message(uaa);
  uaa = Cx::UserAuthorizationAnswer(msg);
  EXPECT_TRUE(uaa.result_code(test_i32));
  EXPECT_EQ(RESULT_CODE_SUCCESS, test_i32);
  EXPECT_FALSE(uaa.experimental_result_code());
  EXPECT_TRUE(uaa.server_name(test_str));
  EXPECT_EQ(SERVER_NAME, test_str);
  ServerCapabilities capabilities = uaa.server_capabilities();
  EXPECT_EQ(CAPABILITIES.mandatory_capabilities,
            capabilities.mandatory_capabilities);
  EXPECT_EQ(CAPABILITIES.optional_capabilities,
            capabilities.optional_capabilities);
}

TEST_F(CxTest, UAATestExperimentalResultCode)
{
  Cx::UserAuthorizationAnswer uaa(_cx_dict,
                                  _mock_stack,
                                  0,
                                  EXPERIMENTAL_RESULT_CODE_SUCCESS,
                                  SERVER_NAME,
                                  CAPABILITIES);
  Diameter::Message msg = launder_message(uaa);
  uaa = Cx::UserAuthorizationAnswer(msg);
  EXPECT_FALSE(uaa.result_code(test_i32));
  EXPECT_EQ(EXPERIMENTAL_RESULT_CODE_SUCCESS, uaa.experimental_result_code());
  EXPECT_TRUE(uaa.server_name(test_str));
  EXPECT_EQ(SERVER_NAME, test_str);
  ServerCapabilities capabilities = uaa.server_capabilities();
  EXPECT_EQ(CAPABILITIES.mandatory_capabilities,
            capabilities.mandatory_capabilities);
  EXPECT_EQ(CAPABILITIES.optional_capabilities,
            capabilities.optional_capabilities);
}

TEST_F(CxTest, UAATestNoServerName)
{
  Cx::UserAuthorizationAnswer uaa(_cx_dict,
                                  _mock_stack,
                                  RESULT_CODE_SUCCESS,
                                  0,
                                  EMPTY_STRING,
                                  CAPABILITIES);
  Diameter::Message msg = launder_message(uaa);
  uaa = Cx::UserAuthorizationAnswer(msg);
  EXPECT_TRUE(uaa.result_code(test_i32));
  EXPECT_EQ(RESULT_CODE_SUCCESS, test_i32);
  EXPECT_FALSE(uaa.experimental_result_code());
  EXPECT_FALSE(uaa.server_name(test_str));
  ServerCapabilities capabilities = uaa.server_capabilities();
  EXPECT_EQ(CAPABILITIES.mandatory_capabilities,
            capabilities.mandatory_capabilities);
  EXPECT_EQ(CAPABILITIES.optional_capabilities,
            capabilities.optional_capabilities);
}

TEST_F(CxTest, UAATestNoCapabilities)
{
  Cx::UserAuthorizationAnswer uaa(_cx_dict,
                                  _mock_stack,
                                  RESULT_CODE_SUCCESS,
                                  0,
                                  SERVER_NAME,
                                  NO_CAPABILITIES);
  Diameter::Message msg = launder_message(uaa);
  uaa = Cx::UserAuthorizationAnswer(msg);
  EXPECT_TRUE(uaa.result_code(test_i32));
  EXPECT_EQ(RESULT_CODE_SUCCESS, test_i32);
  EXPECT_FALSE(uaa.experimental_result_code());
  EXPECT_TRUE(uaa.server_name(test_str));
  EXPECT_EQ(SERVER_NAME, test_str);
  ServerCapabilities capabilities = uaa.server_capabilities();
  EXPECT_EQ(NO_CAPABILITIES.mandatory_capabilities,
            capabilities.mandatory_capabilities);
  EXPECT_EQ(NO_CAPABILITIES.optional_capabilities,
            capabilities.optional_capabilities);
}

//
// Location Info Requests
//

TEST_F(CxTest, LIRTest)
{
  Cx::LocationInfoRequest lir(_cx_dict,
                              _mock_stack,
                              DEST_HOST,
                              DEST_REALM,
                              ORIGINATING_TRUE,
                              IMPU,
                              AUTHORIZATION_TYPE_CAPAB);
  Diameter::Message msg = launder_message(lir);
  lir = Cx::LocationInfoRequest(msg);
  check_common_request_fields(lir);
  EXPECT_TRUE(lir.originating(test_i32));
  EXPECT_EQ(0, test_i32);
  EXPECT_EQ(IMPU, lir.impu());
  EXPECT_TRUE(lir.auth_type(test_i32));
  EXPECT_EQ(2, test_i32);
}

TEST_F(CxTest, LIRWrongOptionalParamsTest)
{
  Cx::LocationInfoRequest lir(_cx_dict,
                              _mock_stack,
                              DEST_HOST,
                              DEST_REALM,
                              ORIGINATING_FALSE,
                              IMPU,
                              AUTHORIZATION_TYPE_REG);
  Diameter::Message msg = launder_message(lir);
  lir = Cx::LocationInfoRequest(msg);
  check_common_request_fields(lir);
  EXPECT_FALSE(lir.originating(test_i32));
  EXPECT_EQ(IMPU, lir.impu());
  EXPECT_FALSE(lir.auth_type(test_i32));
}

TEST_F(CxTest, LIRNoOptionalParamsTest)
{
  Cx::LocationInfoRequest lir(_cx_dict,
                              _mock_stack,
                              DEST_HOST,
                              DEST_REALM,
                              EMPTY_STRING,
                              IMPU,
                              EMPTY_STRING);
  Diameter::Message msg = launder_message(lir);
  lir = Cx::LocationInfoRequest(msg);
  check_common_request_fields(lir);
  EXPECT_FALSE(lir.originating(test_i32));
  EXPECT_EQ(IMPU, lir.impu());
  EXPECT_FALSE(lir.auth_type(test_i32));
}

//
// Location Info Answers
//

TEST_F(CxTest, LIATest)
{
  Cx::LocationInfoAnswer lia(_cx_dict,
                             _mock_stack,
                             RESULT_CODE_SUCCESS,
                             EXPERIMENTAL_RESULT_CODE_SUCCESS,
                             SERVER_NAME,
                             CAPABILITIES);
  Diameter::Message msg = launder_message(lia);
  lia = Cx::LocationInfoAnswer(msg);
  EXPECT_TRUE(lia.result_code(test_i32));
  EXPECT_EQ(RESULT_CODE_SUCCESS, test_i32);
  EXPECT_FALSE(lia.experimental_result_code());
  EXPECT_TRUE(lia.server_name(test_str));
  EXPECT_EQ(SERVER_NAME, test_str);
  ServerCapabilities capabilities = lia.server_capabilities();
  EXPECT_EQ(CAPABILITIES.mandatory_capabilities,
            capabilities.mandatory_capabilities);
  EXPECT_EQ(CAPABILITIES.optional_capabilities,
            capabilities.optional_capabilities);
}

TEST_F(CxTest, LIATestExperimentalResultCode)
{
  Cx::LocationInfoAnswer lia(_cx_dict,
                             _mock_stack,
                             0,
                             EXPERIMENTAL_RESULT_CODE_SUCCESS,
                             SERVER_NAME,
                             CAPABILITIES);
  Diameter::Message msg = launder_message(lia);
  lia = Cx::LocationInfoAnswer(msg);
  EXPECT_FALSE(lia.result_code(test_i32));
  EXPECT_EQ(EXPERIMENTAL_RESULT_CODE_SUCCESS, lia.experimental_result_code());
  EXPECT_TRUE(lia.server_name(test_str));
  EXPECT_EQ(SERVER_NAME, test_str);
  ServerCapabilities capabilities = lia.server_capabilities();
  EXPECT_EQ(CAPABILITIES.mandatory_capabilities,
            capabilities.mandatory_capabilities);
  EXPECT_EQ(CAPABILITIES.optional_capabilities,
            capabilities.optional_capabilities);
}

TEST_F(CxTest, LIATestNoServerName)
{
  Cx::LocationInfoAnswer lia(_cx_dict,
                             _mock_stack,
                             RESULT_CODE_SUCCESS,
                             0,
                             EMPTY_STRING,
                             CAPABILITIES);
  Diameter::Message msg = launder_message(lia);
  lia = Cx::LocationInfoAnswer(msg);
  EXPECT_TRUE(lia.result_code(test_i32));
  EXPECT_EQ(RESULT_CODE_SUCCESS, test_i32);
  EXPECT_FALSE(lia.experimental_result_code());
  EXPECT_FALSE(lia.server_name(test_str));
  ServerCapabilities capabilities = lia.server_capabilities();
  EXPECT_EQ(CAPABILITIES.mandatory_capabilities,
            capabilities.mandatory_capabilities);
  EXPECT_EQ(CAPABILITIES.optional_capabilities,
            capabilities.optional_capabilities);
}

TEST_F(CxTest, LIATestNoCapabilities)
{
  Cx::LocationInfoAnswer lia(_cx_dict,
                             _mock_stack,
                             RESULT_CODE_SUCCESS,
                             0,
                             SERVER_NAME,
                             NO_CAPABILITIES);
  Diameter::Message msg = launder_message(lia);
  lia = Cx::LocationInfoAnswer(msg);
  EXPECT_TRUE(lia.result_code(test_i32));
  EXPECT_EQ(RESULT_CODE_SUCCESS, test_i32);
  EXPECT_FALSE(lia.experimental_result_code());
  EXPECT_TRUE(lia.server_name(test_str));
  EXPECT_EQ(SERVER_NAME, test_str);
  ServerCapabilities capabilities = lia.server_capabilities();
  EXPECT_EQ(NO_CAPABILITIES.mandatory_capabilities,
            capabilities.mandatory_capabilities);
  EXPECT_EQ(NO_CAPABILITIES.optional_capabilities,
            capabilities.optional_capabilities);
}

// //
// // Registration Termination Requests and Answers
// //
// 
// TEST_F(CxTest, RTTest)
// {
//   Cx::RegistrationTerminationRequest rtr(_cx_dict,
//                                          _mock_stack,
//                                          IMPI,
//                                          ASSOCIATED_IDENTITIES,
//                                          IMPUS,
//                                          AUTH_SESSION_STATE);
//   Diameter::Message msg = launder_message(rtr);
//   rtr = Cx::RegistrationTerminationRequest(msg);
//   EXPECT_TRUE(rtr.get_i32_from_avp(_cx_dict->AUTH_SESSION_STATE, test_i32));
//   EXPECT_EQ(AUTH_SESSION_STATE, test_i32);
//   EXPECT_EQ(IMPI, rtr.impi());
//   EXPECT_EQ(ASSOCIATED_IDENTITIES, rtr.associated_identities());
//   EXPECT_EQ(IMPUS, rtr.impus());
// 
//   Cx::RegistrationTerminationAnswer rta(msg,
//                                         _cx_dict,
//                                         DIAMETER_REQ_SUCCESS,
//                                         AUTH_SESSION_STATE,
//                                         ASSOCIATED_IDENTITIES);
//   Diameter::Message msg2 = launder_message(rta);
//   rta = Cx::RegistrationTerminationAnswer(msg2);
//   EXPECT_EQ(10415, rta.vendor_id());
//   EXPECT_TRUE(rta.result_code(test_i32));
//   EXPECT_EQ(RESULT_CODE_SUCCESS, test_i32);
//   EXPECT_TRUE(rta.get_i32_from_avp(_cx_dict->AUTH_SESSION_STATE, test_i32));
//   EXPECT_EQ(AUTH_SESSION_STATE, test_i32);
//   EXPECT_EQ(ASSOCIATED_IDENTITIES, rta.associated_identities());
// }
// 
// TEST_F(CxTest, RTTestNoIMPUsNoAssocatedIdentities)
// {
//   Cx::RegistrationTerminationRequest rtr(_cx_dict,
//                                          _mock_stack,
//                                          IMPI,
//                                          EMPTY_STRING_VECTOR,
//                                          EMPTY_STRING_VECTOR,
//                                          AUTH_SESSION_STATE);
//   Diameter::Message msg = launder_message(rtr);
//   rtr = Cx::RegistrationTerminationRequest(msg);
//   EXPECT_TRUE(rtr.get_i32_from_avp(_cx_dict->AUTH_SESSION_STATE, test_i32));
//   EXPECT_EQ(AUTH_SESSION_STATE, test_i32);
//   EXPECT_EQ(IMPI, rtr.impi());
//   EXPECT_EQ(EMPTY_STRING_VECTOR, rtr.associated_identities());
//   EXPECT_EQ(EMPTY_STRING_VECTOR, rtr.impus());
// 
//   Cx::RegistrationTerminationAnswer rta(msg,
//                                         _cx_dict,
//                                         DIAMETER_REQ_SUCCESS,
//                                         AUTH_SESSION_STATE,
//                                         EMPTY_STRING_VECTOR);
//   Diameter::Message msg2 = launder_message(rta);
//   rta = Cx::RegistrationTerminationAnswer(msg2);
//   EXPECT_EQ(10415, rta.vendor_id());
//   EXPECT_TRUE(rta.result_code(test_i32));
//   EXPECT_EQ(RESULT_CODE_SUCCESS, test_i32);
//   EXPECT_TRUE(rta.get_i32_from_avp(_cx_dict->AUTH_SESSION_STATE, test_i32));
//   EXPECT_EQ(AUTH_SESSION_STATE, test_i32);
//   EXPECT_EQ(EMPTY_STRING_VECTOR, rta.associated_identities());
// }
// 
// //
// // Push Profile Requests and Answers
// //
// 
// TEST_F(CxTest, PPTest)
// {
//   DigestAuthVector digest;
//   digest.ha1 = "ha1";
//   digest.realm = "realm";
//   digest.qop = "qop";
// 
//   Cx::PushProfileRequest ppr(_cx_dict,
//                              _mock_stack,
//                              IMPI,
//                              digest,
//                              IMS_SUBSCRIPTION,
//                              AUTH_SESSION_STATE);
//   Diameter::Message msg = launder_message(ppr);
//   ppr = Cx::PushProfileRequest(msg);
//   EXPECT_EQ(IMPI, ppr.impi());
//   DigestAuthVector ppr_digest = ppr.digest_auth_vector();
//   EXPECT_EQ(digest.ha1, ppr_digest.ha1);
//   EXPECT_EQ(digest.realm, ppr_digest.realm);
//   EXPECT_EQ(digest.qop, ppr_digest.qop);
//   EXPECT_TRUE(ppr.user_data(test_str));
//   EXPECT_EQ(IMS_SUBSCRIPTION, test_str);
//   EXPECT_TRUE(ppr.get_i32_from_avp(_cx_dict->AUTH_SESSION_STATE, test_i32));
//   EXPECT_EQ(AUTH_SESSION_STATE, test_i32);
// 
//   Cx::PushProfileAnswer ppa(msg,
//                             _cx_dict,
//                             DIAMETER_REQ_SUCCESS,
//                             AUTH_SESSION_STATE);
//   Diameter::Message msg2 = launder_message(ppa);
//   ppa = Cx::PushProfileAnswer(msg2);
//   EXPECT_EQ(10415, ppa.vendor_id());
//   EXPECT_TRUE(ppa.result_code(test_i32));
//   EXPECT_EQ(RESULT_CODE_SUCCESS, test_i32);
//   EXPECT_TRUE(ppa.get_i32_from_avp(_cx_dict->AUTH_SESSION_STATE, test_i32));
//   EXPECT_EQ(AUTH_SESSION_STATE, test_i32);
// }<|MERGE_RESOLUTION|>--- conflicted
+++ resolved
@@ -70,19 +70,12 @@
   static const int32_t EXPERIMENTAL_RESULT_CODE_SUCCESS;
   static const int32_t AUTH_SESSION_STATE;
   static const std::vector<std::string> IMPIS;
-<<<<<<< HEAD
   static const Cx::ServerAssignmentType TIMEOUT_DEREGISTRATION;
   static const Cx::ServerAssignmentType UNREGISTERED_USER;
-  static const ServerCapabilities CAPABILITIES;
-
-=======
   static std::vector<std::string> IMPUS;
   static std::vector<std::string> ASSOCIATED_IDENTITIES;
   static const ServerCapabilities CAPABILITIES;
   static const ServerCapabilities NO_CAPABILITIES;
-  static const ServerAssignmentType::Type TIMEOUT_DEREGISTRATION;
-  static const ServerAssignmentType::Type UNREGISTERED_USER;
->>>>>>> c2598185
 
   static Diameter::Stack* _real_stack;
   static MockDiameterStack* _mock_stack;
@@ -187,23 +180,15 @@
 const int32_t CxTest::EXPERIMENTAL_RESULT_CODE_SUCCESS = 5001;
 const int32_t CxTest::AUTH_SESSION_STATE = 1;
 const std::vector<std::string> CxTest::IMPIS {"private_id1", "private_id2"};
-<<<<<<< HEAD
 const Cx::ServerAssignmentType CxTest::TIMEOUT_DEREGISTRATION = Cx::TIMEOUT_DEREGISTRATION;
 const Cx::ServerAssignmentType CxTest::UNREGISTERED_USER = Cx::UNREGISTERED_USER;
-=======
 std::vector<std::string> CxTest::IMPUS {"public_id1", "public_id2"};
 std::vector<std::string> CxTest::ASSOCIATED_IDENTITIES {"associated_id1", "associated_id2", "associated_id3"};
->>>>>>> c2598185
 const std::vector<int32_t> mandatory_capabilities = {1, 3};
 const std::vector<int32_t> optional_capabilities = {2, 4};
 const std::vector<int32_t> no_capabilities = {};
 const ServerCapabilities CxTest::CAPABILITIES(mandatory_capabilities, optional_capabilities);
-<<<<<<< HEAD
-=======
 const ServerCapabilities CxTest::NO_CAPABILITIES(no_capabilities, no_capabilities);
-const ServerAssignmentType::Type CxTest::TIMEOUT_DEREGISTRATION = TIMEOUT_DEREGISTRATION;
-const ServerAssignmentType::Type CxTest::UNREGISTERED_USER = UNREGISTERED_USER;
->>>>>>> c2598185
 
 Diameter::Stack* CxTest::_real_stack = NULL;
 MockDiameterStack* CxTest::_mock_stack = NULL;
@@ -698,7 +683,7 @@
 // //
 // // Registration Termination Requests and Answers
 // //
-// 
+//
 // TEST_F(CxTest, RTTest)
 // {
 //   Cx::RegistrationTerminationRequest rtr(_cx_dict,
@@ -714,7 +699,7 @@
 //   EXPECT_EQ(IMPI, rtr.impi());
 //   EXPECT_EQ(ASSOCIATED_IDENTITIES, rtr.associated_identities());
 //   EXPECT_EQ(IMPUS, rtr.impus());
-// 
+//
 //   Cx::RegistrationTerminationAnswer rta(msg,
 //                                         _cx_dict,
 //                                         DIAMETER_REQ_SUCCESS,
@@ -729,7 +714,7 @@
 //   EXPECT_EQ(AUTH_SESSION_STATE, test_i32);
 //   EXPECT_EQ(ASSOCIATED_IDENTITIES, rta.associated_identities());
 // }
-// 
+//
 // TEST_F(CxTest, RTTestNoIMPUsNoAssocatedIdentities)
 // {
 //   Cx::RegistrationTerminationRequest rtr(_cx_dict,
@@ -745,7 +730,7 @@
 //   EXPECT_EQ(IMPI, rtr.impi());
 //   EXPECT_EQ(EMPTY_STRING_VECTOR, rtr.associated_identities());
 //   EXPECT_EQ(EMPTY_STRING_VECTOR, rtr.impus());
-// 
+//
 //   Cx::RegistrationTerminationAnswer rta(msg,
 //                                         _cx_dict,
 //                                         DIAMETER_REQ_SUCCESS,
@@ -760,18 +745,18 @@
 //   EXPECT_EQ(AUTH_SESSION_STATE, test_i32);
 //   EXPECT_EQ(EMPTY_STRING_VECTOR, rta.associated_identities());
 // }
-// 
+//
 // //
 // // Push Profile Requests and Answers
 // //
-// 
+//
 // TEST_F(CxTest, PPTest)
 // {
 //   DigestAuthVector digest;
 //   digest.ha1 = "ha1";
 //   digest.realm = "realm";
 //   digest.qop = "qop";
-// 
+//
 //   Cx::PushProfileRequest ppr(_cx_dict,
 //                              _mock_stack,
 //                              IMPI,
@@ -789,7 +774,7 @@
 //   EXPECT_EQ(IMS_SUBSCRIPTION, test_str);
 //   EXPECT_TRUE(ppr.get_i32_from_avp(_cx_dict->AUTH_SESSION_STATE, test_i32));
 //   EXPECT_EQ(AUTH_SESSION_STATE, test_i32);
-// 
+//
 //   Cx::PushProfileAnswer ppa(msg,
 //                             _cx_dict,
 //                             DIAMETER_REQ_SUCCESS,
