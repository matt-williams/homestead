/**
 * @file main.cpp main function for homestead
 *
 * Project Clearwater - IMS in the Cloud
 * Copyright (C) 2013  Metaswitch Networks Ltd
 *
 * This program is free software: you can redistribute it and/or modify it
 * under the terms of the GNU General Public License as published by the
 * Free Software Foundation, either version 3 of the License, or (at your
 * option) any later version, along with the "Special Exception" for use of
 * the program along with SSL, set forth below. This program is distributed
 * in the hope that it will be useful, but WITHOUT ANY WARRANTY;
 * without even the implied warranty of MERCHANTABILITY or FITNESS FOR
 * A PARTICULAR PURPOSE.  See the GNU General Public License for more
 * details. You should have received a copy of the GNU General Public
 * License along with this program.  If not, see
 * <http://www.gnu.org/licenses/>.
 *
 * The author can be reached by email at clearwater@metaswitch.com or by
 * post at Metaswitch Networks Ltd, 100 Church St, Enfield EN2 6BQ, UK
 *
 * Special Exception
 * Metaswitch Networks Ltd  grants you permission to copy, modify,
 * propagate, and distribute a work formed by combining OpenSSL with The
 * Software, or a work derivative of such a combination, even if such
 * copying, modification, propagation, or distribution would otherwise
 * violate the terms of the GPL. You must comply with the GPL in all
 * respects for all of the code used other than OpenSSL.
 * "OpenSSL" means OpenSSL toolkit software distributed by the OpenSSL
 * Project and licensed under the OpenSSL Licenses, or a work based on such
 * software and licensed under the OpenSSL Licenses.
 * "OpenSSL Licenses" means the OpenSSL License and Original SSLeay License
 * under which the OpenSSL Project distributes the OpenSSL toolkit software,
 * as those licenses appear in the file LICENSE-OPENSSL.
 */

#include <getopt.h>
#include <signal.h>
#include <semaphore.h>

<<<<<<< HEAD
#include "accesslogger.h"
=======
#include "log.h"
>>>>>>> e50e2baa
#include "diameterstack.h"
#include "httpstack.h"
#include "handlers.h"
#include "log.h"
#include "logger.h"
#include "cache.h"

struct options
{
  std::string diameter_conf;
  std::string http_address;
  unsigned short http_port;
  std::string dest_realm;
  std::string dest_host;
  std::string server_name;
<<<<<<< HEAD
  bool access_log_enabled;
  std::string access_log_directory;
  bool log_to_file;
  std::string log_directory;
  int log_level;
}; 
=======
  std::string log_directory;
  int log_level;
};
>>>>>>> e50e2baa

void usage(void)
{
  puts("Options:\n"
       "\n"
       " -c, --diameter-conf <file> File name for Diameter configuration\n"
       " -h, --http <address>[:<port>]\n"
       "                            Set HTTP bind address and port (default: 0.0.0.0:8888)\n"
       " -D, --dest-realm <name>    Set Destination-Realm on Cx messages\n"
       " -d, --dest-host <name>     Set Destination-Host on Cx messages\n"
       " -s, --server-name <name>   Set Server-Name on Cx messages\n"
       " -a, --access-log <directory>\n"
       "                            Generate access logs in specified directory\n"
       " -F, --log-file <directory>\n"
       "                            Log to file in specified directory\n"
       " -L, --log-level N          Set log level to N (default: 4)\n"
       " -d, --daemon               Run as daemon\n"
       " -h, --help                 Show this help screen\n");
}

int init_options(int argc, char**argv, struct options& options)
{
  struct option long_opt[] =
  {
    {"diameter-conf", required_argument, NULL, 'c'},
    {"http",          required_argument, NULL, 'H'},
    {"dest-realm",    required_argument, NULL, 'D'},
    {"dest-host",     required_argument, NULL, 'd'},
    {"server-name",   required_argument, NULL, 's'},
    {"access-log",    required_argument, NULL, 'a'},
    {"log-file",      required_argument, NULL, 'F'},
    {"log-level",     required_argument, NULL, 'L'},
    {"help",          no_argument,       NULL, 'h'},
    {NULL,            0,                 NULL, 0},
  };

  int opt;
  int long_opt_ind;
  while ((opt = getopt_long(argc, argv, "c:H:D:d:s:a:F:L:h", long_opt, &long_opt_ind)) != -1)
  {
    switch (opt)
    {
    case 'c':
      options.diameter_conf = std::string(optarg);
      break;

    case 'H':
      options.http_address = std::string(optarg);
      // TODO: Parse optional HTTP port.
      break;

    case 'D':
      options.dest_realm = std::string(optarg);
      break;

    case 'd':
      options.dest_host = std::string(optarg);
      break;

    case 's':
      options.server_name = std::string(optarg);
      break;

    case 'a':
<<<<<<< HEAD
      options.access_log_enabled = true;
      options.access_log_directory = std::string(optarg);
      break;

    case 'F':
      options.log_to_file = true;
=======
      // TODO: Implement.
      break;

    case 'F':
>>>>>>> e50e2baa
      options.log_directory = std::string(optarg);
      break;

    case 'L':
      options.log_level = atoi(optarg);
      break;

    case 'h':
      usage();
      return -1;

    default:
      fprintf(stdout, "Unknown option.  Run with --help for options.\n");
      return -1;
    }
  }

  return 0;
}

static sem_t term_sem;

// Signal handler that triggers sprout termination.
void terminate_handler(int sig)
{
  sem_post(&term_sem);
}

int main(int argc, char**argv)
{
  struct options options;

  options.diameter_conf = "homestead.conf";
  options.http_address = "0.0.0.0";
  options.http_port = 8888;
  options.dest_realm = "dest-realm.unknown";
  options.dest_host = "dest-host.unknown";
  options.server_name = "sip:server-name.unknown";
<<<<<<< HEAD
  options.access_log_enabled = false;
  options.log_to_file = false;
=======
  options.log_directory = "";
>>>>>>> e50e2baa
  options.log_level = 0;

  if (init_options(argc, argv, options) != 0)
  {
    return 1;
  }

  Log::setLoggingLevel(options.log_level);
<<<<<<< HEAD
  if ((options.log_to_file) && (options.log_directory != ""))
=======
  if (options.log_directory != "")
>>>>>>> e50e2baa
  {
    // Work out the program name from argv[0], stripping anything before the final slash.
    char* prog_name = argv[0];
    char* slash_ptr = rindex(argv[0], '/');
<<<<<<< HEAD
    if (slash_ptr != NULL) {
=======
    if (slash_ptr != NULL)
    {
>>>>>>> e50e2baa
      prog_name = slash_ptr + 1;
    }
    Log::setLogger(new Logger(options.log_directory, prog_name));
  }
<<<<<<< HEAD

  AccessLogger* access_logger = NULL;
  if (options.access_log_enabled)
  {
    access_logger = new AccessLogger(options.access_log_directory);
  }
=======
  LOG_STATUS("Log level set to %d", options.log_level);
>>>>>>> e50e2baa

  sem_init(&term_sem, 0, 0);
  signal(SIGTERM, terminate_handler);

  Diameter::Stack* diameter_stack = Diameter::Stack::get_instance();
  Cx::Dictionary* dict = NULL;
  try
  {
    diameter_stack->initialize();
    diameter_stack->configure(options.diameter_conf);
    dict = new Cx::Dictionary();
    diameter_stack->advertize_application(dict->CX);
    diameter_stack->start();
  }
  catch (Diameter::Stack::Exception& e)
  {
    fprintf(stderr, "Caught Diameter::Stack::Exception - %s - %d\n", e._func, e._rc);
  }

  Cache* cache = Cache::get_instance();
  cache->initialize();
  cache->configure("localhost", 9160, 10);
  Cache::ResultCode rc = cache->start();

  if (rc != Cache::ResultCode::OK)
  {
    fprintf(stderr, "Error starting cache: %d\n", rc);
  }

  HttpStack* http_stack = HttpStack::get_instance();
  HssCacheHandler::configure_diameter(diameter_stack,
                                      options.dest_realm,
                                      options.dest_host,
                                      options.server_name,
                                      dict);
  HssCacheHandler::configure_cache(cache);
  try
  {
    http_stack->initialize();
    http_stack->configure(options.http_address, options.http_port, 10, access_logger);
    http_stack->register_handler("^/ping$",
                                 HttpStack::handler_factory<PingHandler>);
    http_stack->register_handler("^/impi/[^/]*/digest$",
                                 HttpStack::handler_factory<ImpiDigestHandler>);
    http_stack->register_handler("^/impi/[^/]*/av",
                                 HttpStack::handler_factory<ImpiAvHandler>);
    http_stack->register_handler("^/impu/",
                                 HttpStack::handler_factory<ImpuIMSSubscriptionHandler>);
    http_stack->start();
  }
  catch (HttpStack::Exception& e)
  {
    fprintf(stderr, "Caught HttpStack::Exception - %s - %d\n", e._func, e._rc);
  }

  sem_wait(&term_sem);

  try
  {
    http_stack->stop();
    http_stack->wait_stopped();
  }
  catch (HttpStack::Exception& e)
  {
    fprintf(stderr, "Caught HttpStack::Exception - %s - %d\n", e._func, e._rc);
  }

  cache->stop();
  cache->wait_stopped();

  try
  {
    diameter_stack->stop();
    diameter_stack->wait_stopped();
  }
  catch (Diameter::Stack::Exception& e)
  {
    fprintf(stderr, "Caught Diameter::Stack::Exception - %s - %d\n", e._func, e._rc);
  }
  delete dict;

  signal(SIGTERM, SIG_DFL);
  sem_destroy(&term_sem);
}<|MERGE_RESOLUTION|>--- conflicted
+++ resolved
@@ -38,15 +38,11 @@
 #include <signal.h>
 #include <semaphore.h>
 
-<<<<<<< HEAD
 #include "accesslogger.h"
-=======
 #include "log.h"
->>>>>>> e50e2baa
 #include "diameterstack.h"
 #include "httpstack.h"
 #include "handlers.h"
-#include "log.h"
 #include "logger.h"
 #include "cache.h"
 
@@ -58,18 +54,12 @@
   std::string dest_realm;
   std::string dest_host;
   std::string server_name;
-<<<<<<< HEAD
   bool access_log_enabled;
   std::string access_log_directory;
   bool log_to_file;
   std::string log_directory;
   int log_level;
 }; 
-=======
-  std::string log_directory;
-  int log_level;
-};
->>>>>>> e50e2baa
 
 void usage(void)
 {
@@ -134,19 +124,12 @@
       break;
 
     case 'a':
-<<<<<<< HEAD
       options.access_log_enabled = true;
       options.access_log_directory = std::string(optarg);
       break;
 
     case 'F':
       options.log_to_file = true;
-=======
-      // TODO: Implement.
-      break;
-
-    case 'F':
->>>>>>> e50e2baa
       options.log_directory = std::string(optarg);
       break;
 
@@ -185,12 +168,8 @@
   options.dest_realm = "dest-realm.unknown";
   options.dest_host = "dest-host.unknown";
   options.server_name = "sip:server-name.unknown";
-<<<<<<< HEAD
   options.access_log_enabled = false;
   options.log_to_file = false;
-=======
-  options.log_directory = "";
->>>>>>> e50e2baa
   options.log_level = 0;
 
   if (init_options(argc, argv, options) != 0)
@@ -199,35 +178,25 @@
   }
 
   Log::setLoggingLevel(options.log_level);
-<<<<<<< HEAD
   if ((options.log_to_file) && (options.log_directory != ""))
-=======
-  if (options.log_directory != "")
->>>>>>> e50e2baa
   {
     // Work out the program name from argv[0], stripping anything before the final slash.
     char* prog_name = argv[0];
     char* slash_ptr = rindex(argv[0], '/');
-<<<<<<< HEAD
-    if (slash_ptr != NULL) {
-=======
     if (slash_ptr != NULL)
     {
->>>>>>> e50e2baa
       prog_name = slash_ptr + 1;
     }
     Log::setLogger(new Logger(options.log_directory, prog_name));
   }
-<<<<<<< HEAD
 
   AccessLogger* access_logger = NULL;
   if (options.access_log_enabled)
   {
     access_logger = new AccessLogger(options.access_log_directory);
   }
-=======
+
   LOG_STATUS("Log level set to %d", options.log_level);
->>>>>>> e50e2baa
 
   sem_init(&term_sem, 0, 0);
   signal(SIGTERM, terminate_handler);
