/**
 * @file main.cpp main function for homestead
 *
 * Project Clearwater - IMS in the Cloud
 * Copyright (C) 2013  Metaswitch Networks Ltd
 *
 * This program is free software: you can redistribute it and/or modify it
 * under the terms of the GNU General Public License as published by the
 * Free Software Foundation, either version 3 of the License, or (at your
 * option) any later version, along with the "Special Exception" for use of
 * the program along with SSL, set forth below. This program is distributed
 * in the hope that it will be useful, but WITHOUT ANY WARRANTY;
 * without even the implied warranty of MERCHANTABILITY or FITNESS FOR
 * A PARTICULAR PURPOSE.  See the GNU General Public License for more
 * details. You should have received a copy of the GNU General Public
 * License along with this program.  If not, see
 * <http://www.gnu.org/licenses/>.
 *
 * The author can be reached by email at clearwater@metaswitch.com or by
 * post at Metaswitch Networks Ltd, 100 Church St, Enfield EN2 6BQ, UK
 *
 * Special Exception
 * Metaswitch Networks Ltd  grants you permission to copy, modify,
 * propagate, and distribute a work formed by combining OpenSSL with The
 * Software, or a work derivative of such a combination, even if such
 * copying, modification, propagation, or distribution would otherwise
 * violate the terms of the GPL. You must comply with the GPL in all
 * respects for all of the code used other than OpenSSL.
 * "OpenSSL" means OpenSSL toolkit software distributed by the OpenSSL
 * Project and licensed under the OpenSSL Licenses, or a work based on such
 * software and licensed under the OpenSSL Licenses.
 * "OpenSSL Licenses" means the OpenSSL License and Original SSLeay License
 * under which the OpenSSL Project distributes the OpenSSL toolkit software,
 * as those licenses appear in the file LICENSE-OPENSSL.
 */

#include <getopt.h>
#include <signal.h>
#include <semaphore.h>

#include "accesslogger.h"
#include "log.h"
#include "statisticsmanager.h"
#include "load_monitor.h"
#include "diameterstack.h"
#include "httpstack.h"
#include "handlers.h"
#include "logger.h"
#include "cache.h"
#include "saslogger.h"
#include "sas.h"
#include "sasevent.h"
#include "saslogger.h"
#include "sproutconnection.h"
#include "diameterresolver.h"
#include "realmmanager.h"
#include "alarm.h"
#include "communicationmonitor.h"

struct options
{
  std::string local_host;
  std::string home_domain;
  std::string diameter_conf;
  std::string http_address;
  unsigned short http_port;
  int http_threads;
  std::string cassandra;
  std::string dest_realm;
  std::string dest_host;
  int max_peers;
  std::string server_name;
  int impu_cache_ttl;
  int hss_reregistration_time;
  std::string sprout_http_name;
  std::string scheme_unknown;
  std::string scheme_digest;
  std::string scheme_aka;
  bool access_log_enabled;
  std::string access_log_directory;
  bool log_to_file;
  std::string log_directory;
  int log_level;
  int cache_threads;
  std::string sas_server;
  std::string sas_system_name;
  int diameter_timeout_ms;
<<<<<<< HEAD
  int target_latency_us;
=======
  bool alarms_enabled;
>>>>>>> 046d7c0f
};

// Enum for option types not assigned short-forms
enum OptionTypes
{
  SCHEME_UNKNOWN = 128, // start after the ASCII set ends to avoid conflicts
  SCHEME_DIGEST,
  SCHEME_AKA,
  SAS_CONFIG,
  DIAMETER_TIMEOUT_MS,
  ALARMS_ENABLED
};

const static struct option long_opt[] =
{
  {"localhost",               required_argument, NULL, 'l'},
  {"home-domain",             required_argument, NULL, 'r'},
  {"diameter-conf",           required_argument, NULL, 'c'},
  {"target-latency-us",       required_argument, NULL, 'Y'},
  {"http",                    required_argument, NULL, 'H'},
  {"http-threads",            required_argument, NULL, 't'},
  {"cache-threads",           required_argument, NULL, 'u'},
  {"cassandra",               required_argument, NULL, 'S'},
  {"dest-realm",              required_argument, NULL, 'D'},
  {"dest-host",               required_argument, NULL, 'd'},
  {"max-peers",               required_argument, NULL, 'p'},
  {"server-name",             required_argument, NULL, 's'},
  {"impu-cache-ttl",          required_argument, NULL, 'i'},
  {"hss-reregistration-time", required_argument, NULL, 'I'},
  {"sprout-http-name",        required_argument, NULL, 'j'},
  {"scheme-unknown",          required_argument, NULL, SCHEME_UNKNOWN},
  {"scheme-digest",           required_argument, NULL, SCHEME_DIGEST},
  {"scheme-aka",              required_argument, NULL, SCHEME_AKA},
  {"access-log",              required_argument, NULL, 'a'},
  {"sas",                     required_argument, NULL, SAS_CONFIG},
  {"diameter-timeout-ms",     required_argument, NULL, DIAMETER_TIMEOUT_MS},
  {"alarms-enabled",          no_argument,       NULL, ALARMS_ENABLED},
  {"log-file",                required_argument, NULL, 'F'},
  {"log-level",               required_argument, NULL, 'L'},
  {"help",                    no_argument,       NULL, 'h'},
  {NULL,                      0,                 NULL, 0},
};

static std::string options_description = "l:r:c:H:t:u:S:D:d:p:s:i:I:a:F:L:h:Y";

void usage(void)
{
  puts("Options:\n"
       "\n"
       " -l, --localhost <hostname> Specify the local hostname or IP address."
       " -r, --home-domain <name>   Specify the SIP home domain."
       " -c, --diameter-conf <file> File name for Diameter configuration\n"
       " -Y, --target-latency-us <usecs>\n"
       "                            Target latency above which throttling applies (default: 100000)\n"
       " -H, --http <address>       Set HTTP bind address (default: 0.0.0.0)\n"
       " -t, --http-threads N       Number of HTTP threads (default: 1)\n"
       " -u, --cache-threads N      Number of cache threads (default: 10)\n"
       " -S, --cassandra <address>  Set the IP address or FQDN of the Cassandra database (default: localhost)"
       " -D, --dest-realm <name>    Set Destination-Realm on Cx messages\n"
       " -d, --dest-host <name>     Set Destination-Host on Cx messages\n"
       " -p, --max-peers N          Number of peers to connect to (default: 2)\n"
       " -s, --server-name <name>   Set Server-Name on Cx messages\n"
       " -i, --impu-cache-ttl <secs>\n"
       "                            IMPU cache time-to-live in seconds (default: 0)\n"
       " -I, --hss-reregistration-time <secs>\n"
       "                            How often a RE_REGISTRATION SAR should be sent to the HSS in seconds (default: 1800)\n"
       " -j, --http-sprout-name <name>\n"
       "                            Set HTTP address to send deregistration information from RTRs\n"
       "     --scheme-unknown <string>\n"
       "                            String to use to specify unknown SIP-Auth-Scheme (default: Unknown)\n"
       "     --scheme-digest <string>\n"
       "                            String to use to specify digest SIP-Auth-Scheme (default: SIP Digest)\n"
       "     --scheme-aka <string>\n"
       "                            String to use to specify AKA SIP-Auth-Scheme (default: Digest-AKAv1-MD5)\n"
       " -a, --access-log <directory>\n"
       "                            Generate access logs in specified directory\n"
       "     --sas <hostname>,<system name>\n"
       "                            Use specified host as Service Assurance Server and specified\n"
       "                            system name to identify this system to SAS.  If this option isn't\n"
       "                            specified SAS is disabled\n"
       "     --diameter-timeout-ms  Length of time (in ms) before timing out a Diameter request to the HSS\n"
       "     --alarms-enabled       Whether SNMP alarms are enabled (default: false)\n"
       " -F, --log-file <directory>\n"
       "                            Log to file in specified directory\n"
       " -L, --log-level N          Set log level to N (default: 4)\n"
       " -d, --daemon               Run as daemon\n"
       " -h, --help                 Show this help screen\n");
}

int init_logging_options(int argc, char**argv, struct options& options)
{
  int opt;
  int long_opt_ind;

  optind = 0;
  while ((opt = getopt_long(argc, argv, options_description.c_str(), long_opt, &long_opt_ind)) != -1)
  {
    switch (opt)
    {
    case 'F':
      options.log_to_file = true;
      options.log_directory = std::string(optarg);
      break;

    case 'L':
      options.log_level = atoi(optarg);
      break;

    default:
      // Ignore other options at this point
      break;
    }
  }

  return 0;
}

int init_options(int argc, char**argv, struct options& options)
{
  int opt;
  int long_opt_ind;

  optind = 0;
  while ((opt = getopt_long(argc, argv, options_description.c_str(), long_opt, &long_opt_ind)) != -1)
  {
    switch (opt)
    {
    case 'l':
      LOG_INFO("Local host: %s", optarg);
      options.local_host = std::string(optarg);
      break;

    case 'r':
      LOG_INFO("Home domain: %s", optarg);
      options.home_domain = std::string(optarg);
      break;

    case 'c':
      LOG_INFO("Diameter configuration file: %s", optarg);
      options.diameter_conf = std::string(optarg);
      break;

    case 'Y':
      options.target_latency_us = atoi(optarg);
      if (options.target_latency_us <= 0)
      {
        fprintf(stdout, "Invalid --target-latency-us option %s\n", optarg);
        return -1;
      }
      break;

    case 'H':
      LOG_INFO("HTTP address: %s", optarg);
      options.http_address = std::string(optarg);
      break;

    case 't':
      LOG_INFO("HTTP threads: %s", optarg);
      options.http_threads = atoi(optarg);
      break;

    case 'u':
      LOG_INFO("Cache threads: %s", optarg);
      options.cache_threads = atoi(optarg);
      break;

    case 'S':
      LOG_INFO("Cassandra host: %s", optarg);
      options.cassandra = std::string(optarg);
      break;

    case 'D':
      LOG_INFO("Destination realm: %s", optarg);
      options.dest_realm = std::string(optarg);
      break;

    case 'd':
      LOG_INFO("Destination host: %s", optarg);
      options.dest_host = std::string(optarg);
      break;

    case 'p':
      LOG_INFO("Maximum peers: %s", optarg);
      options.max_peers = atoi(optarg);
      break;

    case 's':
      LOG_INFO("Server name: %s", optarg);
      options.server_name = std::string(optarg);
      break;

    case 'i':
      LOG_INFO("IMPU cache TTL: %s", optarg);
      options.impu_cache_ttl = atoi(optarg);
      break;

    case 'I':
      LOG_INFO("HSS reregistration time: %s", optarg);
      options.hss_reregistration_time = atoi(optarg);
      break;

    case 'j':
      LOG_INFO("Sprout HTTP name: %s", optarg);
      options.sprout_http_name = std::string(optarg);
      break;

    case SCHEME_UNKNOWN:
      LOG_INFO("Scheme unknown: %s", optarg);
      options.scheme_unknown = std::string(optarg);
      break;

    case SCHEME_DIGEST:
      LOG_INFO("Scheme digest: %s", optarg);
      options.scheme_digest = std::string(optarg);
      break;

    case SCHEME_AKA:
      LOG_INFO("Scheme AKA: %s", optarg);
      options.scheme_aka = std::string(optarg);
      break;

    case 'a':
      LOG_INFO("Access log: %s", optarg);
      options.access_log_enabled = true;
      options.access_log_directory = std::string(optarg);
      break;

    case SAS_CONFIG:
      {
        std::vector<std::string> sas_options;
        Utils::split_string(std::string(optarg), ',', sas_options, 0, false);
        if (sas_options.size() == 2)
        {
          options.sas_server = sas_options[0];
          options.sas_system_name = sas_options[1];
          LOG_INFO("SAS set to %s\n", options.sas_server.c_str());
          LOG_INFO("System name is set to %s\n", options.sas_system_name.c_str());
        }
        else
        {
          LOG_WARNING("Invalid --sas option, SAS disabled\n");
        }
      }
      break;

    case DIAMETER_TIMEOUT_MS:
      LOG_INFO("Diameter timeout: %s", optarg);
      options.diameter_timeout_ms = atoi(optarg);
      break;

    case ALARMS_ENABLED:
      LOG_INFO("SNMP alarms are enabled");
      options.alarms_enabled = true;
      break;

    case 'F':
    case 'L':
      // Ignore F and L - these are handled by init_logging_options
      break;

    case 'h':
      usage();
      return -1;

    default:
      LOG_ERROR("Unknown option.  Run with --help for options.\n");
      return -1;
    }
  }

  return 0;
}

static sem_t term_sem;

// Signal handler that triggers homestead termination.
void terminate_handler(int sig)
{
  sem_post(&term_sem);
}

// Signal handler that simply dumps the stack and then crashes out.
void exception_handler(int sig)
{
  // Reset the signal handlers so that another exception will cause a crash.
  signal(SIGABRT, SIG_DFL);
  signal(SIGSEGV, SIG_DFL);

  // Log the signal, along with a backtrace.
  LOG_BACKTRACE("Signal %d caught", sig);

  // Ensure the log files are complete - the core file created by abort() below
  // will trigger the log files to be copied to the diags bundle
  LOG_COMMIT();

  // Dump a core.
  abort();
}

int main(int argc, char**argv)
{
  CommunicationMonitor* hss_comm_monitor = NULL;
  CommunicationMonitor* cassandra_comm_monitor = NULL;

  // Set up our exception signal handler for asserts and segfaults.
  signal(SIGABRT, exception_handler);
  signal(SIGSEGV, exception_handler);

  sem_init(&term_sem, 0, 0);
  signal(SIGTERM, terminate_handler);

  struct options options;
  options.local_host = "127.0.0.1";
  options.home_domain = "dest-realm.unknown";
  options.diameter_conf = "homestead.conf";
  options.http_address = "0.0.0.0";
  options.http_port = 8888;
  options.http_threads = 1;
  options.cache_threads = 10;
  options.cassandra = "localhost";
  options.dest_realm = "";
  options.dest_host = "dest-host.unknown";
  options.max_peers = 2;
  options.server_name = "sip:server-name.unknown";
  options.scheme_unknown = "Unknown";
  options.scheme_digest = "SIP Digest";
  options.scheme_aka = "Digest-AKAv1-MD5";
  options.access_log_enabled = false;
  options.impu_cache_ttl = 0;
  options.hss_reregistration_time = 1800;
  options.sprout_http_name = "sprout-http-name.unknown";
  options.log_to_file = false;
  options.log_level = 0;
  options.sas_server = "0.0.0.0";
  options.sas_system_name = "";
  options.diameter_timeout_ms = 200;
<<<<<<< HEAD
  options.target_latency_us = 100000;
=======
  options.alarms_enabled = false;
>>>>>>> 046d7c0f

  if (init_logging_options(argc, argv, options) != 0)
  {
    return 1;
  }

  Log::setLoggingLevel(options.log_level);
  if ((options.log_to_file) && (options.log_directory != ""))
  {
    // Work out the program name from argv[0], stripping anything before the final slash.
    char* prog_name = argv[0];
    char* slash_ptr = rindex(argv[0], '/');
    if (slash_ptr != NULL)
    {
      prog_name = slash_ptr + 1;
    }
    Log::setLogger(new Logger(options.log_directory, prog_name));
  }

  LOG_STATUS("Log level set to %d", options.log_level);

  std::stringstream options_ss;
  for (int ii = 0; ii < argc; ii++)
  {
    options_ss << argv[ii];
    options_ss << " ";
  }
  std::string options_str = "Command-line options were: " + options_ss.str();

  LOG_INFO(options_str.c_str());

  if (init_options(argc, argv, options) != 0)
  {
    return 1;
  }

  AccessLogger* access_logger = NULL;
  if (options.access_log_enabled)
  {
    LOG_STATUS("Access logging enabled to %s", options.access_log_directory.c_str());
    access_logger = new AccessLogger(options.access_log_directory);
  }

  // Create a DNS resolver and a SIP specific resolver.
  int af = AF_INET;
  struct in6_addr dummy_addr;
  if (inet_pton(AF_INET6, options.local_host.c_str(), &dummy_addr) == 1)
  {
    LOG_DEBUG("Local host is an IPv6 address");
    af = AF_INET6;
  }

  SAS::init(options.sas_system_name,
            "homestead",
            SASEvent::CURRENT_RESOURCE_BUNDLE,
            options.sas_server,
            sas_write);

  StatisticsManager* stats_manager = new StatisticsManager();

<<<<<<< HEAD
  LoadMonitor* load_monitor = new LoadMonitor(options.target_latency_us, // Initial target latency (us).
                                              20,                        // Maximum token bucket size.
                                              10.0,                      // Initial token fill rate (per sec).
                                              10.0);                     // Minimum token fill rate (per sec).

=======
  if (options.alarms_enabled)
  {
    // Create Homesteads's alarm objects. Note that the alarm identifier strings must match those
    // in the alarm definition JSON file exactly.

    hss_comm_monitor = new CommunicationMonitor(new Alarm("homestead", AlarmDef::HOMESTEAD_HSS_COMM_ERROR, 
                                                                       AlarmDef::CRITICAL));

    cassandra_comm_monitor = new CommunicationMonitor(new Alarm("homestead", AlarmDef::HOMESTEAD_CASSANDRA_COMM_ERROR, 
                                                                             AlarmDef::CRITICAL));

    // Start the alarm request agent
    AlarmReqAgent::get_instance().start();
    AlarmState::clear_all("homestead");
  }

  LoadMonitor* load_monitor = new LoadMonitor(100000, // Initial target latency (us).
                                              20,     // Maximum token bucket size.
                                              10.0,   // Initial token fill rate (per sec).
                                              10.0);  // Minimum token fill rate (per sec).
>>>>>>> 046d7c0f
  DnsCachedResolver* dns_resolver = new DnsCachedResolver("127.0.0.1");
  HttpResolver* http_resolver = new HttpResolver(dns_resolver, af);

  Cache* cache = Cache::get_instance();
  cache->initialize();
  cache->configure(options.cassandra, 9160, options.cache_threads, 0, cassandra_comm_monitor);
  CassandraStore::ResultCode rc = cache->start();

  if (rc != CassandraStore::OK)
  {
    LOG_ERROR("Failed to initialize cache - rc %d", rc);
    exit(2);
  }

  HttpConnection* http = new HttpConnection(options.sprout_http_name,
                                            false,
                                            http_resolver,
                                            SASEvent::HttpLogLevel::PROTOCOL,
                                            NULL);
  SproutConnection* sprout_conn = new SproutConnection(http);

  RegistrationTerminationTask::Config* rtr_config = NULL;
  PushProfileTask::Config* ppr_config = NULL;
  Diameter::SpawningHandler<RegistrationTerminationTask, RegistrationTerminationTask::Config>* rtr_task = NULL;
  Diameter::SpawningHandler<PushProfileTask, PushProfileTask::Config>* ppr_task = NULL;
  Cx::Dictionary* dict = NULL;

  Diameter::Stack* diameter_stack = Diameter::Stack::get_instance();

  try
  {
    diameter_stack->initialize();
    diameter_stack->configure(options.diameter_conf, hss_comm_monitor);
    dict = new Cx::Dictionary();

    rtr_config = new RegistrationTerminationTask::Config(cache, dict, sprout_conn, options.hss_reregistration_time);
    ppr_config = new PushProfileTask::Config(cache, dict, options.impu_cache_ttl, options.hss_reregistration_time);
    rtr_task = new Diameter::SpawningHandler<RegistrationTerminationTask, RegistrationTerminationTask::Config>(dict, rtr_config);
    ppr_task = new Diameter::SpawningHandler<PushProfileTask, PushProfileTask::Config>(dict, ppr_config);

    diameter_stack->advertize_application(Diameter::Dictionary::Application::AUTH,
                                          dict->TGPP, dict->CX);
    diameter_stack->register_handler(dict->CX, dict->REGISTRATION_TERMINATION_REQUEST, rtr_task);
    diameter_stack->register_handler(dict->CX, dict->PUSH_PROFILE_REQUEST, ppr_task);
    diameter_stack->register_fallback_handler(dict->CX);
    diameter_stack->start();
  }
  catch (Diameter::Stack::Exception& e)
  {
    LOG_ERROR("Failed to initialize Diameter stack - function %s, rc %d", e._func, e._rc);
    exit(2);
  }

  HttpStack* http_stack = HttpStack::get_instance();
  HssCacheTask::configure_diameter(diameter_stack,
                                   options.dest_realm.empty() ? options.home_domain : options.dest_realm,
                                   options.dest_host == "0.0.0.0" ? "" : options.dest_host,
                                   options.server_name,
                                   dict);
  HssCacheTask::configure_cache(cache);
  HssCacheTask::configure_stats(stats_manager);

  // We should only query the cache for AV information if there is no HSS.  If there is an HSS, we
  // should always hit it.  If there is not, the AV information must have been provisioned in the
  // "cache" (which becomes persistent).
  bool hss_configured = !(options.dest_realm.empty() && (options.dest_host.empty() || options.dest_host == "0.0.0.0"));

  ImpiTask::Config impi_handler_config(hss_configured,
                                       options.impu_cache_ttl,
                                       options.scheme_unknown,
                                       options.scheme_digest,
                                       options.scheme_aka,
                                       options.diameter_timeout_ms);
  ImpiRegistrationStatusTask::Config registration_status_handler_config(hss_configured, options.diameter_timeout_ms);
  ImpuLocationInfoTask::Config location_info_handler_config(hss_configured, options.diameter_timeout_ms);
  ImpuRegDataTask::Config impu_handler_config(hss_configured, options.hss_reregistration_time, options.diameter_timeout_ms);
  ImpuIMSSubscriptionTask::Config impu_handler_config_old(hss_configured, options.hss_reregistration_time, options.diameter_timeout_ms);

  HttpStackUtils::PingHandler ping_handler;
  HttpStackUtils::SpawningHandler<ImpiDigestTask, ImpiTask::Config> impi_digest_handler(&impi_handler_config);
  HttpStackUtils::SpawningHandler<ImpiAvTask, ImpiTask::Config> impi_av_handler(&impi_handler_config);
  HttpStackUtils::SpawningHandler<ImpiRegistrationStatusTask, ImpiRegistrationStatusTask::Config> impi_reg_status_handler(&registration_status_handler_config);
  HttpStackUtils::SpawningHandler<ImpuLocationInfoTask, ImpuLocationInfoTask::Config> impu_loc_info_handler(&location_info_handler_config);
  HttpStackUtils::SpawningHandler<ImpuRegDataTask, ImpuRegDataTask::Config> impu_reg_data_handler(&impu_handler_config);
  HttpStackUtils::SpawningHandler<ImpuIMSSubscriptionTask, ImpuIMSSubscriptionTask::Config> impu_ims_sub_handler(&impu_handler_config_old);

  try
  {
    http_stack->initialize();
    http_stack->configure(options.http_address,
                          options.http_port,
                          options.http_threads,
                          access_logger,
                          load_monitor,
                          stats_manager);
    http_stack->register_handler("^/ping$",
                                    &ping_handler);
    http_stack->register_handler("^/impi/[^/]*/digest$",
                                    &impi_digest_handler);
    http_stack->register_handler("^/impi/[^/]*/av",
                                    &impi_av_handler);
    http_stack->register_handler("^/impi/[^/]*/registration-status$",
                                    &impi_reg_status_handler);
    http_stack->register_handler("^/impu/[^/]*/location$",
                                    &impu_loc_info_handler);
    http_stack->register_handler("^/impu/[^/]*/reg-data$",
                                    &impu_reg_data_handler);
    http_stack->register_handler("^/impu/",
                                    &impu_ims_sub_handler);
    http_stack->start();
  }
  catch (HttpStack::Exception& e)
  {
    LOG_ERROR("Failed to initialize HttpStack stack - function %s, rc %d", e._func, e._rc);
    exit(2);
  }

  DiameterResolver* diameter_resolver = NULL;
  RealmManager* realm_manager = NULL;
  Diameter::Peer* peer = NULL;

  if (!options.dest_realm.empty())
  {
    diameter_resolver = new DiameterResolver(dns_resolver, af);
    realm_manager = new RealmManager(diameter_stack,
                                     options.dest_realm,
                                     options.max_peers,
                                     diameter_resolver);
    realm_manager->start();
  }
  else if (!(options.dest_host.empty() || options.dest_host == "0.0.0.0"))
  {
    peer = new Diameter::Peer(options.dest_host);
    diameter_stack->add(peer);
  }

  LOG_STATUS("Start-up complete - wait for termination signal");
  sem_wait(&term_sem);
  LOG_STATUS("Termination signal received - terminating");

  try
  {
    http_stack->stop();
    http_stack->wait_stopped();
  }
  catch (HttpStack::Exception& e)
  {
    LOG_ERROR("Failed to stop HttpStack stack - function %s, rc %d", e._func, e._rc);
  }

  cache->stop();
  cache->wait_stopped();

  try
  {
    diameter_stack->stop();
    diameter_stack->wait_stopped();
  }
  catch (Diameter::Stack::Exception& e)
  {
    LOG_ERROR("Failed to stop Diameter stack - function %s, rc %d", e._func, e._rc);
  }
  delete dict; dict = NULL;
  delete ppr_config; ppr_config = NULL;
  delete rtr_config; rtr_config = NULL;
  delete ppr_task; ppr_task = NULL;
  delete rtr_task; rtr_task = NULL;

  delete sprout_conn; sprout_conn = NULL;

  if (!options.dest_realm.empty())
  {
    realm_manager->stop();
    delete realm_manager; realm_manager = NULL;
    delete diameter_resolver; diameter_resolver = NULL;
    delete dns_resolver; dns_resolver = NULL;
  }
  else if (!(options.dest_host.empty() || options.dest_host == "0.0.0.0"))
  {
    diameter_stack->remove(peer);
    delete peer; peer = NULL;
  }

  delete stats_manager; stats_manager = NULL;
  delete load_monitor; load_monitor = NULL;

  SAS::term();

  if (options.alarms_enabled)
  {
    // Stop the alarm request agent
    AlarmReqAgent::get_instance().stop();

    // Delete Homestead's alarm objects
    delete hss_comm_monitor;
    delete cassandra_comm_monitor;
  }

  signal(SIGTERM, SIG_DFL);
  sem_destroy(&term_sem);
}<|MERGE_RESOLUTION|>--- conflicted
+++ resolved
@@ -85,11 +85,8 @@
   std::string sas_server;
   std::string sas_system_name;
   int diameter_timeout_ms;
-<<<<<<< HEAD
   int target_latency_us;
-=======
   bool alarms_enabled;
->>>>>>> 046d7c0f
 };
 
 // Enum for option types not assigned short-forms
@@ -426,11 +423,8 @@
   options.sas_server = "0.0.0.0";
   options.sas_system_name = "";
   options.diameter_timeout_ms = 200;
-<<<<<<< HEAD
   options.target_latency_us = 100000;
-=======
   options.alarms_enabled = false;
->>>>>>> 046d7c0f
 
   if (init_logging_options(argc, argv, options) != 0)
   {
@@ -491,22 +485,20 @@
 
   StatisticsManager* stats_manager = new StatisticsManager();
 
-<<<<<<< HEAD
   LoadMonitor* load_monitor = new LoadMonitor(options.target_latency_us, // Initial target latency (us).
                                               20,                        // Maximum token bucket size.
                                               10.0,                      // Initial token fill rate (per sec).
                                               10.0);                     // Minimum token fill rate (per sec).
 
-=======
   if (options.alarms_enabled)
   {
     // Create Homesteads's alarm objects. Note that the alarm identifier strings must match those
     // in the alarm definition JSON file exactly.
 
-    hss_comm_monitor = new CommunicationMonitor(new Alarm("homestead", AlarmDef::HOMESTEAD_HSS_COMM_ERROR, 
+    hss_comm_monitor = new CommunicationMonitor(new Alarm("homestead", AlarmDef::HOMESTEAD_HSS_COMM_ERROR,
                                                                        AlarmDef::CRITICAL));
 
-    cassandra_comm_monitor = new CommunicationMonitor(new Alarm("homestead", AlarmDef::HOMESTEAD_CASSANDRA_COMM_ERROR, 
+    cassandra_comm_monitor = new CommunicationMonitor(new Alarm("homestead", AlarmDef::HOMESTEAD_CASSANDRA_COMM_ERROR,
                                                                              AlarmDef::CRITICAL));
 
     // Start the alarm request agent
@@ -514,11 +506,6 @@
     AlarmState::clear_all("homestead");
   }
 
-  LoadMonitor* load_monitor = new LoadMonitor(100000, // Initial target latency (us).
-                                              20,     // Maximum token bucket size.
-                                              10.0,   // Initial token fill rate (per sec).
-                                              10.0);  // Minimum token fill rate (per sec).
->>>>>>> 046d7c0f
   DnsCachedResolver* dns_resolver = new DnsCachedResolver("127.0.0.1");
   HttpResolver* http_resolver = new HttpResolver(dns_resolver, af);
 
