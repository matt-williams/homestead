/**
 * @file main.cpp main function for homestead
 *
 * Project Clearwater - IMS in the Cloud
 * Copyright (C) 2013  Metaswitch Networks Ltd
 *
 * This program is free software: you can redistribute it and/or modify it
 * under the terms of the GNU General Public License as published by the
 * Free Software Foundation, either version 3 of the License, or (at your
 * option) any later version, along with the "Special Exception" for use of
 * the program along with SSL, set forth below. This program is distributed
 * in the hope that it will be useful, but WITHOUT ANY WARRANTY;
 * without even the implied warranty of MERCHANTABILITY or FITNESS FOR
 * A PARTICULAR PURPOSE.  See the GNU General Public License for more
 * details. You should have received a copy of the GNU General Public
 * License along with this program.  If not, see
 * <http://www.gnu.org/licenses/>.
 *
 * The author can be reached by email at clearwater@metaswitch.com or by
 * post at Metaswitch Networks Ltd, 100 Church St, Enfield EN2 6BQ, UK
 *
 * Special Exception
 * Metaswitch Networks Ltd  grants you permission to copy, modify,
 * propagate, and distribute a work formed by combining OpenSSL with The
 * Software, or a work derivative of such a combination, even if such
 * copying, modification, propagation, or distribution would otherwise
 * violate the terms of the GPL. You must comply with the GPL in all
 * respects for all of the code used other than OpenSSL.
 * "OpenSSL" means OpenSSL toolkit software distributed by the OpenSSL
 * Project and licensed under the OpenSSL Licenses, or a work based on such
 * software and licensed under the OpenSSL Licenses.
 * "OpenSSL Licenses" means the OpenSSL License and Original SSLeay License
 * under which the OpenSSL Project distributes the OpenSSL toolkit software,
 * as those licenses appear in the file LICENSE-OPENSSL.
 */

#include <getopt.h>
#include <signal.h>
#include <semaphore.h>

#include "accesslogger.h"
#include "log.h"
#include "statisticsmanager.h"
#include "load_monitor.h"
#include "diameterstack.h"
#include "httpstack.h"
#include "handlers.h"
#include "logger.h"
#include "cache.h"

struct options
{
  std::string diameter_conf;
  std::string http_address;
  unsigned short http_port;
  int http_threads;
  std::string dest_realm;
  std::string dest_host;
  std::string server_name;
  int impu_cache_ttl;
  int ims_sub_cache_ttl;
  std::string scheme_unknown;
  std::string scheme_digest;
  std::string scheme_aka;
  bool access_log_enabled;
  std::string access_log_directory;
  bool log_to_file;
  std::string log_directory;
  int log_level;
};

void usage(void)
{
  puts("Options:\n"
       "\n"
       " -c, --diameter-conf <file> File name for Diameter configuration\n"
       " -H, --http <address>[:<port>]\n"
       "                            Set HTTP bind address and port (default: 0.0.0.0:8888)\n"
       " -t, --http-threads N       Number of HTTP threads (default: 1)\n"
       " -D, --dest-realm <name>    Set Destination-Realm on Cx messages\n"
       " -d, --dest-host <name>     Set Destination-Host on Cx messages\n"
       " -s, --server-name <name>   Set Server-Name on Cx messages\n"
       " -i, --impu-cache-ttl <secs>\n"
       "                            IMPU cache time-to-live in seconds (default: 0)\n"
       " -I, --ims-sub-cache-ttl <secs>\n"
       "                            IMS subscription cache time-to-live in seconds (default: 0)\n"
       "     --scheme-unknown <string>\n"
       "                            String to use to specify unknown SIP-Auth-Scheme (default: Unknown)\n"
       "     --scheme-digest <string>\n"
       "                            String to use to specify digest SIP-Auth-Scheme (default: SIP Digest)\n"
       "     --scheme-aka <string>\n"
       "                            String to use to specify AKA SIP-Auth-Scheme (default: Digest-AKAv1-MD5)\n"
       " -a, --access-log <directory>\n"
       "                            Generate access logs in specified directory\n"
       " -F, --log-file <directory>\n"
       "                            Log to file in specified directory\n"
       " -L, --log-level N          Set log level to N (default: 4)\n"
       " -d, --daemon               Run as daemon\n"
       " -h, --help                 Show this help screen\n");
}

// Enum for option types not assigned short-forms
enum OptionTypes
{
  SCHEME_UNKNOWN = 128, // start after the ASCII set ends to avoid conflicts
  SCHEME_DIGEST,
  SCHEME_AKA
};

int init_options(int argc, char**argv, struct options& options)
{
  struct option long_opt[] =
  {
    {"diameter-conf",     required_argument, NULL, 'c'},
    {"http",              required_argument, NULL, 'H'},
    {"http-threads",      required_argument, NULL, 't'},
    {"dest-realm",        required_argument, NULL, 'D'},
    {"dest-host",         required_argument, NULL, 'd'},
    {"server-name",       required_argument, NULL, 's'},
    {"impu-cache-ttl",    required_argument, NULL, 'i'},
    {"ims-sub-cache-ttl", required_argument, NULL, 'I'},
    {"scheme-unknown",    required_argument, NULL, SCHEME_UNKNOWN},
    {"scheme-digest",     required_argument, NULL, SCHEME_DIGEST},
    {"scheme-aka",        required_argument, NULL, SCHEME_AKA},
    {"access-log",        required_argument, NULL, 'a'},
    {"log-file",          required_argument, NULL, 'F'},
    {"log-level",         required_argument, NULL, 'L'},
    {"help",              no_argument,       NULL, 'h'},
    {NULL,                0,                 NULL, 0},
  };

  int opt;
  int long_opt_ind;
  while ((opt = getopt_long(argc, argv, "c:H:t:D:d:s:i:I:a:F:L:h", long_opt, &long_opt_ind)) != -1)
  {
    switch (opt)
    {
    case 'c':
      options.diameter_conf = std::string(optarg);
      break;

    case 'H':
      options.http_address = std::string(optarg);
      // TODO: Parse optional HTTP port.
      break;

    case 't':
      options.http_threads = atoi(optarg);
      break;

    case 'D':
      options.dest_realm = std::string(optarg);
      break;

    case 'd':
      options.dest_host = std::string(optarg);
      break;

    case 's':
      options.server_name = std::string(optarg);
      break;

    case 'i':
      options.impu_cache_ttl = atoi(optarg);
      break;

    case 'I':
      options.ims_sub_cache_ttl = atoi(optarg);
      break;

    case SCHEME_UNKNOWN:
      options.scheme_unknown = std::string(optarg);
      break;

    case SCHEME_DIGEST:
      options.scheme_digest = std::string(optarg);
      break;

    case SCHEME_AKA:
      options.scheme_aka = std::string(optarg);
      break;

    case 'a':
      options.access_log_enabled = true;
      options.access_log_directory = std::string(optarg);
      break;

    case 'F':
      options.log_to_file = true;
      options.log_directory = std::string(optarg);
      break;

    case 'L':
      options.log_level = atoi(optarg);
      break;

    case 'h':
      usage();
      return -1;

    default:
      fprintf(stdout, "Unknown option.  Run with --help for options.\n");
      return -1;
    }
  }

  return 0;
}

static sem_t term_sem;

// Signal handler that triggers homestead termination.
void terminate_handler(int sig)
{
  sem_post(&term_sem);
}

// Signal handler that simply dumps the stack and then crashes out.
void exception_handler(int sig)
{
  // Reset the signal handlers so that another exception will cause a crash.
  signal(SIGABRT, SIG_DFL);
  signal(SIGSEGV, SIG_DFL);

  // Log the signal, along with a backtrace.
  LOG_BACKTRACE("Signal %d caught", sig);

  // Dump a core.
  abort();
}

int main(int argc, char**argv)
{
  // Set up our exception signal handler for asserts and segfaults.
  signal(SIGABRT, exception_handler);
  signal(SIGSEGV, exception_handler);

  sem_init(&term_sem, 0, 0);
  signal(SIGTERM, terminate_handler);

  struct options options;
  options.diameter_conf = "homestead.conf";
  options.http_address = "0.0.0.0";
  options.http_port = 8888;
  options.http_threads = 1;
  options.dest_realm = "dest-realm.unknown";
  options.dest_host = "dest-host.unknown";
  options.server_name = "sip:server-name.unknown";
  options.scheme_unknown = "Unknown";
  options.scheme_digest = "SIP Digest";
  options.scheme_aka = "Digest-AKAv1-MD5";
  options.access_log_enabled = false;
  options.impu_cache_ttl = 0;
  options.ims_sub_cache_ttl = 0;
  options.log_to_file = false;
  options.log_level = 0;

  if (init_options(argc, argv, options) != 0)
  {
    return 1;
  }

  Log::setLoggingLevel(options.log_level);
  if ((options.log_to_file) && (options.log_directory != ""))
  {
    // Work out the program name from argv[0], stripping anything before the final slash.
    char* prog_name = argv[0];
    char* slash_ptr = rindex(argv[0], '/');
    if (slash_ptr != NULL)
    {
      prog_name = slash_ptr + 1;
    }
    Log::setLogger(new Logger(options.log_directory, prog_name));
  }

  AccessLogger* access_logger = NULL;
  if (options.access_log_enabled)
  {
    LOG_STATUS("Access logging enabled to %s", options.access_log_directory.c_str());
    access_logger = new AccessLogger(options.access_log_directory);
  }

  LOG_STATUS("Log level set to %d", options.log_level);

  StatisticsManager* stats_manager = new StatisticsManager();
  LoadMonitor* load_monitor = new LoadMonitor(100000, 20, 10.0, 10.0);

  Cache* cache = Cache::get_instance();
  cache->initialize();
  // TODO: Make number of threads configurable.
  cache->configure("localhost", 9160, 10);
  Cache::ResultCode rc = cache->start();

  if (rc != Cache::OK)
  {
    LOG_ERROR("Failed to initialize cache - rc %d", rc);
    exit(2);
  }

  Diameter::Stack* diameter_stack = Diameter::Stack::get_instance();
  RegistrationTerminationHandler::Config rt_handler_config(NULL, NULL, 0);
  PushProfileHandler::Config pp_handler_config(NULL, NULL, 0, 0);
  Diameter::Stack::ConfiguredHandlerFactory<RegistrationTerminationHandler, RegistrationTerminationHandler::Config> rtr_handler_factory(NULL, NULL);
  Diameter::Stack::ConfiguredHandlerFactory<PushProfileHandler, PushProfileHandler::Config> ppr_handler_factory(NULL, NULL);
  Cx::Dictionary* dict = NULL;
  try
  {
    diameter_stack->initialize();
    diameter_stack->configure(options.diameter_conf);
    dict = new Cx::Dictionary();
    diameter_stack->advertize_application(dict->CX);
    rt_handler_config = RegistrationTerminationHandler::Config(cache, dict, options.ims_sub_cache_ttl);
    pp_handler_config = PushProfileHandler::Config(cache, dict, options.impu_cache_ttl, options.ims_sub_cache_ttl);
    rtr_handler_factory = Diameter::Stack::ConfiguredHandlerFactory<RegistrationTerminationHandler, RegistrationTerminationHandler::Config>(dict, &rt_handler_config);
    ppr_handler_factory = Diameter::Stack::ConfiguredHandlerFactory<PushProfileHandler, PushProfileHandler::Config>(dict, &pp_handler_config);
    diameter_stack->register_handler(dict->CX, dict->REGISTRATION_TERMINATION_REQUEST, &rtr_handler_factory);
    diameter_stack->register_handler(dict->CX, dict->PUSH_PROFILE_REQUEST, &ppr_handler_factory);
    diameter_stack->register_fallback_handler(dict->CX);
    diameter_stack->start();
  }
  catch (Diameter::Stack::Exception& e)
  {
    LOG_ERROR("Failed to initialize Diameter stack - function %s, rc %d", e._func, e._rc);
    exit(2);
  }

  HttpStack* http_stack = HttpStack::get_instance();
  HssCacheHandler::configure_diameter(diameter_stack,
                                      options.dest_realm,
                                      options.dest_host,
                                      options.server_name,
                                      dict);
  HssCacheHandler::configure_cache(cache);
  HssCacheHandler::configure_stats(stats_manager);

  // We should only query the cache for AV information if there is no HSS.  If there is an HSS, we
  // should always hit it.  If there is not, the AV information must have been provisioned in the
  // "cache" (which becomes persistent).
  bool hss_configured = !(options.dest_host.empty() || (options.dest_host == "0.0.0.0"));
<<<<<<< HEAD

  ImpiHandler::Config impi_handler_config(hss_configured, options.impu_cache_ttl);
=======
  ImpiHandler::Config impi_handler_config(hss_configured,
                                          options.impu_cache_ttl,
                                          options.scheme_unknown,
                                          options.scheme_digest,
                                          options.scheme_aka);
>>>>>>> fe6cabfe
  ImpiRegistrationStatusHandler::Config registration_status_handler_config(hss_configured);
  ImpuLocationInfoHandler::Config location_info_handler_config(hss_configured);
  ImpuIMSSubscriptionHandler::Config impu_handler_config(hss_configured, options.ims_sub_cache_ttl);

  HttpStack::HandlerFactory<PingHandler> ping_handler_factory;
  HttpStack::ConfiguredHandlerFactory<ImpiDigestHandler, ImpiHandler::Config> impi_digest_handler_factory(&impi_handler_config);
  HttpStack::ConfiguredHandlerFactory<ImpiAvHandler, ImpiHandler::Config> impi_av_handler_factory(&impi_handler_config);
  HttpStack::ConfiguredHandlerFactory<ImpiRegistrationStatusHandler, ImpiRegistrationStatusHandler::Config> impi_reg_status_handler_factory(&registration_status_handler_config);
  HttpStack::ConfiguredHandlerFactory<ImpuLocationInfoHandler, ImpuLocationInfoHandler::Config> impu_loc_info_handler_factory(&location_info_handler_config);
  HttpStack::ConfiguredHandlerFactory<ImpuIMSSubscriptionHandler, ImpuIMSSubscriptionHandler::Config> impu_ims_sub_handler_factory(&impu_handler_config);

  try
  {
    http_stack->initialize();
    http_stack->configure(options.http_address,
                          options.http_port,
                          options.http_threads,
                          access_logger,
                          stats_manager,
                          load_monitor);
    http_stack->register_handler("^/ping$",
                                 &ping_handler_factory);
    http_stack->register_handler("^/impi/[^/]*/digest$",
                                 &impi_digest_handler_factory);
    http_stack->register_handler("^/impi/[^/]*/av",
                                 &impi_av_handler_factory);
    http_stack->register_handler("^/impi/[^/]*/registration-status$",
                                 &impi_reg_status_handler_factory);
    http_stack->register_handler("^/impu/[^/]*/location$",
                                 &impu_loc_info_handler_factory);
    http_stack->register_handler("^/impu/",
                                 &impu_ims_sub_handler_factory);
    http_stack->start();
  }
  catch (HttpStack::Exception& e)
  {
    LOG_ERROR("Failed to initialize HttpStack stack - function %s, rc %d", e._func, e._rc);
    exit(2);
  }

  LOG_STATUS("Start-up complete - wait for termination signal");
  sem_wait(&term_sem);
  LOG_STATUS("Termination signal received - terminating");

  try
  {
    http_stack->stop();
    http_stack->wait_stopped();
  }
  catch (HttpStack::Exception& e)
  {
    LOG_ERROR("Failed to stop HttpStack stack - function %s, rc %d", e._func, e._rc);
  }

  cache->stop();
  cache->wait_stopped();

  try
  {
    diameter_stack->stop();
    diameter_stack->wait_stopped();
  }
  catch (Diameter::Stack::Exception& e)
  {
    LOG_ERROR("Failed to stop Diameter stack - function %s, rc %d", e._func, e._rc);
  }
  delete dict;

  delete stats_manager; stats_manager = NULL;
  delete load_monitor; load_monitor = NULL;

  signal(SIGTERM, SIG_DFL);
  sem_destroy(&term_sem);
}<|MERGE_RESOLUTION|>--- conflicted
+++ resolved
@@ -337,16 +337,12 @@
   // should always hit it.  If there is not, the AV information must have been provisioned in the
   // "cache" (which becomes persistent).
   bool hss_configured = !(options.dest_host.empty() || (options.dest_host == "0.0.0.0"));
-<<<<<<< HEAD
-
-  ImpiHandler::Config impi_handler_config(hss_configured, options.impu_cache_ttl);
-=======
+
   ImpiHandler::Config impi_handler_config(hss_configured,
                                           options.impu_cache_ttl,
                                           options.scheme_unknown,
                                           options.scheme_digest,
                                           options.scheme_aka);
->>>>>>> fe6cabfe
   ImpiRegistrationStatusHandler::Config registration_status_handler_config(hss_configured);
   ImpuLocationInfoHandler::Config location_info_handler_config(hss_configured);
   ImpuIMSSubscriptionHandler::Config impu_handler_config(hss_configured, options.ims_sub_cache_ttl);
