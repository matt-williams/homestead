--- conflicted
+++ resolved
@@ -292,7 +292,7 @@
   Cache* cache = Cache::get_instance();
   cache->initialize();
   // TODO: Make number of threads configurable.
-  cache->configure("localhost", 9160, 10);
+  cache->configure(options.cassandra_ip, 9160, 10);
   Cache::ResultCode rc = cache->start();
 
   if (rc != Cache::OK)
@@ -328,21 +328,6 @@
     exit(2);
   }
 
-<<<<<<< HEAD
-  Cache* cache = Cache::get_instance();
-  cache->initialize();
-  // TODO: Make number of threads configurable.
-  cache->configure(options.cassandra_ip, 9160, 10);
-  Cache::ResultCode rc = cache->start();
-
-  if (rc != Cache::OK)
-  {
-    LOG_ERROR("Failed to initialize cache - rc %d", rc);
-    exit(2);
-  }
-
-=======
->>>>>>> 2051a74e
   HttpStack* http_stack = HttpStack::get_instance();
   HssCacheHandler::configure_diameter(diameter_stack,
                                       options.dest_realm,
