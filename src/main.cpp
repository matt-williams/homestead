/**
 * @file main.cpp main function for homestead
 *
 * Copyright (C) Metaswitch Networks 2017
 * If license terms are provided to you in a COPYING file in the root directory
 * of the source code repository by which you are accessing this code, then
 * the license outlined in that COPYING file applies to your use.
 * Otherwise no rights are granted except for those provided to you by
 * Metaswitch Networks in a separate written agreement.
 */

#include <getopt.h>
#include <signal.h>
#include <semaphore.h>
#include <boost/filesystem.hpp>

#include "accesslogger.h"
#include "log.h"
#include "statisticsmanager.h"
#include "load_monitor.h"
#include "diameterstack.h"
#include "httpstack.h"
#include "handlers.h"
#include "logger.h"
#include "cache.h"
#include "saslogger.h"
#include "sas.h"
#include "sasevent.h"
#include "saslogger.h"
#include "sproutconnection.h"
#include "diameterresolver.h"
#include "realmmanager.h"
#include "homestead_pd_definitions.h"
#include "alarm.h"
#include "communicationmonitor.h"
#include "exception_handler.h"
#include "homestead_alarmdefinition.h"
#include "snmp_counter_table.h"
#include "snmp_cx_counter_table.h"
#include "snmp_agent.h"
#include "namespace_hop.h"
#include "utils.h"

struct options
{
  std::string local_host;
  std::string home_domain;
  std::string diameter_conf;
  std::vector<std::string> dns_servers;
  std::string http_address;
  unsigned short http_port;
  int http_threads;
  std::string cassandra;
  std::string dest_realm;
  std::string dest_host;
  std::string force_hss_peer;
  int max_peers;
  std::string server_name;
  int impu_cache_ttl;
  int hss_reregistration_time;
  int reg_max_expires;
  std::string sprout_http_name;
  std::string scheme_unknown;
  std::string scheme_digest;
  std::string scheme_akav1;
  std::string scheme_akav2;
  bool access_log_enabled;
  std::string access_log_directory;
  bool log_to_file;
  std::string log_directory;
  int log_level;
  int cache_threads;
  std::string sas_server;
  std::string sas_system_name;
  int diameter_timeout_ms;
  int target_latency_us;
  int max_tokens;
  float init_token_rate;
  float min_token_rate;
  int exception_max_ttl;
  int http_blacklist_duration;
  int diameter_blacklist_duration;
  int dns_timeout;
  std::string pidfile;
  bool daemon;
  bool sas_signaling_if;
  bool support_shared_ifcs;
};

// Enum for option types not assigned short-forms
enum OptionTypes
{
  SCHEME_UNKNOWN = 128, // start after the ASCII set ends to avoid conflicts
  SCHEME_DIGEST,
  SCHEME_AKAV1,
  SCHEME_AKAV2,
  SAS_CONFIG,
  DIAMETER_TIMEOUT_MS,
  ALARMS_ENABLED,
  DNS_SERVER,
  TARGET_LATENCY_US,
  MAX_TOKENS,
  INIT_TOKEN_RATE,
  MIN_TOKEN_RATE,
  EXCEPTION_MAX_TTL,
  HTTP_BLACKLIST_DURATION,
  DIAMETER_BLACKLIST_DURATION,
  DNS_TIMEOUT,
  FORCE_HSS_PEER,
  SAS_USE_SIGNALING_IF,
  SUPPORT_SHARED_IFCS,
  PIDFILE,
  DAEMON,
  REG_MAX_EXPIRES
};

const static struct option long_opt[] =
{
  {"localhost",                   required_argument, NULL, 'l'},
  {"home-domain",                 required_argument, NULL, 'r'},
  {"diameter-conf",               required_argument, NULL, 'c'},
  {"dns-server",                  required_argument, NULL, DNS_SERVER},
  {"http",                        required_argument, NULL, 'H'},
  {"http-threads",                required_argument, NULL, 't'},
  {"cache-threads",               required_argument, NULL, 'u'},
  {"cassandra",                   required_argument, NULL, 'S'},
  {"dest-realm",                  required_argument, NULL, 'D'},
  {"dest-host",                   required_argument, NULL, 'd'},
  {"hss-peer",                    required_argument, NULL, FORCE_HSS_PEER},
  {"max-peers",                   required_argument, NULL, 'p'},
  {"server-name",                 required_argument, NULL, 's'},
  {"impu-cache-ttl",              required_argument, NULL, 'i'},
  {"hss-reregistration-time",     required_argument, NULL, 'I'},
  {"reg-max-expires",             required_argument, NULL, REG_MAX_EXPIRES},
  {"sprout-http-name",            required_argument, NULL, 'j'},
  {"scheme-unknown",              required_argument, NULL, SCHEME_UNKNOWN},
  {"scheme-digest",               required_argument, NULL, SCHEME_DIGEST},
  {"scheme-akav1",                required_argument, NULL, SCHEME_AKAV1},
  {"scheme-akav2",                required_argument, NULL, SCHEME_AKAV2},
  {"access-log",                  required_argument, NULL, 'a'},
  {"sas",                         required_argument, NULL, SAS_CONFIG},
  {"diameter-timeout-ms",         required_argument, NULL, DIAMETER_TIMEOUT_MS},
  {"log-file",                    required_argument, NULL, 'F'},
  {"log-level",                   required_argument, NULL, 'L'},
  {"help",                        no_argument,       NULL, 'h'},
  {"target-latency-us",           required_argument, NULL, TARGET_LATENCY_US},
  {"max-tokens",                  required_argument, NULL, MAX_TOKENS},
  {"init-token-rate",             required_argument, NULL, INIT_TOKEN_RATE},
  {"min-token-rate",              required_argument, NULL, MIN_TOKEN_RATE},
  {"exception-max-ttl",           required_argument, NULL, EXCEPTION_MAX_TTL},
  {"http-blacklist-duration",     required_argument, NULL, HTTP_BLACKLIST_DURATION},
  {"diameter-blacklist-duration", required_argument, NULL, DIAMETER_BLACKLIST_DURATION},
  {"dns-timeout",                 required_argument, NULL, DNS_TIMEOUT},
  {"pidfile",                     required_argument, NULL, PIDFILE},
  {"daemon",                      no_argument,       NULL, DAEMON},
  {"sas-use-signaling-interface", no_argument,       NULL, SAS_USE_SIGNALING_IF},
  {"support-shared-ifcs",         no_argument,       NULL, SUPPORT_SHARED_IFCS},
  {NULL,                          0,                 NULL, 0},
};

static std::string options_description = "l:r:c:H:t:u:S:D:d:p:s:i:I:a:F:L:h";

static const std::string HTTP_MGMT_SOCKET_PATH = "/tmp/homestead-http-mgmt-socket";
static const int NUM_HTTP_MGMT_THREADS = 5;

void usage(void)
{
  puts("Options:\n"
       "\n"
       " -l, --localhost <hostname> Specify the local hostname or IP address."
       " -r, --home-domain <name>   Specify the SIP home domain."
       " -c, --diameter-conf <file> File name for Diameter configuration\n"
       " -H, --http <address>       Set HTTP bind address (default: 0.0.0.0)\n"
       " -t, --http-threads N       Number of HTTP threads (default: 1)\n"
       " -u, --cache-threads N      Number of cache threads (default: 10)\n"
       " -S, --cassandra <address>  Set the IP address or FQDN of the Cassandra database (default: 127.0.0.1 or [::1])"
       " -D, --dest-realm <name>    Set Destination-Realm on Cx messages\n"
       " -d, --dest-host <name>     Set Destination-Host on Cx messages\n"
       "     --hss-peer <name>      IP address of HSS to connect to (rather than resolving Destination-Realm/Destination-Host)\n"
       " -p, --max-peers N          Number of peers to connect to (default: 2)\n"
       " -s, --server-name <name>   Set Server-Name on Cx messages\n"
       " -i, --impu-cache-ttl <secs>\n"
       "                            IMPU cache time-to-live in seconds (default: 0)\n"
       " -I, --hss-reregistration-time <secs>\n"
       "                            How often a RE_REGISTRATION SAR should be sent to the HSS in seconds (default: 1800)\n"
       " -j, --http-sprout-name <name>\n"
       "                            Set HTTP address to send deregistration information from RTRs\n"
       "     --scheme-unknown <string>\n"
       "                            String to use to specify unknown SIP-Auth-Scheme (default: Unknown)\n"
       "     --scheme-digest <string>\n"
       "                            String to use to specify digest SIP-Auth-Scheme (default: SIP Digest)\n"
       "     --scheme-aka <string>\n"
       "                            String to use to specify AKA SIP-Auth-Scheme (default: Digest-AKAv1-MD5)\n"
       " -a, --access-log <directory>\n"
       "                            Generate access logs in specified directory\n"
       "     --sas <hostname>,<system name>\n"
       "                            Use specified host as Service Assurance Server and specified\n"
       "                            system name to identify this system to SAS.  If this option isn't\n"
       "                            specified SAS is disabled\n"
       "     --diameter-timeout-ms  Length of time (in ms) before timing out a Diameter request to the HSS\n"
       "     --target-latency-us <usecs>\n"
       "                            Target latency above which throttling applies (default: 100000)\n"
       "     --max-tokens N         Maximum number of tokens allowed in the token bucket (used by\n"
       "                            the throttling code (default: 1000))\n"
       "     --init-token-rate N    Initial token refill rate of tokens in the token bucket (used by\n"
       "                            the throttling code (default: 100.0))\n"
       "     --min-token-rate N     Minimum token refill rate of tokens in the token bucket (used by\n"
       "                            the throttling code (default: 10.0))\n"
       "     --dns-server <server>[,<server2>,<server3>]\n"
       "                            IP addresses of the DNS servers to use (defaults to 127.0.0.1)\n"
       "     --exception-max-ttl <secs>\n"
       "                            The maximum time before the process exits if it hits an exception.\n"
       "                            The actual time is randomised.\n"
       "     --sas-use-signaling-interface\n"
       "                            Whether SAS traffic is to be dispatched over the signaling network\n"
       "                            interface rather than the default management interface\n"
       "     --http-blacklist-duration <secs>\n"
       "                            The amount of time to blacklist an HTTP peer when it is unresponsive.\n"
       "     --diameter-blacklist-duration <secs>\n"
       "                            The amount of time to blacklist a Diameter peer when it is unresponsive.\n"
<<<<<<< HEAD
       "     --support-shared-ifcs  Indicate support for Shared IFC sets in the Supported-Features AVP.\n"
=======
       "     --dns-timeout <milliseconds>\n"
       "                            The amount of time to wait for a DNS response (default: 200)n"
>>>>>>> 5d60ec2b
       " -F, --log-file <directory>\n"
       "                            Log to file in specified directory\n"
       " -L, --log-level N          Set log level to N (default: 4)\n"
       "     --daemon               Run as daemon\n"
       "     --pidfile=<filename>   Write pidfile\n"
       " -h, --help                 Show this help screen\n");
}

int init_logging_options(int argc, char**argv, struct options& options)
{
  int opt;
  int long_opt_ind;

  optind = 0;
  while ((opt = getopt_long(argc, argv, options_description.c_str(), long_opt, &long_opt_ind)) != -1)
  {
    switch (opt)
    {
    case 'F':
      options.log_to_file = true;
      options.log_directory = std::string(optarg);
      break;

    case 'L':
      options.log_level = atoi(optarg);
      break;

    case DAEMON:
      options.daemon = true;
      break;

    default:
      // Ignore other options at this point
      break;
    }
  }

  return 0;
}

int init_options(int argc, char**argv, struct options& options)
{
  int opt;
  int long_opt_ind;

  optind = 0;
  while ((opt = getopt_long(argc, argv, options_description.c_str(), long_opt, &long_opt_ind)) != -1)
  {
    switch (opt)
    {
    case 'l':
      TRC_INFO("Local host: %s", optarg);
      options.local_host = std::string(optarg);
      break;

    case 'r':
      TRC_INFO("Home domain: %s", optarg);
      options.home_domain = std::string(optarg);
      break;

    case 'c':
      TRC_INFO("Diameter configuration file: %s", optarg);
      options.diameter_conf = std::string(optarg);
      break;

    case 'H':
      TRC_INFO("HTTP address: %s", optarg);
      options.http_address = std::string(optarg);
      break;

    case 't':
      TRC_INFO("HTTP threads: %s", optarg);
      options.http_threads = atoi(optarg);
      break;

    case 'u':
      TRC_INFO("Cache threads: %s", optarg);
      options.cache_threads = atoi(optarg);
      break;

    case 'S':
      TRC_INFO("Cassandra host: %s", optarg);
      options.cassandra = std::string(optarg);
      break;

    case 'D':
      TRC_INFO("Destination realm: %s", optarg);
      options.dest_realm = std::string(optarg);
      break;

    case 'd':
      TRC_INFO("Destination host: %s", optarg);
      options.dest_host = std::string(optarg);
      break;

    case 'p':
      TRC_INFO("Maximum peers: %s", optarg);
      options.max_peers = atoi(optarg);
      break;

    case 's':
      TRC_INFO("Server name: %s", optarg);
      options.server_name = std::string(optarg);
      break;

    case 'i':
      TRC_INFO("IMPU cache TTL: %s", optarg);
      options.impu_cache_ttl = atoi(optarg);
      break;

    case 'I':
      TRC_INFO("HSS reregistration time: %s", optarg);
      options.hss_reregistration_time = atoi(optarg);
      break;

    case REG_MAX_EXPIRES:
      TRC_INFO("Maximum registration expiry time: %s", optarg);
      options.reg_max_expires = atoi(optarg);
      break;

    case 'j':
      TRC_INFO("Sprout HTTP name: %s", optarg);
      options.sprout_http_name = std::string(optarg);
      break;

    case SCHEME_UNKNOWN:
      TRC_INFO("Scheme unknown: %s", optarg);
      options.scheme_unknown = std::string(optarg);
      break;

    case SCHEME_DIGEST:
      TRC_INFO("Scheme digest: %s", optarg);
      options.scheme_digest = std::string(optarg);
      break;

    case SCHEME_AKAV1:
      TRC_INFO("Scheme AKAv1: %s", optarg);
      options.scheme_akav1 = std::string(optarg);
      break;

    case SCHEME_AKAV2:
      TRC_INFO("Scheme AKAv2: %s", optarg);
      options.scheme_akav2 = std::string(optarg);
      break;

    case 'a':
      TRC_INFO("Access log: %s", optarg);
      options.access_log_enabled = true;
      options.access_log_directory = std::string(optarg);
      break;

    case SAS_CONFIG:
      {
        std::vector<std::string> sas_options;
        Utils::split_string(std::string(optarg), ',', sas_options, 0, false);
        if (sas_options.size() == 2)
        {
          options.sas_server = sas_options[0];
          options.sas_system_name = sas_options[1];
          TRC_INFO("SAS set to %s\n", options.sas_server.c_str());
          TRC_INFO("System name is set to %s\n", options.sas_system_name.c_str());
        }
      }
      break;

    case DIAMETER_TIMEOUT_MS:
      TRC_INFO("Diameter timeout: %s", optarg);
      options.diameter_timeout_ms = atoi(optarg);
      break;

    case DNS_SERVER:
      options.dns_servers.clear();
      Utils::split_string(std::string(optarg), ',', options.dns_servers, 0, false);
      TRC_INFO("%d DNS servers passed on the command line",
               options.dns_servers.size());
      break;

    case TARGET_LATENCY_US:
      options.target_latency_us = atoi(optarg);
      if (options.target_latency_us <= 0)
      {
        TRC_ERROR("Invalid --target-latency-us option %s", optarg);
        return -1;
      }
      break;

    case MAX_TOKENS:
      options.max_tokens = atoi(optarg);
      if (options.max_tokens <= 0)
      {
        TRC_ERROR("Invalid --max-tokens option %s", optarg);
        return -1;
      }
      break;

    case INIT_TOKEN_RATE:
      options.init_token_rate = atoi(optarg);
      if (options.init_token_rate <= 0)
      {
        TRC_ERROR("Invalid --init-token-rate option %s", optarg);
        return -1;
      }
      break;

    case MIN_TOKEN_RATE:
      options.min_token_rate = atoi(optarg);
      if (options.min_token_rate <= 0)
      {
        TRC_ERROR("Invalid --min-token-rate option %s", optarg);
        return -1;
      }
      break;

    case EXCEPTION_MAX_TTL:
      options.exception_max_ttl = atoi(optarg);
      TRC_INFO("Max TTL after an exception set to %d",
               options.exception_max_ttl);
      break;

    case HTTP_BLACKLIST_DURATION:
      options.http_blacklist_duration = atoi(optarg);
      TRC_INFO("HTTP blacklist duration set to %d",
               options.http_blacklist_duration);
      break;

    case DIAMETER_BLACKLIST_DURATION:
      options.diameter_blacklist_duration = atoi(optarg);
      TRC_INFO("Diameter blacklist duration set to %d",
               options.diameter_blacklist_duration);
      break;

    case DNS_TIMEOUT:
      options.dns_timeout = atoi(optarg);
      TRC_INFO("DNS timeout set to %d", options.dns_timeout);
      break;

    case FORCE_HSS_PEER:
      options.force_hss_peer = std::string(optarg);
      break;

    case PIDFILE:
      options.pidfile = std::string(optarg);
      break;

    case SAS_USE_SIGNALING_IF:
      options.sas_signaling_if = true;
      break;

    case SUPPORT_SHARED_IFCS:
      options.support_shared_ifcs = true;
      break;

    case DAEMON:
    case 'F':
    case 'L':
      // Ignore F and L - these are handled by init_logging_options
      break;

    case 'h':
      usage();
      return -1;

    default:
      CL_HOMESTEAD_INVALID_OPTION_C.log(opt);
      TRC_ERROR("Unknown option. Run with --help for options.\n");
      return -1;
    }
  }

  return 0;
}

static sem_t term_sem;
ExceptionHandler* exception_handler;

// Signal handler that triggers homestead termination.
void terminate_handler(int sig)
{
  sem_post(&term_sem);
}

// Signal handler that simply dumps the stack and then crashes out.
void signal_handler(int sig)
{
  // Reset the signal handlers so that another exception will cause a crash.
  signal(SIGABRT, SIG_DFL);
  signal(SIGSEGV, signal_handler);

  // Log the signal, along with a backtrace.
  TRC_BACKTRACE("Signal %d caught", sig);

  // Ensure the log files are complete - the core file created by abort() below
  // will trigger the log files to be copied to the diags bundle
  TRC_COMMIT();

  // Check if there's a stored jmp_buf on the thread and handle if there is
  exception_handler->handle_exception();

  CL_HOMESTEAD_CRASH.log(strsignal(sig));

  // Dump a core.
  abort();
}

int main(int argc, char**argv)
{
  // Set up our exception signal handler for asserts and segfaults.
  signal(SIGABRT, signal_handler);
  signal(SIGSEGV, signal_handler);

  sem_init(&term_sem, 0, 0);
  signal(SIGTERM, terminate_handler);

  struct options options;
  options.local_host = "127.0.0.1";
  options.home_domain = "dest-realm.unknown";
  options.diameter_conf = "homestead.conf";
  options.dns_servers.push_back("127.0.0.1");
  options.http_address = "0.0.0.0";
  options.http_port = 8888;
  options.http_threads = 1;
  options.cache_threads = 10;
  options.cassandra = "";
  options.dest_realm = "";
  options.dest_host = "dest-host.unknown";
  options.force_hss_peer = "";
  options.max_peers = 2;
  options.server_name = "sip:server-name.unknown";
  options.access_log_enabled = false;
  options.impu_cache_ttl = 0;
  options.hss_reregistration_time = 1800;
  options.reg_max_expires = 300;
  options.sprout_http_name = "sprout-http-name.unknown";
  options.log_to_file = false;
  options.log_level = 0;
  options.sas_server = "0.0.0.0";
  options.sas_system_name = "";
  options.diameter_timeout_ms = 200;
  options.target_latency_us = 100000;
  options.max_tokens = 1000;
  options.init_token_rate = 100.0;
  options.min_token_rate = 10.0;
  options.exception_max_ttl = 600;
  options.http_blacklist_duration = HttpResolver::DEFAULT_BLACKLIST_DURATION;
  options.diameter_blacklist_duration = DiameterResolver::DEFAULT_BLACKLIST_DURATION;
  options.dns_timeout = DnsCachedResolver::DEFAULT_TIMEOUT;
  options.pidfile = "";
  options.daemon = false;
  options.sas_signaling_if = false;
  options.support_shared_ifcs = false;

  if (init_logging_options(argc, argv, options) != 0)
  {
    return 1;
  }

  Utils::daemon_log_setup(argc,
                          argv,
                          options.daemon,
                          options.log_directory,
                          options.log_level,
                          options.log_to_file);

  // We should now have a connection to syslog so we can write the started ENT
  // log.
  CL_HOMESTEAD_STARTED.log();

  std::stringstream options_ss;
  for (int ii = 0; ii < argc; ii++)
  {
    options_ss << argv[ii];
    options_ss << " ";
  }
  std::string options_str = "Command-line options were: " + options_ss.str();

  TRC_INFO(options_str.c_str());

  if (init_options(argc, argv, options) != 0)
  {
    return 1;
  }

  if (options.pidfile != "")
  {
    int rc = Utils::lock_and_write_pidfile(options.pidfile);
    if (rc == -1)
    {
      // Failure to acquire pidfile lock
      TRC_ERROR("Could not write pidfile - exiting");
      return 2;
    }
  }

  AccessLogger* access_logger = NULL;
  if (options.access_log_enabled)
  {
    TRC_STATUS("Access logging enabled to %s", options.access_log_directory.c_str());
    access_logger = new AccessLogger(options.access_log_directory);
  }

  if (options.sas_server == "0.0.0.0")
  {
    TRC_WARNING("SAS server option was invalid or not configured - SAS is disabled");
    CL_HOMESTEAD_INVALID_SAS_OPTION.log();
  }

  // Create a DNS resolver and a SIP specific resolver.
  int af = AF_INET;
  struct in6_addr dummy_addr;
  if (inet_pton(AF_INET6, options.local_host.c_str(), &dummy_addr) == 1)
  {
    TRC_DEBUG("Local host is an IPv6 address");
    af = AF_INET6;
  }

  SAS::init(options.sas_system_name,
            "homestead",
            SASEvent::CURRENT_RESOURCE_BUNDLE,
            options.sas_server,
            sas_write,
            options.sas_signaling_if ? create_connection_in_signaling_namespace
                                     : create_connection_in_management_namespace);

  // Set up the statistics (Homestead specific and Diameter)
  snmp_setup("homestead");
  StatisticsManager* stats_manager = new StatisticsManager();
  SNMP::CounterTable* realm_counter = SNMP::CounterTable::create("H_diameter_invalid_dest_realm",
                                                                 ".1.2.826.0.1.1578918.9.5.8");
  SNMP::CounterTable* host_counter = SNMP::CounterTable::create("H_diameter_invalid_dest_host",
                                                                ".1.2.826.0.1.1578918.9.5.9");
  SNMP::CxCounterTable* mar_results_table = SNMP::CxCounterTable::create("cx_mar_results",
                                                                         ".1.2.826.0.1.1578918.9.5.10");
  SNMP::CxCounterTable* sar_results_table = SNMP::CxCounterTable::create("cx_sar_results",
                                                                         ".1.2.826.0.1.1578918.9.5.11");
  SNMP::CxCounterTable* uar_results_table = SNMP::CxCounterTable::create("cx_uar_results",
                                                                         ".1.2.826.0.1.1578918.9.5.12");
  SNMP::CxCounterTable* lir_results_table = SNMP::CxCounterTable::create("cx_lir_results",
                                                                         ".1.2.826.0.1.1578918.9.5.13");
  SNMP::CxCounterTable* ppr_results_table = SNMP::CxCounterTable::create("cx_ppr_results",
                                                                         ".1.2.826.0.1.1578918.9.5.14");
  SNMP::CxCounterTable* rtr_results_table = SNMP::CxCounterTable::create("cx_rtr_results",
                                                                         ".1.2.826.0.1.1578918.9.5.15");
  // Must happen after all SNMP tables have been registered.
  init_snmp_handler_threads("homestead");

  configure_cx_results_tables(mar_results_table,
                              sar_results_table,
                              uar_results_table,
                              lir_results_table,
                              ppr_results_table,
                              rtr_results_table);

  // Create Homesteads's alarm objects. Note that the alarm identifier strings must match those
  // in the alarm definition JSON file exactly.
  AlarmManager* alarm_manager = new AlarmManager();

  CommunicationMonitor* hss_comm_monitor = new CommunicationMonitor(new Alarm(alarm_manager,
                                                                              "homestead",
                                                                              AlarmDef::HOMESTEAD_HSS_COMM_ERROR,
                                                                              AlarmDef::CRITICAL),
                                                                    "Homestead",
                                                                    "HSS");

  CommunicationMonitor* cassandra_comm_monitor = new CommunicationMonitor(new Alarm(alarm_manager,
                                                                                    "homestead",
                                                                                    AlarmDef::HOMESTEAD_CASSANDRA_COMM_ERROR,
                                                                                    AlarmDef::CRITICAL),
                                                                          "Homestead",
                                                                          "Cassandra");

  // Create an exception handler. The exception handler doesn't need
  // to quiesce the process before killing it.
  HealthChecker* hc = new HealthChecker();
  hc->start_thread();
  exception_handler = new ExceptionHandler(options.exception_max_ttl,
                                           false,
                                           hc);

  LoadMonitor* load_monitor = new LoadMonitor(options.target_latency_us,
                                              options.max_tokens,
                                              options.init_token_rate,
                                              options.min_token_rate);
  DnsCachedResolver* dns_resolver = new DnsCachedResolver(options.dns_servers,
                                                          options.dns_timeout);
  HttpResolver* http_resolver = new HttpResolver(dns_resolver,
                                                 af,
                                                 options.http_blacklist_duration);

  // Use a 30s black- and gray- list duration
  CassandraResolver* cassandra_resolver = new CassandraResolver(dns_resolver,
                                                                af,
                                                                30,
                                                                30,
                                                                9160);
  // Default the cassandra hostname to the loopback IP
  if (options.cassandra == "")
  {
    if (af == AF_INET6)
    {
      options.cassandra = "[::1]";
    }
    else
    {
      options.cassandra = "127.0.0.1";
    }
  }

  Cache* cache = Cache::get_instance();
  cache->configure_connection(options.cassandra,
                              9160,
                              cassandra_comm_monitor,
                              cassandra_resolver);
  cache->configure_workers(exception_handler,
                           options.cache_threads,
                           0);

  // Test the connection to Cassandra before starting the store.
  CassandraStore::ResultCode rc = cache->connection_test();

  if (rc == CassandraStore::OK)
  {
    // Cassandra connection is good, so start the store.
    rc = cache->start();
  }

  if (rc != CassandraStore::OK)
  {
    CL_HOMESTEAD_CASSANDRA_CACHE_INIT_FAIL.log(rc);
    TRC_ERROR("Failed to initialize the Cassandra cache with error code %d.", rc);
    TRC_STATUS("Homestead is shutting down");
    exit(2);
  }

  HttpConnection* http = new HttpConnection(options.sprout_http_name,
                                            false,
                                            http_resolver,
                                            SASEvent::HttpLogLevel::PROTOCOL,
                                            NULL);
  SproutConnection* sprout_conn = new SproutConnection(http);

  RegistrationTerminationTask::Config* rtr_config = NULL;
  PushProfileTask::Config* ppr_config = NULL;
  Diameter::SpawningHandler<RegistrationTerminationTask, RegistrationTerminationTask::Config>* rtr_task = NULL;
  Diameter::SpawningHandler<PushProfileTask, PushProfileTask::Config>* ppr_task = NULL;
  Cx::Dictionary* dict = NULL;

  // We need the record to last twice the HSS Re-registration
  // time, or the max expiry of the registration, whichever one
  // is longer. We pad the expiry to avoid small timing windows.
  int record_ttl = std::max(2 * options.hss_reregistration_time,
                            options.reg_max_expires + 10);

  Diameter::Stack* diameter_stack = Diameter::Stack::get_instance();

  try
  {
    diameter_stack->initialize();
    diameter_stack->configure(options.diameter_conf,
                              exception_handler,
                              hss_comm_monitor,
                              realm_counter,
                              host_counter);
    dict = new Cx::Dictionary();

    rtr_config = new RegistrationTerminationTask::Config(cache,
                                                         dict,
                                                         sprout_conn,
                                                         options.hss_reregistration_time);
    ppr_config = new PushProfileTask::Config(cache,
                                             dict,
                                             options.impu_cache_ttl,
                                             options.hss_reregistration_time,
                                             record_ttl);

    rtr_task = new Diameter::SpawningHandler<RegistrationTerminationTask, RegistrationTerminationTask::Config>(dict, rtr_config);
    ppr_task = new Diameter::SpawningHandler<PushProfileTask, PushProfileTask::Config>(dict, ppr_config);

    diameter_stack->advertize_application(Diameter::Dictionary::Application::AUTH,
                                          dict->TGPP, dict->CX);
    diameter_stack->register_handler(dict->CX, dict->REGISTRATION_TERMINATION_REQUEST, rtr_task);
    diameter_stack->register_handler(dict->CX, dict->PUSH_PROFILE_REQUEST, ppr_task);
    diameter_stack->register_fallback_handler(dict->CX);
    diameter_stack->start();
  }
  catch (Diameter::Stack::Exception& e)
  {
    CL_HOMESTEAD_DIAMETER_INIT_FAIL.log(e._func, e._rc);
    TRC_ERROR("Failed to initialize Diameter stack - function %s, rc %d", e._func, e._rc);
    TRC_STATUS("Homestead is shutting down");
    exit(2);
  }

  HssCacheTask::configure_diameter(diameter_stack,
                                   options.dest_realm.empty() ? options.home_domain : options.dest_realm,
                                   options.dest_host == "0.0.0.0" ? "" : options.dest_host,
                                   options.server_name,
                                   dict);
  HssCacheTask::configure_cache(cache);
  HssCacheTask::configure_health_checker(hc);
  HssCacheTask::configure_stats(stats_manager);

  // We should only query the cache for AV information if there is no HSS.  If there is an HSS, we
  // should always hit it.  If there is not, the AV information must have been provisioned in the
  // "cache" (which becomes persistent).
  bool hss_configured = !(options.dest_realm.empty() && (options.dest_host.empty() || options.dest_host == "0.0.0.0"));

  ImpiTask::Config impi_handler_config(hss_configured,
                                       options.impu_cache_ttl,
                                       options.scheme_unknown,
                                       options.scheme_digest,
                                       options.scheme_akav1,
                                       options.scheme_akav2,
                                       options.diameter_timeout_ms);
  ImpiRegistrationStatusTask::Config registration_status_handler_config(hss_configured,
                                                                        options.diameter_timeout_ms);
  ImpuLocationInfoTask::Config location_info_handler_config(hss_configured,
                                                            options.diameter_timeout_ms);
  ImpuRegDataTask::Config impu_handler_config(hss_configured,
                                              options.hss_reregistration_time,
                                              record_ttl,
                                              options.diameter_timeout_ms,
                                              options.support_shared_ifcs);
  ImpuListTask::Config impu_list_config;

  HttpStackUtils::PingHandler ping_handler;
  HttpStackUtils::SpawningHandler<ImpiDigestTask, ImpiTask::Config> impi_digest_handler(&impi_handler_config);
  HttpStackUtils::SpawningHandler<ImpiAvTask, ImpiTask::Config> impi_av_handler(&impi_handler_config);
  HttpStackUtils::SpawningHandler<ImpiRegistrationStatusTask, ImpiRegistrationStatusTask::Config> impi_reg_status_handler(&registration_status_handler_config);
  HttpStackUtils::SpawningHandler<ImpuLocationInfoTask, ImpuLocationInfoTask::Config> impu_loc_info_handler(&location_info_handler_config);
  HttpStackUtils::SpawningHandler<ImpuRegDataTask, ImpuRegDataTask::Config> impu_reg_data_handler(&impu_handler_config);
  HttpStackUtils::SpawningHandler<ImpuListTask, ImpuListTask::Config> impu_list_handler(&impu_list_config);

  HttpStack* http_stack_sig = new HttpStack(options.http_threads,
                                            exception_handler,
                                            access_logger,
                                            load_monitor,
                                            stats_manager);
  try
  {
    http_stack_sig->initialize();
    http_stack_sig->bind_tcp_socket(options.http_address,
                                    options.http_port);
    http_stack_sig->register_handler("^/ping$",
                                     &ping_handler);
    http_stack_sig->register_handler("^/impi/[^/]*/digest$",
                                     &impi_digest_handler);
    http_stack_sig->register_handler("^/impi/[^/]*/av",
                                     &impi_av_handler);
    http_stack_sig->register_handler("^/impi/[^/]*/registration-status$",
                                     &impi_reg_status_handler);
    http_stack_sig->register_handler("^/impu/[^/]*/location$",
                                     &impu_loc_info_handler);
    http_stack_sig->register_handler("^/impu/[^/]*/reg-data$",
                                     &impu_reg_data_handler);
    http_stack_sig->start();
  }
  catch (HttpStack::Exception& e)
  {
    CL_HOMESTEAD_HTTP_INIT_FAIL.log(e._func, e._rc);
    TRC_ERROR("Failed to initialize signaling HttpStack stack - function %s, rc %d",
              e._func, e._rc);
    TRC_STATUS("Homestead is shutting down");
    exit(2);
  }

  HttpStackUtils::SpawningHandler<ImpuReadRegDataTask, ImpuRegDataTask::Config>
    impu_read_reg_data_handler(&impu_handler_config);

  HttpStack* http_stack_mgmt = new HttpStack(NUM_HTTP_MGMT_THREADS,
                                             exception_handler,
                                             access_logger,
                                             load_monitor);
  try
  {
    http_stack_mgmt->initialize();
    http_stack_mgmt->bind_unix_socket(HTTP_MGMT_SOCKET_PATH);
    http_stack_mgmt->register_handler("^/ping$",
                                      &ping_handler);
    http_stack_mgmt->register_handler("^/impu/[^/]*/reg-data$",
                                      &impu_read_reg_data_handler);
    http_stack_mgmt->register_handler("^/impu/?$",
                                      &impu_list_handler);
    http_stack_mgmt->start();
  }
  catch (HttpStack::Exception& e)
  {
    CL_HOMESTEAD_HTTP_INIT_FAIL.log(e._func, e._rc);
    TRC_ERROR("Failed to initialize management HttpStack stack - function %s, rc %d",
              e._func, e._rc);
    TRC_STATUS("Homestead is shutting down");
    exit(3);
  }

  DiameterResolver* diameter_resolver = NULL;
  RealmManager* realm_manager = NULL;

  if (hss_configured)
  {
    diameter_resolver = new DiameterResolver(dns_resolver,
                                             af,
                                             options.diameter_blacklist_duration);
    if (options.force_hss_peer.empty())
    {
      realm_manager = new RealmManager(diameter_stack,
                                       options.dest_realm,
                                       options.dest_host,
                                       options.max_peers,
                                       diameter_resolver);
    }
    else
    {
      realm_manager = new RealmManager(diameter_stack,
                                       "",
                                       options.force_hss_peer,
                                       options.max_peers,
                                       diameter_resolver);
    }
    realm_manager->start();
  }

  TRC_STATUS("Start-up complete - wait for termination signal");
  sem_wait(&term_sem);
  snmp_terminate("homestead");
  TRC_STATUS("Termination signal received - terminating");
  CL_HOMESTEAD_ENDED.log();

  try
  {
    http_stack_sig->stop();
    http_stack_sig->wait_stopped();
  }
  catch (HttpStack::Exception& e)
  {
    CL_HOMESTEAD_HTTP_STOP_FAIL.log(e._func, e._rc);
    TRC_ERROR("Failed to stop signaling HttpStack stack - function %s, rc %d",
              e._func, e._rc);
  }

  try
  {
    http_stack_mgmt->stop();
    http_stack_mgmt->wait_stopped();
  }
  catch (HttpStack::Exception& e)
  {
    CL_HOMESTEAD_HTTP_STOP_FAIL.log(e._func, e._rc);
    TRC_ERROR("Failed to stop management HttpStack stack - function %s, rc %d",
              e._func, e._rc);
  }

  cache->stop();
  cache->wait_stopped();

  if (hss_configured)
  {
    realm_manager->stop();
    delete realm_manager; realm_manager = NULL;
    delete diameter_resolver; diameter_resolver = NULL;
    delete dns_resolver; dns_resolver = NULL;
    delete cassandra_resolver; cassandra_resolver = NULL;
  }

  try
  {
    diameter_stack->stop();
    diameter_stack->wait_stopped();
  }
  catch (Diameter::Stack::Exception& e)
  {
    CL_HOMESTEAD_DIAMETER_STOP_FAIL.log(e._func, e._rc);
    TRC_ERROR("Failed to stop Diameter stack - function %s, rc %d", e._func, e._rc);
  }
  delete dict; dict = NULL;
  delete ppr_config; ppr_config = NULL;
  delete rtr_config; rtr_config = NULL;
  delete ppr_task; ppr_task = NULL;
  delete rtr_task; rtr_task = NULL;

  delete sprout_conn; sprout_conn = NULL;

  delete realm_counter; realm_counter = NULL;
  delete host_counter; host_counter = NULL;
  delete stats_manager; stats_manager = NULL;
  delete mar_results_table; mar_results_table = NULL;
  delete sar_results_table; sar_results_table = NULL;
  delete uar_results_table; uar_results_table = NULL;
  delete lir_results_table; lir_results_table = NULL;
  delete ppr_results_table; ppr_results_table = NULL;
  delete rtr_results_table; rtr_results_table = NULL;

  delete http_stack_sig; http_stack_sig = NULL;
  delete http_stack_mgmt; http_stack_mgmt = NULL;
  hc->stop_thread();
  delete hc; hc = NULL;
  delete exception_handler; exception_handler = NULL;

  delete load_monitor; load_monitor = NULL;

  SAS::term();

  // Delete Homestead's alarm objects
  delete hss_comm_monitor;
  delete cassandra_comm_monitor;
  delete alarm_manager;

  signal(SIGTERM, SIG_DFL);
  sem_destroy(&term_sem);
}<|MERGE_RESOLUTION|>--- conflicted
+++ resolved
@@ -218,12 +218,9 @@
        "                            The amount of time to blacklist an HTTP peer when it is unresponsive.\n"
        "     --diameter-blacklist-duration <secs>\n"
        "                            The amount of time to blacklist a Diameter peer when it is unresponsive.\n"
-<<<<<<< HEAD
-       "     --support-shared-ifcs  Indicate support for Shared IFC sets in the Supported-Features AVP.\n"
-=======
        "     --dns-timeout <milliseconds>\n"
        "                            The amount of time to wait for a DNS response (default: 200)n"
->>>>>>> 5d60ec2b
+       "     --support-shared-ifcs  Indicate support for Shared IFC sets in the Supported-Features AVP.\n"
        " -F, --log-file <directory>\n"
        "                            Log to file in specified directory\n"
        " -L, --log-level N          Set log level to N (default: 4)\n"
