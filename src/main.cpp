--- conflicted
+++ resolved
@@ -253,8 +253,8 @@
 
   if (rc != Cache::OK)
   {
-    fprintf(stderr, "Error starting cache: %d\n", rc);
-    // TODO: Crash if this fails (and fix up most common cause - schema not configured in Cassandra).
+    LOG_ERROR("Failed to initialize cache - rc %d", rc);
+    exit(2);
   }
 
   Diameter::Stack* diameter_stack = Diameter::Stack::get_instance();
@@ -284,21 +284,6 @@
     exit(2);
   }
 
-<<<<<<< HEAD
-=======
-  Cache* cache = Cache::get_instance();
-  cache->initialize();
-  // TODO: Make number of threads configurable.
-  cache->configure("localhost", 9160, 10);
-  Cache::ResultCode rc = cache->start();
-
-  if (rc != Cache::OK)
-  {
-    LOG_ERROR("Failed to initialize cache - rc %d", rc);
-    exit(2);
-  }
-
->>>>>>> 5a496eec
   HttpStack* http_stack = HttpStack::get_instance();
   HssCacheHandler::configure_diameter(diameter_stack,
                                       options.dest_realm,
