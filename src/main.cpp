/**
 * @file main.cpp main function for homestead
 *
 * Project Clearwater - IMS in the Cloud
 * Copyright (C) 2013  Metaswitch Networks Ltd
 *
 * This program is free software: you can redistribute it and/or modify it
 * under the terms of the GNU General Public License as published by the
 * Free Software Foundation, either version 3 of the License, or (at your
 * option) any later version, along with the "Special Exception" for use of
 * the program along with SSL, set forth below. This program is distributed
 * in the hope that it will be useful, but WITHOUT ANY WARRANTY;
 * without even the implied warranty of MERCHANTABILITY or FITNESS FOR
 * A PARTICULAR PURPOSE.  See the GNU General Public License for more
 * details. You should have received a copy of the GNU General Public
 * License along with this program.  If not, see
 * <http://www.gnu.org/licenses/>.
 *
 * The author can be reached by email at clearwater@metaswitch.com or by
 * post at Metaswitch Networks Ltd, 100 Church St, Enfield EN2 6BQ, UK
 *
 * Special Exception
 * Metaswitch Networks Ltd  grants you permission to copy, modify,
 * propagate, and distribute a work formed by combining OpenSSL with The
 * Software, or a work derivative of such a combination, even if such
 * copying, modification, propagation, or distribution would otherwise
 * violate the terms of the GPL. You must comply with the GPL in all
 * respects for all of the code used other than OpenSSL.
 * "OpenSSL" means OpenSSL toolkit software distributed by the OpenSSL
 * Project and licensed under the OpenSSL Licenses, or a work based on such
 * software and licensed under the OpenSSL Licenses.
 * "OpenSSL Licenses" means the OpenSSL License and Original SSLeay License
 * under which the OpenSSL Project distributes the OpenSSL toolkit software,
 * as those licenses appear in the file LICENSE-OPENSSL.
 */

#include <getopt.h>
#include <signal.h>
#include <semaphore.h>

#include "accesslogger.h"
#include "log.h"
#include "statisticsmanager.h"
#include "load_monitor.h"
#include "diameterstack.h"
#include "httpstack.h"
#include "handlers.h"
#include "logger.h"
#include "cache.h"

struct options
{
  std::string diameter_conf;
  std::string http_address;
  unsigned short http_port;
  int http_threads;
  std::string cassandra;
  std::string dest_realm;
  std::string dest_host;
  std::string server_name;
  int impu_cache_ttl;
  int hss_reregistration_time;
  std::string scheme_unknown;
  std::string scheme_digest;
  std::string scheme_aka;
  bool access_log_enabled;
  std::string access_log_directory;
  bool log_to_file;
  std::string log_directory;
  int log_level;
  int cache_threads;
};

void usage(void)
{
  puts("Options:\n"
       "\n"
       " -c, --diameter-conf <file> File name for Diameter configuration\n"
       " -H, --http <address>       Set HTTP bind address (default: 0.0.0.0)\n"
       " -t, --http-threads N       Number of HTTP threads (default: 1)\n"
       " -u, --cache-threads N      Number of cache threads (default: 10)\n"
       " -S, --cassandra <address>  Set the IP address or FQDN of the Cassandra database (default: localhost)"
       " -D, --dest-realm <name>    Set Destination-Realm on Cx messages\n"
       " -d, --dest-host <name>     Set Destination-Host on Cx messages\n"
       " -s, --server-name <name>   Set Server-Name on Cx messages\n"
       " -i, --impu-cache-ttl <secs>\n"
       "                            IMPU cache time-to-live in seconds (default: 0)\n"
       " -I, --hss-reregistration-time <secs>\n"
       "                            How often a RE_REGISTRATION SAR should be sent to the HSS in seconds (default: 1800)\n"
       "     --scheme-unknown <string>\n"
       "                            String to use to specify unknown SIP-Auth-Scheme (default: Unknown)\n"
       "     --scheme-digest <string>\n"
       "                            String to use to specify digest SIP-Auth-Scheme (default: SIP Digest)\n"
       "     --scheme-aka <string>\n"
       "                            String to use to specify AKA SIP-Auth-Scheme (default: Digest-AKAv1-MD5)\n"
       " -a, --access-log <directory>\n"
       "                            Generate access logs in specified directory\n"
       " -F, --log-file <directory>\n"
       "                            Log to file in specified directory\n"
       " -L, --log-level N          Set log level to N (default: 4)\n"
       " -d, --daemon               Run as daemon\n"
       " -h, --help                 Show this help screen\n");
}

// Enum for option types not assigned short-forms
enum OptionTypes
{
  SCHEME_UNKNOWN = 128, // start after the ASCII set ends to avoid conflicts
  SCHEME_DIGEST,
  SCHEME_AKA
};

int init_options(int argc, char**argv, struct options& options)
{
  struct option long_opt[] =
  {
<<<<<<< HEAD
    {"diameter-conf",           required_argument, NULL, 'c'},
    {"http",                    required_argument, NULL, 'H'},
    {"http-threads",            required_argument, NULL, 't'},
    {"cassandra",               required_argument, NULL, 'S'},
    {"dest-realm",              required_argument, NULL, 'D'},
    {"dest-host",               required_argument, NULL, 'd'},
    {"server-name",             required_argument, NULL, 's'},
    {"impu-cache-ttl",          required_argument, NULL, 'i'},
    {"hss-reregistration-time", required_argument, NULL, 'I'},
    {"scheme-unknown",          required_argument, NULL, SCHEME_UNKNOWN},
    {"scheme-digest",           required_argument, NULL, SCHEME_DIGEST},
    {"scheme-aka",              required_argument, NULL, SCHEME_AKA},
    {"access-log",              required_argument, NULL, 'a'},
    {"log-file",                required_argument, NULL, 'F'},
    {"log-level",               required_argument, NULL, 'L'},
    {"help",                    no_argument,       NULL, 'h'},
    {NULL,                      0,                 NULL, 0},
=======
    {"diameter-conf",     required_argument, NULL, 'c'},
    {"http",              required_argument, NULL, 'H'},
    {"http-threads",      required_argument, NULL, 't'},
    {"cache-threads",     required_argument, NULL, 'u'},
    {"cassandra",         required_argument, NULL, 'S'},
    {"dest-realm",        required_argument, NULL, 'D'},
    {"dest-host",         required_argument, NULL, 'd'},
    {"server-name",       required_argument, NULL, 's'},
    {"impu-cache-ttl",    required_argument, NULL, 'i'},
    {"ims-sub-cache-ttl", required_argument, NULL, 'I'},
    {"scheme-unknown",    required_argument, NULL, SCHEME_UNKNOWN},
    {"scheme-digest",     required_argument, NULL, SCHEME_DIGEST},
    {"scheme-aka",        required_argument, NULL, SCHEME_AKA},
    {"access-log",        required_argument, NULL, 'a'},
    {"log-file",          required_argument, NULL, 'F'},
    {"log-level",         required_argument, NULL, 'L'},
    {"help",              no_argument,       NULL, 'h'},
    {NULL,                0,                 NULL, 0},
>>>>>>> c2598185
  };

  int opt;
  int long_opt_ind;
  while ((opt = getopt_long(argc, argv, "c:H:t:S:D:d:s:i:I:a:F:L:h", long_opt, &long_opt_ind)) != -1)
  {
    switch (opt)
    {
    case 'c':
      options.diameter_conf = std::string(optarg);
      break;

    case 'H':
      options.http_address = std::string(optarg);
      break;

    case 't':
      options.http_threads = atoi(optarg);
      break;

    case 'u':
      options.cache_threads = atoi(optarg);
      break;

    case 'S':
      options.cassandra = std::string(optarg);
      break;

    case 'D':
      options.dest_realm = std::string(optarg);
      break;

    case 'd':
      options.dest_host = std::string(optarg);
      break;

    case 's':
      options.server_name = std::string(optarg);
      break;

    case 'i':
      options.impu_cache_ttl = atoi(optarg);
      break;

    case 'I':
      options.hss_reregistration_time = atoi(optarg);
      break;

    case SCHEME_UNKNOWN:
      options.scheme_unknown = std::string(optarg);
      break;

    case SCHEME_DIGEST:
      options.scheme_digest = std::string(optarg);
      break;

    case SCHEME_AKA:
      options.scheme_aka = std::string(optarg);
      break;

    case 'a':
      options.access_log_enabled = true;
      options.access_log_directory = std::string(optarg);
      break;

    case 'F':
      options.log_to_file = true;
      options.log_directory = std::string(optarg);
      break;

    case 'L':
      options.log_level = atoi(optarg);
      break;

    case 'h':
      usage();
      return -1;

    default:
      fprintf(stdout, "Unknown option.  Run with --help for options.\n");
      return -1;
    }
  }

  return 0;
}

static sem_t term_sem;

// Signal handler that triggers homestead termination.
void terminate_handler(int sig)
{
  sem_post(&term_sem);
}

// Signal handler that simply dumps the stack and then crashes out.
void exception_handler(int sig)
{
  // Reset the signal handlers so that another exception will cause a crash.
  signal(SIGABRT, SIG_DFL);
  signal(SIGSEGV, SIG_DFL);

  // Log the signal, along with a backtrace.
  LOG_BACKTRACE("Signal %d caught", sig);

  // Dump a core.
  abort();
}

int main(int argc, char**argv)
{
  // Set up our exception signal handler for asserts and segfaults.
  signal(SIGABRT, exception_handler);
  signal(SIGSEGV, exception_handler);

  sem_init(&term_sem, 0, 0);
  signal(SIGTERM, terminate_handler);

  struct options options;
  options.diameter_conf = "homestead.conf";
  options.http_address = "0.0.0.0";
  options.http_port = 8888;
  options.http_threads = 1;
  options.cache_threads = 10;
  options.cassandra = "localhost";
  options.dest_realm = "dest-realm.unknown";
  options.dest_host = "dest-host.unknown";
  options.server_name = "sip:server-name.unknown";
  options.scheme_unknown = "Unknown";
  options.scheme_digest = "SIP Digest";
  options.scheme_aka = "Digest-AKAv1-MD5";
  options.access_log_enabled = false;
  options.impu_cache_ttl = 0;
  options.hss_reregistration_time = 1800;
  options.log_to_file = false;
  options.log_level = 0;

  if (init_options(argc, argv, options) != 0)
  {
    return 1;
  }

  Log::setLoggingLevel(options.log_level);
  if ((options.log_to_file) && (options.log_directory != ""))
  {
    // Work out the program name from argv[0], stripping anything before the final slash.
    char* prog_name = argv[0];
    char* slash_ptr = rindex(argv[0], '/');
    if (slash_ptr != NULL)
    {
      prog_name = slash_ptr + 1;
    }
    Log::setLogger(new Logger(options.log_directory, prog_name));
  }

  AccessLogger* access_logger = NULL;
  if (options.access_log_enabled)
  {
    LOG_STATUS("Access logging enabled to %s", options.access_log_directory.c_str());
    access_logger = new AccessLogger(options.access_log_directory);
  }

  LOG_STATUS("Log level set to %d", options.log_level);

  StatisticsManager* stats_manager = new StatisticsManager();
  LoadMonitor* load_monitor = new LoadMonitor(100000, // Initial target latency (us)
                                              20,     // Maximum token bucket size.
                                              10.0,   // Initial token fill rate (per sec).
                                              10.0);  // Minimum token fill rate (pre sec). 

  Cache* cache = Cache::get_instance();
  cache->initialize();
  cache->configure(options.cassandra, 9160, options.cache_threads);
  Cache::ResultCode rc = cache->start();

  if (rc != Cache::OK)
  {
    LOG_ERROR("Failed to initialize cache - rc %d", rc);
    exit(2);
  }

  Diameter::Stack* diameter_stack = Diameter::Stack::get_instance();
  RegistrationTerminationHandler::Config rt_handler_config(NULL, NULL, 0);
  PushProfileHandler::Config pp_handler_config(NULL, NULL, 0, 0);
  Diameter::Stack::ConfiguredHandlerFactory<RegistrationTerminationHandler, RegistrationTerminationHandler::Config> rtr_handler_factory(NULL, NULL);
  Diameter::Stack::ConfiguredHandlerFactory<PushProfileHandler, PushProfileHandler::Config> ppr_handler_factory(NULL, NULL);
  Cx::Dictionary* dict = NULL;
  try
  {
    diameter_stack->initialize();
    diameter_stack->configure(options.diameter_conf);
    dict = new Cx::Dictionary();
    diameter_stack->advertize_application(dict->TGPP, dict->CX);
    rt_handler_config = RegistrationTerminationHandler::Config(cache, dict, options.hss_reregistration_time);
    pp_handler_config = PushProfileHandler::Config(cache, dict, options.impu_cache_ttl, options.hss_reregistration_time);
    rtr_handler_factory = Diameter::Stack::ConfiguredHandlerFactory<RegistrationTerminationHandler, RegistrationTerminationHandler::Config>(dict, &rt_handler_config);
    ppr_handler_factory = Diameter::Stack::ConfiguredHandlerFactory<PushProfileHandler, PushProfileHandler::Config>(dict, &pp_handler_config);
    diameter_stack->register_handler(dict->CX, dict->REGISTRATION_TERMINATION_REQUEST, &rtr_handler_factory);
    diameter_stack->register_handler(dict->CX, dict->PUSH_PROFILE_REQUEST, &ppr_handler_factory);
    diameter_stack->register_fallback_handler(dict->CX);
    diameter_stack->start();
  }
  catch (Diameter::Stack::Exception& e)
  {
    LOG_ERROR("Failed to initialize Diameter stack - function %s, rc %d", e._func, e._rc);
    exit(2);
  }

  HttpStack* http_stack = HttpStack::get_instance();
  HssCacheHandler::configure_diameter(diameter_stack,
                                      options.dest_realm,
                                      options.dest_host,
                                      options.server_name,
                                      dict);
  HssCacheHandler::configure_cache(cache);
  HssCacheHandler::configure_stats(stats_manager);

  // We should only query the cache for AV information if there is no HSS.  If there is an HSS, we
  // should always hit it.  If there is not, the AV information must have been provisioned in the
  // "cache" (which becomes persistent).
  bool hss_configured = !(options.dest_host.empty() || (options.dest_host == "0.0.0.0"));

  ImpiHandler::Config impi_handler_config(hss_configured,
                                          options.impu_cache_ttl,
                                          options.scheme_unknown,
                                          options.scheme_digest,
                                          options.scheme_aka);
  ImpiRegistrationStatusHandler::Config registration_status_handler_config(hss_configured);
  ImpuLocationInfoHandler::Config location_info_handler_config(hss_configured);
  ImpuRegDataHandler::Config impu_handler_config(hss_configured, options.hss_reregistration_time);
  ImpuIMSSubscriptionHandler::Config impu_handler_config_old(hss_configured, options.hss_reregistration_time);

  HttpStack::HandlerFactory<PingHandler> ping_handler_factory;
  HttpStack::ConfiguredHandlerFactory<ImpiDigestHandler, ImpiHandler::Config> impi_digest_handler_factory(&impi_handler_config);
  HttpStack::ConfiguredHandlerFactory<ImpiAvHandler, ImpiHandler::Config> impi_av_handler_factory(&impi_handler_config);
  HttpStack::ConfiguredHandlerFactory<ImpiRegistrationStatusHandler, ImpiRegistrationStatusHandler::Config> impi_reg_status_handler_factory(&registration_status_handler_config);
  HttpStack::ConfiguredHandlerFactory<ImpuLocationInfoHandler, ImpuLocationInfoHandler::Config> impu_loc_info_handler_factory(&location_info_handler_config);
  HttpStack::ConfiguredHandlerFactory<ImpuRegDataHandler, ImpuRegDataHandler::Config> impu_reg_data_handler_factory(&impu_handler_config);
  HttpStack::ConfiguredHandlerFactory<ImpuIMSSubscriptionHandler, ImpuIMSSubscriptionHandler::Config> impu_ims_sub_handler_factory(&impu_handler_config_old);

  try
  {
    http_stack->initialize();
    http_stack->configure(options.http_address,
                          options.http_port,
                          options.http_threads,
                          access_logger,
                          stats_manager,
                          load_monitor);
    http_stack->register_handler("^/ping$",
                                 &ping_handler_factory);
    http_stack->register_handler("^/impi/[^/]*/digest$",
                                 &impi_digest_handler_factory);
    http_stack->register_handler("^/impi/[^/]*/av",
                                 &impi_av_handler_factory);
    http_stack->register_handler("^/impi/[^/]*/registration-status$",
                                 &impi_reg_status_handler_factory);
    http_stack->register_handler("^/impu/[^/]*/location$",
                                 &impu_loc_info_handler_factory);
    http_stack->register_handler("^/impu/[^/]*/reg-data$",
                                 &impu_reg_data_handler_factory);
    http_stack->register_handler("^/impu/",
                                 &impu_ims_sub_handler_factory);
    http_stack->start();
  }
  catch (HttpStack::Exception& e)
  {
    LOG_ERROR("Failed to initialize HttpStack stack - function %s, rc %d", e._func, e._rc);
    exit(2);
  }

  LOG_STATUS("Start-up complete - wait for termination signal");
  sem_wait(&term_sem);
  LOG_STATUS("Termination signal received - terminating");

  try
  {
    http_stack->stop();
    http_stack->wait_stopped();
  }
  catch (HttpStack::Exception& e)
  {
    LOG_ERROR("Failed to stop HttpStack stack - function %s, rc %d", e._func, e._rc);
  }

  cache->stop();
  cache->wait_stopped();

  try
  {
    diameter_stack->stop();
    diameter_stack->wait_stopped();
  }
  catch (Diameter::Stack::Exception& e)
  {
    LOG_ERROR("Failed to stop Diameter stack - function %s, rc %d", e._func, e._rc);
  }
  delete dict;

  delete stats_manager; stats_manager = NULL;
  delete load_monitor; load_monitor = NULL;

  signal(SIGTERM, SIG_DFL);
  sem_destroy(&term_sem);
}<|MERGE_RESOLUTION|>--- conflicted
+++ resolved
@@ -114,10 +114,10 @@
 {
   struct option long_opt[] =
   {
-<<<<<<< HEAD
     {"diameter-conf",           required_argument, NULL, 'c'},
     {"http",                    required_argument, NULL, 'H'},
     {"http-threads",            required_argument, NULL, 't'},
+    {"cache-threads",           required_argument, NULL, 'u'},
     {"cassandra",               required_argument, NULL, 'S'},
     {"dest-realm",              required_argument, NULL, 'D'},
     {"dest-host",               required_argument, NULL, 'd'},
@@ -132,31 +132,11 @@
     {"log-level",               required_argument, NULL, 'L'},
     {"help",                    no_argument,       NULL, 'h'},
     {NULL,                      0,                 NULL, 0},
-=======
-    {"diameter-conf",     required_argument, NULL, 'c'},
-    {"http",              required_argument, NULL, 'H'},
-    {"http-threads",      required_argument, NULL, 't'},
-    {"cache-threads",     required_argument, NULL, 'u'},
-    {"cassandra",         required_argument, NULL, 'S'},
-    {"dest-realm",        required_argument, NULL, 'D'},
-    {"dest-host",         required_argument, NULL, 'd'},
-    {"server-name",       required_argument, NULL, 's'},
-    {"impu-cache-ttl",    required_argument, NULL, 'i'},
-    {"ims-sub-cache-ttl", required_argument, NULL, 'I'},
-    {"scheme-unknown",    required_argument, NULL, SCHEME_UNKNOWN},
-    {"scheme-digest",     required_argument, NULL, SCHEME_DIGEST},
-    {"scheme-aka",        required_argument, NULL, SCHEME_AKA},
-    {"access-log",        required_argument, NULL, 'a'},
-    {"log-file",          required_argument, NULL, 'F'},
-    {"log-level",         required_argument, NULL, 'L'},
-    {"help",              no_argument,       NULL, 'h'},
-    {NULL,                0,                 NULL, 0},
->>>>>>> c2598185
   };
 
   int opt;
   int long_opt_ind;
-  while ((opt = getopt_long(argc, argv, "c:H:t:S:D:d:s:i:I:a:F:L:h", long_opt, &long_opt_ind)) != -1)
+  while ((opt = getopt_long(argc, argv, "c:H:t:u:S:D:d:s:i:I:a:F:L:h", long_opt, &long_opt_ind)) != -1)
   {
     switch (opt)
     {
@@ -320,7 +300,7 @@
   LoadMonitor* load_monitor = new LoadMonitor(100000, // Initial target latency (us)
                                               20,     // Maximum token bucket size.
                                               10.0,   // Initial token fill rate (per sec).
-                                              10.0);  // Minimum token fill rate (pre sec). 
+                                              10.0);  // Minimum token fill rate (pre sec).
 
   Cache* cache = Cache::get_instance();
   cache->initialize();
