/**
 * @file main.cpp main function for homestead
 *
 * Project Clearwater - IMS in the Cloud
 * Copyright (C) 2013  Metaswitch Networks Ltd
 *
 * This program is free software: you can redistribute it and/or modify it
 * under the terms of the GNU General Public License as published by the
 * Free Software Foundation, either version 3 of the License, or (at your
 * option) any later version, along with the "Special Exception" for use of
 * the program along with SSL, set forth below. This program is distributed
 * in the hope that it will be useful, but WITHOUT ANY WARRANTY;
 * without even the implied warranty of MERCHANTABILITY or FITNESS FOR
 * A PARTICULAR PURPOSE.  See the GNU General Public License for more
 * details. You should have received a copy of the GNU General Public
 * License along with this program.  If not, see
 * <http://www.gnu.org/licenses/>.
 *
 * The author can be reached by email at clearwater@metaswitch.com or by
 * post at Metaswitch Networks Ltd, 100 Church St, Enfield EN2 6BQ, UK
 *
 * Special Exception
 * Metaswitch Networks Ltd  grants you permission to copy, modify,
 * propagate, and distribute a work formed by combining OpenSSL with The
 * Software, or a work derivative of such a combination, even if such
 * copying, modification, propagation, or distribution would otherwise
 * violate the terms of the GPL. You must comply with the GPL in all
 * respects for all of the code used other than OpenSSL.
 * "OpenSSL" means OpenSSL toolkit software distributed by the OpenSSL
 * Project and licensed under the OpenSSL Licenses, or a work based on such
 * software and licensed under the OpenSSL Licenses.
 * "OpenSSL Licenses" means the OpenSSL License and Original SSLeay License
 * under which the OpenSSL Project distributes the OpenSSL toolkit software,
 * as those licenses appear in the file LICENSE-OPENSSL.
 */

#include <getopt.h>
#include <signal.h>
#include <semaphore.h>

#include "accesslogger.h"
#include "log.h"
#include "diameterstack.h"
#include "httpstack.h"
#include "handlers.h"
#include "logger.h"
#include "cache.h"

struct options
{
  std::string diameter_conf;
  std::string http_address;
  unsigned short http_port;
  std::string dest_realm;
  std::string dest_host;
  std::string server_name;
<<<<<<< HEAD
  bool access_log_enabled;
  std::string access_log_directory;
  bool log_to_file;
=======
  int impu_cache_ttl;
  int ims_sub_cache_ttl;
>>>>>>> 67169d1a
  std::string log_directory;
  int log_level;
}; 

void usage(void)
{
  puts("Options:\n"
       "\n"
       " -c, --diameter-conf <file> File name for Diameter configuration\n"
       " -h, --http <address>[:<port>]\n"
       "                            Set HTTP bind address and port (default: 0.0.0.0:8888)\n"
       " -D, --dest-realm <name>    Set Destination-Realm on Cx messages\n"
       " -d, --dest-host <name>     Set Destination-Host on Cx messages\n"
       " -s, --server-name <name>   Set Server-Name on Cx messages\n"
<<<<<<< HEAD
       " -a, --access-log <directory>\n"
       "                            Generate access logs in specified directory\n"
=======
       " -i, --impu-cache-ttl <secs>\n"
       "                            IMPU cache time-to-live in seconds (default: 0)\n"
       " -I, --ims-sub-cache-ttl <secs>\n"
       "                            IMS subscription cache time-to-live in seconds (default: 0)\n"
       " -a, --analytics <directory>\n"
       "                            Generate analytics logs in specified directory\n"
>>>>>>> 67169d1a
       " -F, --log-file <directory>\n"
       "                            Log to file in specified directory\n"
       " -L, --log-level N          Set log level to N (default: 4)\n"
       " -d, --daemon               Run as daemon\n"
       " -h, --help                 Show this help screen\n");
}

int init_options(int argc, char**argv, struct options& options)
{
  struct option long_opt[] =
  {
<<<<<<< HEAD
    {"diameter-conf", required_argument, NULL, 'c'},
    {"http",          required_argument, NULL, 'H'},
    {"dest-realm",    required_argument, NULL, 'D'},
    {"dest-host",     required_argument, NULL, 'd'},
    {"server-name",   required_argument, NULL, 's'},
    {"access-log",    required_argument, NULL, 'a'},
    {"log-file",      required_argument, NULL, 'F'},
    {"log-level",     required_argument, NULL, 'L'},
    {"help",          no_argument,       NULL, 'h'},
    {NULL,            0,                 NULL, 0},
=======
    {"diameter-conf",     required_argument, NULL, 'c'},
    {"http",              required_argument, NULL, 'H'},
    {"dest-realm",        required_argument, NULL, 'D'},
    {"dest-host",         required_argument, NULL, 'd'},
    {"server-name",       required_argument, NULL, 's'},
    {"impu-cache-ttl",    required_argument, NULL, 'i'},
    {"ims-sub-cache-ttl", required_argument, NULL, 'I'},
    {"analytics",         required_argument, NULL, 'a'},
    {"log-file",          required_argument, NULL, 'F'},
    {"log-level",         required_argument, NULL, 'L'},
    {"help",              no_argument,       NULL, 'h'},
    {NULL,                0,                 NULL, 0},
>>>>>>> 67169d1a
  };

  int opt;
  int long_opt_ind;
  while ((opt = getopt_long(argc, argv, "c:H:D:d:s:a:F:L:h", long_opt, &long_opt_ind)) != -1)
  {
    switch (opt)
    {
    case 'c':
      options.diameter_conf = std::string(optarg);
      break;

    case 'H':
      options.http_address = std::string(optarg);
      // TODO: Parse optional HTTP port.
      break;

    case 'D':
      options.dest_realm = std::string(optarg);
      break;

    case 'd':
      options.dest_host = std::string(optarg);
      break;

    case 's':
      options.server_name = std::string(optarg);
      break;

    case 'i':
      options.impu_cache_ttl = atoi(optarg);
      break;

    case 'I':
      options.ims_sub_cache_ttl = atoi(optarg);
      break;

    case 'a':
      options.access_log_enabled = true;
      options.access_log_directory = std::string(optarg);
      break;

    case 'F':
      options.log_to_file = true;
      options.log_directory = std::string(optarg);
      break;

    case 'L':
      options.log_level = atoi(optarg);
      break;

    case 'h':
      usage();
      return -1;

    default:
      fprintf(stdout, "Unknown option.  Run with --help for options.\n");
      return -1;
    }
  }

  return 0;
}

static sem_t term_sem;

// Signal handler that triggers sprout termination.
void terminate_handler(int sig)
{
  sem_post(&term_sem);
}

int main(int argc, char**argv)
{
  struct options options;

  options.diameter_conf = "homestead.conf";
  options.http_address = "0.0.0.0";
  options.http_port = 8888;
  options.dest_realm = "dest-realm.unknown";
  options.dest_host = "dest-host.unknown";
  options.server_name = "sip:server-name.unknown";
<<<<<<< HEAD
  options.access_log_enabled = false;
  options.log_to_file = false;
=======
  options.impu_cache_ttl = 0;
  options.ims_sub_cache_ttl = 0;
  options.log_directory = "";
>>>>>>> 67169d1a
  options.log_level = 0;

  if (init_options(argc, argv, options) != 0)
  {
    return 1;
  }

  Log::setLoggingLevel(options.log_level);
  if ((options.log_to_file) && (options.log_directory != ""))
  {
    // Work out the program name from argv[0], stripping anything before the final slash.
    char* prog_name = argv[0];
    char* slash_ptr = rindex(argv[0], '/');
    if (slash_ptr != NULL)
    {
      prog_name = slash_ptr + 1;
    }
    Log::setLogger(new Logger(options.log_directory, prog_name));
  }

  AccessLogger* access_logger = NULL;
  if (options.access_log_enabled)
  {
    access_logger = new AccessLogger(options.access_log_directory);
  }

  LOG_STATUS("Log level set to %d", options.log_level);

  sem_init(&term_sem, 0, 0);
  signal(SIGTERM, terminate_handler);

  Diameter::Stack* diameter_stack = Diameter::Stack::get_instance();
  Cx::Dictionary* dict = NULL;
  try
  {
    diameter_stack->initialize();
    diameter_stack->configure(options.diameter_conf);
    dict = new Cx::Dictionary();
    diameter_stack->advertize_application(dict->CX);
    diameter_stack->start();
  }
  catch (Diameter::Stack::Exception& e)
  {
    fprintf(stderr, "Caught Diameter::Stack::Exception - %s - %d\n", e._func, e._rc);
  }

  Cache* cache = Cache::get_instance();
  cache->initialize();
  cache->configure("localhost", 9160, 10);
  Cache::ResultCode rc = cache->start();

  if (rc != Cache::ResultCode::OK)
  {
    fprintf(stderr, "Error starting cache: %d\n", rc);
  }

  HttpStack* http_stack = HttpStack::get_instance();
  HssCacheHandler::configure_diameter(diameter_stack,
                                      options.dest_realm,
                                      options.dest_host,
                                      options.server_name,
                                      dict);
  HssCacheHandler::configure_cache(cache);
  // We should only query the cache for AV information if there is no HSS.  If there is an HSS, we
  // should always hit it.  If there is not, the AV information must have been provisioned in the
  // "cache" (which becomes persistent).
  bool query_cache_av = options.dest_host.empty() || (options.dest_host == "0.0.0.0");
  ImpiHandler::Config impi_handler_config(query_cache_av, options.impu_cache_ttl);
  ImpuIMSSubscriptionHandler::Config impu_handler_config(options.ims_sub_cache_ttl);
  HttpStack::HandlerFactory<PingHandler> ping_handler_factory;
  HttpStack::ConfiguredHandlerFactory<ImpiDigestHandler, ImpiHandler::Config> impi_digest_handler_factory(&impi_handler_config);
  HttpStack::ConfiguredHandlerFactory<ImpiAvHandler, ImpiHandler::Config> impi_av_handler_factory(&impi_handler_config);
  HttpStack::ConfiguredHandlerFactory<ImpuIMSSubscriptionHandler, ImpuIMSSubscriptionHandler::Config> impu_ims_sub_handler_factory(&impu_handler_config);
  try
  {
    http_stack->initialize();
    http_stack->configure(options.http_address, options.http_port, 10, access_logger);
    http_stack->register_handler("^/ping$",
                                 &ping_handler_factory);
    http_stack->register_handler("^/impi/[^/]*/digest$",
                                 &impi_digest_handler_factory);
    http_stack->register_handler("^/impi/[^/]*/av",
                                 &impi_av_handler_factory);
    http_stack->register_handler("^/impu/",
                                 &impu_ims_sub_handler_factory);
    http_stack->start();
  }
  catch (HttpStack::Exception& e)
  {
    fprintf(stderr, "Caught HttpStack::Exception - %s - %d\n", e._func, e._rc);
  }

  sem_wait(&term_sem);

  try
  {
    http_stack->stop();
    http_stack->wait_stopped();
  }
  catch (HttpStack::Exception& e)
  {
    fprintf(stderr, "Caught HttpStack::Exception - %s - %d\n", e._func, e._rc);
  }

  cache->stop();
  cache->wait_stopped();

  try
  {
    diameter_stack->stop();
    diameter_stack->wait_stopped();
  }
  catch (Diameter::Stack::Exception& e)
  {
    fprintf(stderr, "Caught Diameter::Stack::Exception - %s - %d\n", e._func, e._rc);
  }
  delete dict;

  signal(SIGTERM, SIG_DFL);
  sem_destroy(&term_sem);
}<|MERGE_RESOLUTION|>--- conflicted
+++ resolved
@@ -54,14 +54,11 @@
   std::string dest_realm;
   std::string dest_host;
   std::string server_name;
-<<<<<<< HEAD
+  int impu_cache_ttl;
+  int ims_sub_cache_ttl;
   bool access_log_enabled;
   std::string access_log_directory;
   bool log_to_file;
-=======
-  int impu_cache_ttl;
-  int ims_sub_cache_ttl;
->>>>>>> 67169d1a
   std::string log_directory;
   int log_level;
 }; 
@@ -76,17 +73,12 @@
        " -D, --dest-realm <name>    Set Destination-Realm on Cx messages\n"
        " -d, --dest-host <name>     Set Destination-Host on Cx messages\n"
        " -s, --server-name <name>   Set Server-Name on Cx messages\n"
-<<<<<<< HEAD
-       " -a, --access-log <directory>\n"
-       "                            Generate access logs in specified directory\n"
-=======
        " -i, --impu-cache-ttl <secs>\n"
        "                            IMPU cache time-to-live in seconds (default: 0)\n"
        " -I, --ims-sub-cache-ttl <secs>\n"
        "                            IMS subscription cache time-to-live in seconds (default: 0)\n"
-       " -a, --analytics <directory>\n"
-       "                            Generate analytics logs in specified directory\n"
->>>>>>> 67169d1a
+       " -a, --access-log <directory>\n"
+       "                            Generate access logs in specified directory\n"
        " -F, --log-file <directory>\n"
        "                            Log to file in specified directory\n"
        " -L, --log-level N          Set log level to N (default: 4)\n"
@@ -98,18 +90,6 @@
 {
   struct option long_opt[] =
   {
-<<<<<<< HEAD
-    {"diameter-conf", required_argument, NULL, 'c'},
-    {"http",          required_argument, NULL, 'H'},
-    {"dest-realm",    required_argument, NULL, 'D'},
-    {"dest-host",     required_argument, NULL, 'd'},
-    {"server-name",   required_argument, NULL, 's'},
-    {"access-log",    required_argument, NULL, 'a'},
-    {"log-file",      required_argument, NULL, 'F'},
-    {"log-level",     required_argument, NULL, 'L'},
-    {"help",          no_argument,       NULL, 'h'},
-    {NULL,            0,                 NULL, 0},
-=======
     {"diameter-conf",     required_argument, NULL, 'c'},
     {"http",              required_argument, NULL, 'H'},
     {"dest-realm",        required_argument, NULL, 'D'},
@@ -117,17 +97,16 @@
     {"server-name",       required_argument, NULL, 's'},
     {"impu-cache-ttl",    required_argument, NULL, 'i'},
     {"ims-sub-cache-ttl", required_argument, NULL, 'I'},
-    {"analytics",         required_argument, NULL, 'a'},
+    {"access-log",        required_argument, NULL, 'a'},
     {"log-file",          required_argument, NULL, 'F'},
     {"log-level",         required_argument, NULL, 'L'},
     {"help",              no_argument,       NULL, 'h'},
     {NULL,                0,                 NULL, 0},
->>>>>>> 67169d1a
   };
 
   int opt;
   int long_opt_ind;
-  while ((opt = getopt_long(argc, argv, "c:H:D:d:s:a:F:L:h", long_opt, &long_opt_ind)) != -1)
+  while ((opt = getopt_long(argc, argv, "c:H:D:d:s:i:I:a:F:L:h", long_opt, &long_opt_ind)) != -1)
   {
     switch (opt)
     {
@@ -205,14 +184,10 @@
   options.dest_realm = "dest-realm.unknown";
   options.dest_host = "dest-host.unknown";
   options.server_name = "sip:server-name.unknown";
-<<<<<<< HEAD
   options.access_log_enabled = false;
-  options.log_to_file = false;
-=======
   options.impu_cache_ttl = 0;
   options.ims_sub_cache_ttl = 0;
-  options.log_directory = "";
->>>>>>> 67169d1a
+  options.log_to_file = false;
   options.log_level = 0;
 
   if (init_options(argc, argv, options) != 0)
