--- conflicted
+++ resolved
@@ -111,13 +111,8 @@
 
 void HttpStack::handler_callback_fn(evhtp_request_t* req, void* handler_factory)
 {
-<<<<<<< HEAD
   Request request(INSTANCE, req);
-  Handler* handler = ((handler_factory_t)handler_factory)(request);
-=======
-  Request request(req);
   Handler* handler = ((HttpStack::BaseHandlerFactory*)handler_factory)->create(request);
->>>>>>> 67169d1a
   handler->run();
 }
 
