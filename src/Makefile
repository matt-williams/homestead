--- conflicted
+++ resolved
@@ -22,15 +22,12 @@
                   load_monitor.cpp \
                   logger.cpp \
                   log.cpp \
-<<<<<<< HEAD
                   statistic.cpp \
                   statisticsmanager.cpp \
                   utils.cpp \
                   zmq_lvc.cpp
-=======
-									utils.cpp \
+                  log.cpp \
                   xmlutils.cpp
->>>>>>> 976c217c
 
 TARGET_SOURCES_BUILD := main.cpp
 
