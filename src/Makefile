# Homestead Makefile

all: stage-build

ROOT := $(abspath $(shell pwd)/../)
MK_DIR := ${ROOT}/mk

GTEST_DIR := $(ROOT)/modules/gmock/gtest
GMOCK_DIR := $(ROOT)/modules/gmock

TARGET := homestead
TARGET_TEST := homestead_test

TARGET_SOURCES := accesslogger.cpp \
                  cache.cpp \
                  cx.cpp \
                  diameterstack.cpp \
                  handlers.cpp \
                  httpstack.cpp \
                  logger.cpp \
                  log.cpp

TARGET_SOURCES_BUILD := main.cpp

TARGET_SOURCES_TEST := test_main.cpp \
                       cx_test.cpp \
                       diameterstack_test.cpp \
<<<<<<< HEAD
                       cache_test.cpp
=======
                       httpstack_test.cpp
>>>>>>> d05ef7b9

TARGET_EXTRA_OBJS_TEST := gmock-all.o \
                          gtest-all.o

TEST_XML = $(TEST_OUT_DIR)/test_detail_$(TARGET_TEST).xml
COVERAGE_XML = $(TEST_OUT_DIR)/coverage_$(TARGET_TEST).xml
COVERAGE_LIST_TMP = $(TEST_OUT_DIR)/coverage_list_tmp
COVERAGE_LIST = $(TEST_OUT_DIR)/coverage_list
COVERAGE_MASTER_LIST = ut/coverage-not-yet
VG_XML = $(TEST_OUT_DIR)/vg_$(TARGET_TEST).memcheck
VG_OUT = $(TEST_OUT_DIR)/vg_$(TARGET_TEST).txt

VG_SUPPRESS = $(TARGET_TEST).supp

EXTRA_CLEANS += $(TEST_XML) \
                $(COVERAGE_XML) \
                $(VG_XML) $(VG_OUT) \
                $(OBJ_DIR_TEST)/*.gcno \
                $(OBJ_DIR_TEST)/*.gcda \
                *.gcov

CPPFLAGS += -Wno-write-strings \
            -ggdb3 -std=c++0x
CPPFLAGS += -I${ROOT}/include \
            -I${ROOT}/usr/include \
            -I${ROOT}/modules/cpp-common/include \
            -I${ROOT}/modules/rapidjson/include

# Add modules/cpp-common/src as a VPATH to pull in required common modules
VPATH := ${ROOT}/modules/cpp-common/src

# Production build:
#
# Enable optimization in production only.
CPPFLAGS := $(filter-out -O2,$(CPPFLAGS))
CPPFLAGS_BUILD += -O2

# Test build:
#
# Turn on code coverage.
# Disable optimization, for speed and coverage accuracy.
# Allow testing of private and protected fields/methods.
# Add the Google Mock / Google Test includes.
CPPFLAGS_TEST  += -DUNIT_TEST \
                  -fprofile-arcs -ftest-coverage \
                  -O0 \
                  -fno-access-control \
                  -I$(GTEST_DIR)/include -I$(GMOCK_DIR)/include

LDFLAGS += -L${ROOT}/usr/lib
LDFLAGS += -lthrift \
           -lcassandra \
           -lzmq \
           -lfdcore \
           -lfdproto \
           -levhtp \
           -levent_pthreads \
           -levent \
           -lpthread

# Test build uses just-built libraries, which may not be installed
LDFLAGS_TEST += -Wl,-rpath=$(ROOT)/usr/lib

# Test build also uses libcurl (to verify HttpStack operation)
LDFLAGS_TEST += -lcurl

# Now the GMock / GTest boilerplate.
GTEST_HEADERS := $(GTEST_DIR)/include/gtest/*.h \
                 $(GTEST_DIR)/include/gtest/internal/*.h
GMOCK_HEADERS := $(GMOCK_DIR)/include/gmock/*.h \
                 $(GMOCK_DIR)/include/gmock/internal/*.h \
                 $(GTEST_HEADERS)

GTEST_SRCS_ := $(GTEST_DIR)/src/*.cc $(GTEST_DIR)/src/*.h $(GTEST_HEADERS)
GMOCK_SRCS_ := $(GMOCK_DIR)/src/*.cc $(GMOCK_HEADERS)
# End of boilerplate

COVERAGEFLAGS = $(OBJ_DIR_TEST) --object-directory=$(shell pwd) \
                --root=$(shell pwd) --exclude=^ut/ \
                --sort-percentage --exclude-lines

VGFLAGS = --suppressions=$(VG_SUPPRESS) \
          --leak-check=full \
          --track-origins=yes \
          --malloc-fill=cc \
          --free-fill=df

# Define JUSTTEST=<testname> to test just that test.  Easier than
# passing the --gtest_filter in EXTRA_TEST_ARGS.
ifdef JUSTTEST
  EXTRA_TEST_ARGS ?= --gtest_filter=*$(JUSTTEST)*
endif

include ${MK_DIR}/platform.mk

.PHONY: stage-build
stage-build: build

.PHONY: test
test: run_test coverage vg coverage-check

# Run the test.  You can set EXTRA_TEST_ARGS to pass extra arguments
# to the test, e.g.,
#
#   make EXTRA_TEST_ARGS=--gtest_filter=StatefulProxyTest* run_test
#
# runs just the StatefulProxyTest tests.
#
# Ignore failure here; it will be detected by Jenkins.
.PHONY: run_test
run_test: build_test | $(TEST_OUT_DIR)
	rm -f $(TEST_XML)
	rm -f $(OBJ_DIR_TEST)/*.gcda
	$(TARGET_BIN_TEST) $(EXTRA_TEST_ARGS) --gtest_output=xml:$(TEST_XML)

.PHONY: coverage
coverage: | $(TEST_OUT_DIR)
	$(GCOVR) $(COVERAGEFLAGS) --xml > $(COVERAGE_XML)

# Check that we have 100% coverage of all files except those that we
# have declared we're being relaxed on.  In particular, all new files
# must have 100% coverage or be added to $(COVERAGE_MASTER_LIST).
# The string "Marking build unstable" is recognised by the CI scripts
# and if it is found the build is marked unstable.
.PHONY: coverage-check
coverage-check: coverage
	@xmllint --xpath '//class[@line-rate!="1.0"]/@filename' $(COVERAGE_XML) \
		| tr ' ' '\n' \
		| grep filename= \
		| cut -d\" -f2 \
		| sort > $(COVERAGE_LIST_TMP)
	@sort $(COVERAGE_MASTER_LIST) | comm -23 $(COVERAGE_LIST_TMP) - > $(COVERAGE_LIST)
	@if grep -q ^ $(COVERAGE_LIST) ; then \
		echo "Error: some files unexpectedly have less than 100% code coverage:" ; \
		cat $(COVERAGE_LIST) ; \
		/bin/false ; \
		echo "Marking build unstable." ; \
	fi

# Get quick coverage data at the command line. Add --branches to get branch info
# instead of line info in report.  *.gcov files generated in current directory
# if you need to see full detail.
.PHONY: coverage_raw
coverage_raw: | $(TEST_OUT_DIR)
	$(GCOVR) $(COVERAGEFLAGS) --keep

.PHONY: debug
debug: build_test
	gdb --args $(TARGET_BIN_TEST) $(EXTRA_TEST_ARGS)

# Don't run VG against death tests; they don't play nicely.
# Be aware that running this will count towards coverage.
# Don't send output to console, or it might be confused with the full
# unit-test run earlier.
# Test failure should not lead to build failure - instead we observe
# test failure from Jenkins.
.PHONY: vg
vg: build_test | $(TEST_OUT_DIR)
	-valgrind --xml=yes --xml-file=$(VG_XML) $(VGFLAGS) \
	  $(TARGET_BIN_TEST) --gtest_filter='-*DeathTest*' $(EXTRA_TEST_ARGS) > $(VG_OUT) 2>&1

.PHONY: vg_raw
vg_raw: build_test | $(TEST_OUT_DIR)
	-valgrind --gen-suppressions=all $(VGFLAGS) \
	  $(TARGET_BIN_TEST) --gtest_filter='-*DeathTest*' $(EXTRA_TEST_ARGS)

.PHONY: distclean
distclean: clean

# Build rules for GMock/GTest library.
$(OBJ_DIR_TEST)/gtest-all.o : $(GTEST_SRCS_)
	$(CXX) $(CPPFLAGS) -I$(GTEST_DIR) -I$(GTEST_DIR)/include -I$(GMOCK_DIR) -I$(GMOCK_DIR)/include \
            -c $(GTEST_DIR)/src/gtest-all.cc -o $@

$(OBJ_DIR_TEST)/gmock-all.o : $(GMOCK_SRCS_)
	$(CXX) $(CPPFLAGS) -I$(GTEST_DIR) -I$(GTEST_DIR)/include -I$(GMOCK_DIR) -I$(GMOCK_DIR)/include \
            -c $(GMOCK_DIR)/src/gmock-all.cc -o $@

# Build rule for our interposer.
$(OBJ_DIR_TEST)/test_interposer.so: ut/test_interposer.cpp ut/test_interposer.hpp
	$(CXX) $(CPPFLAGS) -shared -fPIC -ldl $< -o $@<|MERGE_RESOLUTION|>--- conflicted
+++ resolved
@@ -25,11 +25,8 @@
 TARGET_SOURCES_TEST := test_main.cpp \
                        cx_test.cpp \
                        diameterstack_test.cpp \
-<<<<<<< HEAD
-                       cache_test.cpp
-=======
+                       cache_test.cpp \
                        httpstack_test.cpp
->>>>>>> d05ef7b9
 
 TARGET_EXTRA_OBJS_TEST := gmock-all.o \
                           gtest-all.o
