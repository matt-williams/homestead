# Homestead Makefile

all: stage-build

ROOT := $(abspath $(shell pwd)/../)
MK_DIR := ${ROOT}/mk

GTEST_DIR := $(ROOT)/modules/gmock/gtest
GMOCK_DIR := $(ROOT)/modules/gmock

TARGET := homestead
TARGET_TEST := homestead_test

TARGET_SOURCES := accesslogger.cpp \
                  cache.cpp \
                  cx.cpp \
                  diameterstack.cpp \
                  handlers.cpp \
                  httpstack.cpp \
<<<<<<< HEAD
                  log.cpp \
                  logger.cpp
=======
                  logger.cpp \
                  log.cpp
>>>>>>> e50e2baa

TARGET_SOURCES_BUILD := main.cpp

TARGET_SOURCES_TEST := test_main.cpp

# Put the interposer in here, so it will be loaded early.
TARGET_EXTRA_OBJS_TEST := gmock-all.o \
                          gtest-all.o \
                          test_interposer.so

TEST_XML = $(TEST_OUT_DIR)/test_detail_$(TARGET_TEST).xml
COVERAGE_XML = $(TEST_OUT_DIR)/coverage_$(TARGET_TEST).xml
COVERAGE_LIST_TMP = $(TEST_OUT_DIR)/coverage_list_tmp
COVERAGE_LIST = $(TEST_OUT_DIR)/coverage_list
COVERAGE_MASTER_LIST = ut/coverage-not-yet
VG_XML = $(TEST_OUT_DIR)/vg_$(TARGET_TEST).memcheck
VG_OUT = $(TEST_OUT_DIR)/vg_$(TARGET_TEST).txt

VG_SUPPRESS = $(TARGET_TEST).supp

EXTRA_CLEANS += $(TEST_XML) \
                $(COVERAGE_XML) \
                $(VG_XML) $(VG_OUT) \
                $(OBJ_DIR_TEST)/*.gcno \
                $(OBJ_DIR_TEST)/*.gcda \
                *.gcov

CPPFLAGS += -Wno-write-strings \
            -ggdb3 -std=c++0x
CPPFLAGS += -I${ROOT}/include \
            -I${ROOT}/usr/include \
<<<<<<< HEAD
            -I${ROOT}/modules/cpp-common/include \
            -I${ROOT}/modules/rapidjson/include
=======
            -I${ROOT}/modules/rapidjson/include \
            -I${ROOT}/modules/cpp-common/include

# Add modules/cpp-common/src as a VPATH to pull in required common modules
VPATH := ${ROOT}/modules/cpp-common/src
>>>>>>> e50e2baa

# Add cpp-common/src as VPATH so build will find modules there.
VPATH = ${ROOT}/modules/cpp-common/src

# Production build:
#
# Enable optimization in production only.
CPPFLAGS := $(filter-out -O2,$(CPPFLAGS))
CPPFLAGS_BUILD += -O2

# Test build:
#
# Turn on code coverage.
# Disable optimization, for speed and coverage accuracy.
# Allow testing of private and protected fields/methods.
# Add the Google Mock / Google Test includes.
CPPFLAGS_TEST  += -DUNIT_TEST \
                  -fprofile-arcs -ftest-coverage \
                  -O0 \
                  -fno-access-control \
                  -I$(GTEST_DIR)/include -I$(GMOCK_DIR)/include

LDFLAGS += -L${ROOT}/usr/lib
LDFLAGS += -lthrift \
           -lcassandra \
           -lzmq \
           -lfdcore \
           -lfdproto \
           -levhtp \
           -levent \
           -lpthread

# Test build fakes out cURL
LDFLAGS_BUILD += -lcurl

# Test build uses just-built libraries, which may not be installed
LDFLAGS_TEST += -Wl,-rpath=$(ROOT)/usr/lib

# Now the GMock / GTest boilerplate.
GTEST_HEADERS := $(GTEST_DIR)/include/gtest/*.h \
                 $(GTEST_DIR)/include/gtest/internal/*.h
GMOCK_HEADERS := $(GMOCK_DIR)/include/gmock/*.h \
                 $(GMOCK_DIR)/include/gmock/internal/*.h \
                 $(GTEST_HEADERS)

GTEST_SRCS_ := $(GTEST_DIR)/src/*.cc $(GTEST_DIR)/src/*.h $(GTEST_HEADERS)
GMOCK_SRCS_ := $(GMOCK_DIR)/src/*.cc $(GMOCK_HEADERS)
# End of boilerplate

COVERAGEFLAGS = $(OBJ_DIR_TEST) --object-directory=$(shell pwd) \
                --root=$(shell pwd) --exclude=^ut/ \
                --sort-percentage --exclude-lines

VGFLAGS = --suppressions=$(VG_SUPPRESS) \
          --leak-check=full \
          --track-origins=yes \
          --malloc-fill=cc \
          --free-fill=df

# Define JUSTTEST=<testname> to test just that test.  Easier than
# passing the --gtest_filter in EXTRA_TEST_ARGS.
ifdef JUSTTEST
  EXTRA_TEST_ARGS ?= --gtest_filter=*$(JUSTTEST)*
endif

include ${MK_DIR}/platform.mk

.PHONY: stage-build
stage-build: build

.PHONY: test
test: run_test coverage vg coverage-check

# Run the test.  You can set EXTRA_TEST_ARGS to pass extra arguments
# to the test, e.g.,
#
#   make EXTRA_TEST_ARGS=--gtest_filter=StatefulProxyTest* run_test
#
# runs just the StatefulProxyTest tests.
#
# Ignore failure here; it will be detected by Jenkins.
.PHONY: run_test
run_test: build_test | $(TEST_OUT_DIR)
	rm -f $(TEST_XML)
	rm -f $(OBJ_DIR_TEST)/*.gcda
	$(TARGET_BIN_TEST) $(EXTRA_TEST_ARGS) --gtest_output=xml:$(TEST_XML)

.PHONY: coverage
coverage: | $(TEST_OUT_DIR)
	$(GCOVR) $(COVERAGEFLAGS) --xml > $(COVERAGE_XML)

# Check that we have 100% coverage of all files except those that we
# have declared we're being relaxed on.  In particular, all new files
# must have 100% coverage or be added to $(COVERAGE_MASTER_LIST).
# The string "Marking build unstable" is recognised by the CI scripts
# and if it is found the build is marked unstable.
.PHONY: coverage-check
coverage-check: coverage
	@xmllint --xpath '//class[@line-rate!="1.0"]/@filename' $(COVERAGE_XML) \
		| tr ' ' '\n' \
		| grep filename= \
		| cut -d\" -f2 \
		| sort > $(COVERAGE_LIST_TMP)
	@sort $(COVERAGE_MASTER_LIST) | comm -23 $(COVERAGE_LIST_TMP) - > $(COVERAGE_LIST)
	@if grep -q ^ $(COVERAGE_LIST) ; then \
		echo "Error: some files unexpectedly have less than 100% code coverage:" ; \
		cat $(COVERAGE_LIST) ; \
		/bin/false ; \
		echo "Marking build unstable." ; \
	fi

# Get quick coverage data at the command line. Add --branches to get branch info
# instead of line info in report.  *.gcov files generated in current directory
# if you need to see full detail.
.PHONY: coverage_raw
coverage_raw: | $(TEST_OUT_DIR)
	$(GCOVR) $(COVERAGEFLAGS) --keep

.PHONY: debug
debug: build_test
	gdb --args $(TARGET_BIN_TEST) $(EXTRA_TEST_ARGS)

# Don't run VG against death tests; they don't play nicely.
# Be aware that running this will count towards coverage.
# Don't send output to console, or it might be confused with the full
# unit-test run earlier.
# Test failure should not lead to build failure - instead we observe
# test failure from Jenkins.
.PHONY: vg
vg: build_test | $(TEST_OUT_DIR)
	-valgrind --xml=yes --xml-file=$(VG_XML) $(VGFLAGS) \
	  $(TARGET_BIN_TEST) --gtest_filter='-*DeathTest*' $(EXTRA_TEST_ARGS) > $(VG_OUT) 2>&1

.PHONY: vg_raw
vg_raw: build_test | $(TEST_OUT_DIR)
	-valgrind --gen-suppressions=all $(VGFLAGS) \
	  $(TARGET_BIN_TEST) --gtest_filter='-*DeathTest*' $(EXTRA_TEST_ARGS)

.PHONY: distclean
distclean: clean

# Build rules for GMock/GTest library.
$(OBJ_DIR_TEST)/gtest-all.o : $(GTEST_SRCS_)
	$(CXX) $(CPPFLAGS) -I$(GTEST_DIR) -I$(GTEST_DIR)/include -I$(GMOCK_DIR) -I$(GMOCK_DIR)/include \
            -c $(GTEST_DIR)/src/gtest-all.cc -o $@

$(OBJ_DIR_TEST)/gmock-all.o : $(GMOCK_SRCS_)
	$(CXX) $(CPPFLAGS) -I$(GTEST_DIR) -I$(GTEST_DIR)/include -I$(GMOCK_DIR) -I$(GMOCK_DIR)/include \
            -c $(GMOCK_DIR)/src/gmock-all.cc -o $@

# Build rule for our interposer.
$(OBJ_DIR_TEST)/test_interposer.so: ut/test_interposer.cpp ut/test_interposer.hpp
	$(CXX) $(CPPFLAGS) -shared -fPIC -ldl $< -o $@<|MERGE_RESOLUTION|>--- conflicted
+++ resolved
@@ -17,13 +17,8 @@
                   diameterstack.cpp \
                   handlers.cpp \
                   httpstack.cpp \
-<<<<<<< HEAD
-                  log.cpp \
-                  logger.cpp
-=======
                   logger.cpp \
                   log.cpp
->>>>>>> e50e2baa
 
 TARGET_SOURCES_BUILD := main.cpp
 
@@ -55,19 +50,11 @@
             -ggdb3 -std=c++0x
 CPPFLAGS += -I${ROOT}/include \
             -I${ROOT}/usr/include \
-<<<<<<< HEAD
             -I${ROOT}/modules/cpp-common/include \
             -I${ROOT}/modules/rapidjson/include
-=======
-            -I${ROOT}/modules/rapidjson/include \
-            -I${ROOT}/modules/cpp-common/include
 
 # Add modules/cpp-common/src as a VPATH to pull in required common modules
 VPATH := ${ROOT}/modules/cpp-common/src
->>>>>>> e50e2baa
-
-# Add cpp-common/src as VPATH so build will find modules there.
-VPATH = ${ROOT}/modules/cpp-common/src
 
 # Production build:
 #
