/**
 * @file handlers.cpp handlers for homestead
 *
 * Project Clearwater - IMS in the Cloud
 * Copyright (C) 2013  Metaswitch Networks Ltd
 *
 * This program is free software: you can redistribute it and/or modify it
 * under the terms of the GNU General Public License as published by the
 * Free Software Foundation, either version 3 of the License, or (at your
 * option) any later version, along with the "Special Exception" for use of
 * the program along with SSL, set forth below. This program is distributed
 * in the hope that it will be useful, but WITHOUT ANY WARRANTY;
 * without even the implied warranty of MERCHANTABILITY or FITNESS FOR
 * A PARTICULAR PURPOSE.  See the GNU General Public License for more
 * details. You should have received a copy of the GNU General Public
 * License along with this program.  If not, see
 * <http://www.gnu.org/licenses/>.
 *
 * The author can be reached by email at clearwater@metaswitch.com or by
 * post at Metaswitch Networks Ltd, 100 Church St, Enfield EN2 6BQ, UK
 *
 * Special Exception
 * Metaswitch Networks Ltd  grants you permission to copy, modify,
 * propagate, and distribute a work formed by combining OpenSSL with The
 * Software, or a work derivative of such a combination, even if such
 * copying, modification, propagation, or distribution would otherwise
 * violate the terms of the GPL. You must comply with the GPL in all
 * respects for all of the code used other than OpenSSL.
 * "OpenSSL" means OpenSSL toolkit software distributed by the OpenSSL
 * Project and licensed under the OpenSSL Licenses, or a work based on such
 * software and licensed under the OpenSSL Licenses.
 * "OpenSSL Licenses" means the OpenSSL License and Original SSLeay License
 * under which the OpenSSL Project distributes the OpenSSL toolkit software,
 * as those licenses appear in the file LICENSE-OPENSSL.
 */

#include "handlers.h"
#include "xmlutils.h"
#include "servercapabilities.h"
#include "homesteadsasevent.h"
#include "snmp_cx_counter_table.h"

#include "log.h"

#include "rapidjson/writer.h"
#include "rapidjson/stringbuffer.h"
#include "rapidxml/rapidxml.hpp"
#include "boost/algorithm/string/join.hpp"
#include "base64.h"

const std::string SIP_URI_PRE = "sip:";

Diameter::Stack* HssCacheTask::_diameter_stack = NULL;
std::string HssCacheTask::_dest_realm;
std::string HssCacheTask::_dest_host;
std::string HssCacheTask::_configured_server_name;
Cx::Dictionary* HssCacheTask::_dict;
Cache* HssCacheTask::_cache = NULL;
StatisticsManager* HssCacheTask::_stats_manager = NULL;
HealthChecker* HssCacheTask::_health_checker = NULL;

const static HssCacheTask::StatsFlags DIGEST_STATS =
  static_cast<HssCacheTask::StatsFlags>(
    HssCacheTask::STAT_HSS_LATENCY |
    HssCacheTask::STAT_HSS_DIGEST_LATENCY);

const static HssCacheTask::StatsFlags SUBSCRIPTION_STATS =
  static_cast<HssCacheTask::StatsFlags>(
    HssCacheTask::STAT_HSS_LATENCY |
    HssCacheTask::STAT_HSS_SUBSCRIPTION_LATENCY);

static SNMP::CxCounterTable* mar_results_tbl;
static SNMP::CxCounterTable* sar_results_tbl;
static SNMP::CxCounterTable* uar_results_tbl;
static SNMP::CxCounterTable* lir_results_tbl;
static SNMP::CxCounterTable* ppr_results_tbl;
static SNMP::CxCounterTable* rtr_results_tbl;

void HssCacheTask::configure_diameter(Diameter::Stack* diameter_stack,
                                      const std::string& dest_realm,
                                      const std::string& dest_host,
                                      const std::string& server_name,
                                      Cx::Dictionary* dict)
{
  TRC_STATUS("Configuring HssCacheTask");
  TRC_STATUS("  Dest-Realm:  %s", dest_realm.c_str());
  TRC_STATUS("  Dest-Host:   %s", dest_host.c_str());
  TRC_STATUS("  Server-Name: %s", server_name.c_str());
  _diameter_stack = diameter_stack;
  _dest_realm = dest_realm;
  _dest_host = dest_host;
  _configured_server_name = server_name;
  _dict = dict;
}

void HssCacheTask::configure_cache(Cache* cache)
{
  _cache = cache;
}

void HssCacheTask::configure_health_checker(HealthChecker* hc)
{
  _health_checker = hc;
}

void HssCacheTask::configure_stats(StatisticsManager* stats_manager)
{
  _stats_manager = stats_manager;
}

void HssCacheTask::on_diameter_timeout()
{
  // Although a Diameter timeout indicates that a downstream server has failed,
  // we send a 503 response rather than a 504.
  // This is because the request hasn't yet been retried, and it's possible that
  // another homestead node may be able to complete the request. By sending a
  // 503 response, we ensure that the request will be retried by the client if
  // possible.
  TRC_ERROR("Diameter timeout - respond with HTTP 503");
  send_http_reply(HTTP_SERVER_UNAVAILABLE);
  delete this;
}

// Common SAS log function

static void sas_log_get_reg_data_success(Cache::GetRegData* get_reg_data, SAS::TrailId trail)
{
  std::string xml;
  int32_t ttl;
  RegistrationState state;
  std::vector<std::string> associated_impis;
  ChargingAddresses charging_addrs;

  get_reg_data->get_xml(xml, ttl);
  get_reg_data->get_registration_state(state, ttl);
  get_reg_data->get_associated_impis(associated_impis);
  get_reg_data->get_charging_addrs(charging_addrs);

  SAS::Event event(trail, SASEvent::CACHE_GET_REG_DATA_SUCCESS, 0);
  event.add_compressed_param(xml, &SASEvent::PROFILE_SERVICE_PROFILE);
  event.add_static_param(state);
  std::string associated_impis_str = boost::algorithm::join(associated_impis, ", ");
  event.add_var_param(associated_impis_str);
  event.add_var_param(charging_addrs.log_string());
  SAS::report_event(event);
}

// General IMPI handling.

void ImpiTask::run()
{
  if (parse_request())
  {
    TRC_DEBUG("Parsed HTTP request: private ID %s, public ID %s, scheme %s, authorization %s",
              _impi.c_str(), _impu.c_str(), _scheme.c_str(), _authorization.c_str());
    if (_cfg->query_cache_av)
    {
      query_cache_av();
    }
    else
    {
      TRC_DEBUG("Authentication vector cache query disabled - query HSS");
      get_av();
    }
  }
  else
  {
    send_http_reply(HTTP_NOT_FOUND);
    delete this;
  }
}

ImpiTask::~ImpiTask()
{
  delete _maa;
  _maa = NULL;
}

void ImpiTask::query_cache_av()
{
  TRC_DEBUG("Querying cache for authentication vector for %s/%s", _impi.c_str(), _impu.c_str());
  SAS::Event event(this->trail(), SASEvent::CACHE_GET_AV, 0);
  event.add_var_param(_impi);
  event.add_var_param(_impu);
  SAS::report_event(event);
  CassandraStore::Operation* get_av = _cache->create_GetAuthVector(_impi, _impu);
  CassandraStore::Transaction* tsx =
    new CacheTransaction(this,
                         &ImpiTask::on_get_av_success,
                         &ImpiTask::on_get_av_failure);
  _cache->do_async(get_av, tsx);
}

void ImpiTask::on_get_av_success(CassandraStore::Operation* op)
{
  SAS::Event event(this->trail(), SASEvent::CACHE_GET_AV_SUCCESS, 0);
  SAS::report_event(event);
  Cache::GetAuthVector* get_av = (Cache::GetAuthVector*)op;
  DigestAuthVector av;
  get_av->get_result(av);
  TRC_DEBUG("Got authentication vector with digest %s from cache", av.ha1.c_str());
  send_reply(av);
  delete this;
}

void ImpiTask::on_get_av_failure(CassandraStore::Operation* op,
                                 CassandraStore::ResultCode error,
                                 std::string& text)
{
  TRC_DEBUG("Cache query failed - reject request");
  SAS::Event event(this->trail(), SASEvent::NO_AV_CACHE, 0);
  SAS::report_event(event);
  if (error == CassandraStore::NOT_FOUND)
  {
    TRC_DEBUG("No cached av found for private ID %s, public ID %s - reject", _impi.c_str(), _impu.c_str());
    send_http_reply(HTTP_NOT_FOUND);
  }
  else if (error == CassandraStore::CONNECTION_ERROR)
  {
    // If the cache error is a failure to connect to the local Cassandra,
    // then we want Sprout to retry the request to another Homestead (as this
    // could be a local issue to the node). Send a 503.
    TRC_DEBUG("Cache query failed: unable to connect to local Cassandra");
    send_http_reply(HTTP_SERVER_UNAVAILABLE);
  }
  else
  {
    // Send a 504 in all other cases (the request won't be retried)
    TRC_DEBUG("Cache query failed with rc %d", error);
    send_http_reply(HTTP_GATEWAY_TIMEOUT);
  }

  delete this;
}

void ImpiTask::get_av()
{
  if (_impu.empty())
  {
    if ((_scheme == _cfg->scheme_akav1) || (_scheme == _cfg->scheme_akav2))
    {
      // If the requested scheme is AKA, there's no point in looking up the cached public ID.
      // Even if we find it, we can't use it due to restrictions in the AKA protocol.
      TRC_INFO("Public ID unknown and requested scheme AKA - reject");
      SAS::Event event(this->trail(), SASEvent::NO_IMPU_AKA, 0);
      SAS::report_event(event);
      send_http_reply(HTTP_NOT_FOUND);
      delete this;
    }
    else
    {
      TRC_DEBUG("Public ID unknown - look up in cache");
      query_cache_impu();
    }
  }
  else
  {
    send_mar();
  }
}

void ImpiTask::query_cache_impu()
{
  TRC_DEBUG("Querying cache to find public IDs associated with %s", _impi.c_str());
  SAS::Event event(this->trail(), SASEvent::CACHE_GET_ASSOC_IMPU, 0);
  event.add_var_param(_impi);
  SAS::report_event(event);
  CassandraStore::Operation* get_public_ids = _cache->create_GetAssociatedPublicIDs(_impi);
  CassandraStore::Transaction* tsx =
    new CacheTransaction(this,
                         &ImpiTask::on_get_impu_success,
                         &ImpiTask::on_get_impu_failure);
  _cache->do_async(get_public_ids, tsx);
}

void ImpiTask::on_get_impu_success(CassandraStore::Operation* op)
{
  Cache::GetAssociatedPublicIDs* get_public_ids = (Cache::GetAssociatedPublicIDs*)op;
  std::vector<std::string> ids;
  get_public_ids->get_result(ids);
  if (!ids.empty())
  {
    _impu = ids[0];
    SAS::Event event(this->trail(), SASEvent::CACHE_GET_ASSOC_IMPU_SUCCESS, 0);
    event.add_var_param(_impu);
    SAS::report_event(event);
    TRC_DEBUG("Found cached public ID %s for private ID %s - now send Multimedia-Auth request",
              _impu.c_str(), _impi.c_str());
    send_mar();
  }
  else
  {
    TRC_INFO("No cached public ID found for private ID %s - reject", _impi.c_str());
    SAS::Event event(this->trail(), SASEvent::CACHE_GET_ASSOC_IMPU_FAIL, 0);
    SAS::report_event(event);
    send_http_reply(HTTP_NOT_FOUND);
    delete this;
  }
}

void ImpiTask::on_get_impu_failure(CassandraStore::Operation* op, CassandraStore::ResultCode error, std::string& text)
{
  SAS::Event event(this->trail(), SASEvent::CACHE_GET_ASSOC_IMPU_FAIL, 0);
  SAS::report_event(event);
  if (error == CassandraStore::NOT_FOUND)
  {
    TRC_DEBUG("No cached public ID found for private ID %s - reject", _impi.c_str());
    send_http_reply(HTTP_NOT_FOUND);
  }
  else if (error == CassandraStore::CONNECTION_ERROR)
  {
    // If the cache error is a failure to connect to the local Cassandra,
    // then we want Sprout to retry the request to another Homestead (as this
    // could be a local issue to the node). Send a 503.
    TRC_DEBUG("Cache query failed: unable to connect to local Cassandra");
    send_http_reply(HTTP_SERVER_UNAVAILABLE);
  }
  else
  {
    // Send a 504 in all other cases (the request won't be retried)
    TRC_DEBUG("Cache query failed with rc %d", error);
    send_http_reply(HTTP_GATEWAY_TIMEOUT);
  }

  delete this;
}

void ImpiTask::send_mar()
{
  Cx::MultimediaAuthRequest mar(_dict,
                                _diameter_stack,
                                _dest_realm,
                                _dest_host,
                                _impi,
                                _impu,
                                _configured_server_name,
                                _scheme,
                                _authorization);
  DiameterTransaction* tsx =
    new DiameterTransaction(_dict, this, DIGEST_STATS, &ImpiTask::on_mar_response, mar_results_tbl);
  mar.send(tsx, _cfg->diameter_timeout_ms);
}

void ImpiTask::on_mar_response(Diameter::Message& rsp)
{
  _maa = new Cx::MultimediaAuthAnswer(rsp);
  int32_t result_code = 0;
  _maa->result_code(result_code);
  int32_t experimental_result_code = 0;
  uint32_t vendor_id = 0;
  _maa->experimental_result(experimental_result_code, vendor_id);

  // IMS mandates that exactly one of result code or experimental result code
  // will be set, so we can unambiguously assume that, if one is set, then the
  // other one won't be.
  if (result_code != 0)
  {
    mar_results_tbl->increment(SNMP::DiameterAppId::BASE, result_code);
  }
  else if (experimental_result_code != 0 && vendor_id == VENDOR_ID_3GPP)
  {
    mar_results_tbl->increment(SNMP::DiameterAppId::_3GPP, experimental_result_code);
  }
  TRC_DEBUG("Received Multimedia-Auth answer with result code %d and experimental result code %d with vendor id %d",
            result_code, experimental_result_code, vendor_id);

  bool updating_assoc_public_ids = false;

  if (result_code == DIAMETER_SUCCESS)
  {
    std::string sip_auth_scheme = _maa->sip_auth_scheme();
    if (sip_auth_scheme == _cfg->scheme_digest)
    {
      if (_cfg->impu_cache_ttl != 0)
      {
        TRC_DEBUG("Caching that private ID %s includes public ID %s",
                  _impi.c_str(), _impu.c_str());
        SAS::Event event(this->trail(), SASEvent::CACHE_PUT_ASSOC_IMPU, 0);
        event.add_var_param(_impi);
        event.add_var_param(_impu);
        SAS::report_event(event);

        CassandraStore::Operation* put_public_id =
          _cache->create_PutAssociatedPublicID(_impi,
                                               _impu,
                                               Cache::generate_timestamp(),
                                               _cfg->impu_cache_ttl);
        CassandraStore::Transaction* tsx = new CacheTransaction(this,
                                                                &ImpiTask::on_put_assoc_impu_success,
                                                                &ImpiTask::on_put_assoc_impu_failure);
        _cache->do_async(put_public_id, tsx);
        updating_assoc_public_ids = true;
      }
      else
      {
        send_reply(_maa->digest_auth_vector());
      }
    }
    else if (sip_auth_scheme == _cfg->scheme_akav1)
    {
      send_reply(_maa->aka_auth_vector());
    }
    else if (sip_auth_scheme == _cfg->scheme_akav2)
    {
      send_reply(_maa->akav2_auth_vector());
    }
    else
    {
      TRC_DEBUG("Unsupported auth scheme: %s", sip_auth_scheme.c_str());
      SAS::Event event(this->trail(), SASEvent::UNSUPPORTED_SCHEME, 0);
      event.add_var_param(sip_auth_scheme);
      SAS::report_event(event);
      send_http_reply(HTTP_NOT_FOUND);
    }
  }
  else if (result_code == DIAMETER_UNABLE_TO_DELIVER)
  {
    // LCOV_EXCL_START - nothing interesting to UT.
    // This may mean we don't have any Diameter connections. Another Homestead
    // node might have Diameter connections (either to the HSS, or to an SLF
    // which is able to talk to the HSS), and we should return a 503 so that
    // Sprout tries a different Homestead.
    send_http_reply(HTTP_SERVER_UNAVAILABLE);
    // LCOV_EXCL_STOP
  }
  else if (experimental_result_code == DIAMETER_ERROR_USER_UNKNOWN &&
           vendor_id == VENDOR_ID_3GPP)
  {
    TRC_INFO("Multimedia-Auth answer - user unknown");
    SAS::Event event(this->trail(), SASEvent::NO_AV_HSS, 0);
    SAS::report_event(event);
    send_http_reply(HTTP_NOT_FOUND);
  }
  else
  {
    TRC_INFO("Multimedia-Auth answer with result code %d and experimental result code %d and vendor id %d - reject",
             result_code, experimental_result_code, vendor_id);
    SAS::Event event(this->trail(), SASEvent::NO_AV_HSS, 0);
    SAS::report_event(event);
    send_http_reply(HTTP_SERVER_ERROR);
  }

  // If not waiting for the assoicated IMPU put to succeed, tidy up now
  if (!updating_assoc_public_ids)
  {
    delete this;
  }
}

void ImpiTask::on_put_assoc_impu_success(CassandraStore::Operation* op)
{
  SAS::Event event(this->trail(), SASEvent::CACHE_PUT_ASSOC_IMPU_SUCCESS, 0);
  SAS::report_event(event);

  send_reply(_maa->digest_auth_vector());
  delete this;
}

void ImpiTask::on_put_assoc_impu_failure(CassandraStore::Operation* op, CassandraStore::ResultCode error, std::string& text)
{
  SAS::Event event(this->trail(), SASEvent::CACHE_PUT_ASSOC_IMPU_FAIL, 0);
  event.add_static_param(error);
  event.add_var_param(text);
  SAS::report_event(event);

  // We have successfully read the MAA, so we might as well send this
  send_reply(_maa->digest_auth_vector());
  delete this;
}

//
// IMPI digest handling.
//

bool ImpiDigestTask::parse_request()
{
  const std::string prefix = "/impi/";
  std::string path = _req.path();

  _impi = path.substr(prefix.length(), path.find_first_of("/", prefix.length()) - prefix.length());
  _impu = _req.param("public_id");
  _scheme = _cfg->scheme_digest;
  _authorization = "";

  return true;
}

void ImpiDigestTask::send_reply(const DigestAuthVector& av)
{
  rapidjson::StringBuffer sb;
  rapidjson::Writer<rapidjson::StringBuffer> writer(sb);
  writer.StartObject();
  writer.String(JSON_DIGEST_HA1.c_str());
  writer.String(av.ha1.c_str());
  writer.EndObject();
  _req.add_content(sb.GetString());
  send_http_reply(HTTP_OK);
}

void ImpiDigestTask::send_reply(const AKAAuthVector& av)
{
  // It is an error to request AKA authentication through the digest URL.
  TRC_INFO("Digest requested but AKA received - reject");
  send_http_reply(HTTP_NOT_FOUND);
}

//
// IMPI AV handling.
//

bool ImpiAvTask::parse_request()
{
  const std::string prefix = "/impi/";
  std::string path = _req.path();

  _impi = path.substr(prefix.length(), path.find_first_of("/", prefix.length()) - prefix.length());
  std::string scheme = _req.file();
  if (scheme == "av")
  {
    _scheme = _cfg->scheme_unknown;
  }
  else if (scheme == "digest")
  {
    _scheme = _cfg->scheme_digest; // LCOV_EXCL_LINE - digests are handled by the ImpiDigestTask so we can't get here.
  }
  else if (scheme == "aka")
  {
    _scheme = _cfg->scheme_akav1;
  }
  else if (scheme == "aka2")
  {
    _scheme = _cfg->scheme_akav2;
  }
  else
  {
    TRC_INFO("Couldn't parse scheme %s", scheme.c_str());
    SAS::Event event(this->trail(), SASEvent::INVALID_SCHEME, 0);
    event.add_var_param(scheme);
    SAS::report_event(event);
    return false;
  }
  _impu = _req.param("impu");
  _authorization = base64_decode(_req.param(AUTH_FIELD_NAME));

  return true;
}

void ImpiAvTask::send_reply(const DigestAuthVector& av)
{
  rapidjson::StringBuffer sb;
  rapidjson::Writer<rapidjson::StringBuffer> writer(sb);

  // The qop value can be empty - in this case it should be replaced
  // with 'auth'.
  std::string qop_value = (!av.qop.empty()) ? av.qop : JSON_AUTH;

  writer.StartObject();
  {
    writer.String(JSON_DIGEST.c_str());
    writer.StartObject();
    {
      writer.String(JSON_HA1.c_str());
      writer.String(av.ha1.c_str());
      writer.String(JSON_REALM.c_str());
      writer.String(av.realm.c_str());
      writer.String(JSON_QOP.c_str());
      writer.String(qop_value.c_str());
    }
    writer.EndObject();
  }
  writer.EndObject();

  _req.add_content(sb.GetString());
  send_http_reply(HTTP_OK);
}

void ImpiAvTask::send_reply(const AKAAuthVector& av)
{
  rapidjson::StringBuffer sb;
  rapidjson::Writer<rapidjson::StringBuffer> writer(sb);

  writer.StartObject();
  {
    writer.String(JSON_AKA.c_str());
    writer.StartObject();
    {
      writer.String(JSON_CHALLENGE.c_str());
      writer.String(av.challenge.c_str());
      writer.String(JSON_RESPONSE.c_str());
      writer.String(av.response.c_str());
      writer.String(JSON_CRYPTKEY.c_str());
      writer.String(av.crypt_key.c_str());
      writer.String(JSON_INTEGRITYKEY.c_str());
      writer.String(av.integrity_key.c_str());
      writer.String(JSON_VERSION.c_str());
      writer.Int(av.version);
    }
    writer.EndObject();
  }
  writer.EndObject();

  _req.add_content(sb.GetString());
  send_http_reply(HTTP_OK);
}

//
// IMPI Registration Status handling.
//
// A 200 OK response from this URL passes Homestead's health-check criteria.
//

void ImpiRegistrationStatusTask::run()
{
  if (_cfg->hss_configured)
  {
    const std::string prefix = "/impi/";
    std::string path = _req.path();
    _impi = path.substr(prefix.length(), path.find_first_of("/", prefix.length()) - prefix.length());
    _impu = _req.param("impu");
    _visited_network = _req.param("visited-network");
    if (_visited_network.empty())
    {
      _visited_network = _dest_realm;
    }
    _authorization_type = _req.param("auth-type");
    TRC_DEBUG("Parsed HTTP request: private ID %s, public ID %s, visited network %s, authorization type %s",
              _impi.c_str(), _impu.c_str(), _visited_network.c_str(), _authorization_type.c_str());

    Cx::UserAuthorizationRequest uar(_dict,
                                     _diameter_stack,
                                     _dest_host,
                                     _dest_realm,
                                     _impi,
                                     _impu,
                                     _visited_network,
                                     _authorization_type);
    DiameterTransaction* tsx =
      new DiameterTransaction(_dict,
                              this,
                              SUBSCRIPTION_STATS,
                              &ImpiRegistrationStatusTask::on_uar_response,
                              uar_results_tbl);
    uar.send(tsx, _cfg->diameter_timeout_ms);
  }
  else
  {
    TRC_DEBUG("No HSS configured - fake response if subscriber exists");
    SAS::Event event(this->trail(), SASEvent::ICSCF_NO_HSS, 0);
    SAS::report_event(event);
    rapidjson::StringBuffer sb;
    rapidjson::Writer<rapidjson::StringBuffer> writer(sb);
    writer.StartObject();
    writer.String(JSON_RC.c_str());
    writer.Int(DIAMETER_SUCCESS);
    writer.String(JSON_SCSCF.c_str());
    writer.String(_configured_server_name.c_str());
    writer.EndObject();
    _req.add_content(sb.GetString());
    send_http_reply(HTTP_OK);
    if (_health_checker)
    {
      _health_checker->health_check_passed();
    }
    delete this;
  }
}

void ImpiRegistrationStatusTask::on_uar_response(Diameter::Message& rsp)
{
  Cx::UserAuthorizationAnswer uaa(rsp);
  int32_t result_code = 0;
  uaa.result_code(result_code);
  int32_t experimental_result_code = 0;
  uint32_t vendor_id = 0;
  uaa.experimental_result(experimental_result_code, vendor_id);

  // IMS mandates that exactly one of result code or experimental result code
  // will be set, so we can unambiguously assume that, if one is set, then the
  // other one won't be.
  if (result_code != 0)
  {
    uar_results_tbl->increment(SNMP::DiameterAppId::BASE, result_code);
  }
  else if (experimental_result_code != 0 &&
           vendor_id == VENDOR_ID_3GPP)
  {
    uar_results_tbl->increment(SNMP::DiameterAppId::_3GPP, experimental_result_code);
  }

  TRC_DEBUG("Received User-Authorization answer with result %d/%d",
            result_code, experimental_result_code);

  if ((result_code == DIAMETER_SUCCESS) ||
      (experimental_result_code == DIAMETER_FIRST_REGISTRATION) ||
      (experimental_result_code == DIAMETER_SUBSEQUENT_REGISTRATION))
  {
    rapidjson::StringBuffer sb;
    rapidjson::Writer<rapidjson::StringBuffer> writer(sb);
    writer.StartObject();
    writer.String(JSON_RC.c_str());
    writer.Int(result_code ? result_code : experimental_result_code);
    std::string server_name;

    // If the HSS returned a server_name, return that. If not, return the
    // server capabilities, even if none are returned by the HSS.
    if (uaa.server_name(server_name))
    {
      TRC_DEBUG("Got Server-Name %s", server_name.c_str());
      writer.String(JSON_SCSCF.c_str());
      writer.String(server_name.c_str());
    }
    else
    {
      TRC_DEBUG("Got Server-Capabilities");
      ServerCapabilities server_capabilities = uaa.server_capabilities();

      if (!server_capabilities.server_name.empty())
      {
        TRC_DEBUG("Got Server-Name %s from Capabilities AVP", server_capabilities.server_name.c_str());
        writer.String(JSON_SCSCF.c_str());
        writer.String(server_capabilities.server_name.c_str());
      }

      server_capabilities.write_capabilities(&writer);
    }

    writer.EndObject();

    _req.add_content(sb.GetString());
    send_http_reply(HTTP_OK);

    if (_health_checker)
    {
      _health_checker->health_check_passed();
    }
  }
  else if ((experimental_result_code == DIAMETER_ERROR_USER_UNKNOWN) ||
           (experimental_result_code == DIAMETER_ERROR_IDENTITIES_DONT_MATCH))
  {
    TRC_INFO("User unknown or public/private ID conflict - reject");
    sas_log_hss_failure(result_code, experimental_result_code);
    send_http_reply(HTTP_NOT_FOUND);
  }
  else if ((result_code == DIAMETER_AUTHORIZATION_REJECTED) ||
           (experimental_result_code == DIAMETER_ERROR_ROAMING_NOT_ALLOWED))
  {
    TRC_INFO("Authorization rejected due to roaming not allowed - reject");
    sas_log_hss_failure(result_code, experimental_result_code);
    send_http_reply(HTTP_FORBIDDEN);
  }
  else if (result_code == DIAMETER_TOO_BUSY)
  {
    TRC_INFO("HSS busy - reject");
    sas_log_hss_failure(result_code, experimental_result_code);
    send_http_reply(HTTP_GATEWAY_TIMEOUT);
  }
  else if (result_code == DIAMETER_UNABLE_TO_DELIVER)
  {
    // LCOV_EXCL_START - nothing interesting to UT.
    // This may mean we don't have any Diameter connections. Another Homestead
    // node might have Diameter connections (either to the HSS, or to an SLF
    // which is able to talk to the HSS), and we should return a 503 so that
    // Sprout tries a different Homestead.
    send_http_reply(HTTP_SERVER_UNAVAILABLE);
    // LCOV_EXCL_STOP
  }
  else
  {
    TRC_INFO("User-Authorization answer with result %d/%d - reject",
             result_code, experimental_result_code);
    sas_log_hss_failure(result_code, experimental_result_code);
    send_http_reply(HTTP_SERVER_ERROR);
  }
  delete this;
}

void ImpiRegistrationStatusTask::sas_log_hss_failure(int32_t result_code,
                                                     int32_t experimental_result_code)
{
  SAS::Event event(this->trail(), SASEvent::REG_STATUS_HSS_FAIL, 0);
  event.add_static_param(result_code);
  event.add_static_param(experimental_result_code);
  SAS::report_event(event);
}

//
// IMPU Location Information handling
//

void ImpuLocationInfoTask::run()
{
  const std::string prefix = "/impu/";
  std::string path = _req.path();
  _impu = path.substr(prefix.length(), path.find_first_of("/", prefix.length()) - prefix.length());

  if (_cfg->hss_configured)
  {
    _originating = _req.param("originating");
    _authorization_type = _req.param("auth-type");
    TRC_DEBUG("Parsed HTTP request: public ID %s, originating %s, authorization type %s",
              _impu.c_str(), _originating.c_str(), _authorization_type.c_str());

    Cx::LocationInfoRequest lir(_dict,
                                _diameter_stack,
                                _dest_host,
                                _dest_realm,
                                _originating,
                                _impu,
                                _authorization_type);
    DiameterTransaction* tsx =
      new DiameterTransaction(_dict,
                              this,
                              SUBSCRIPTION_STATS,
                              &ImpuLocationInfoTask::on_lir_response,
                              lir_results_tbl);
    lir.send(tsx, _cfg->diameter_timeout_ms);
  }
  else
  {
    TRC_DEBUG("No HSS configured - fake up response if subscriber exists");
    SAS::Event event(this->trail(), SASEvent::ICSCF_NO_HSS, 0);
    SAS::report_event(event);
    query_cache_reg_data();
  }
}

void ImpuLocationInfoTask::on_lir_response(Diameter::Message& rsp)
{
  Cx::LocationInfoAnswer lia(rsp);
  int32_t result_code = 0;
  lia.result_code(result_code);
  int32_t experimental_result_code = 0;
  uint32_t vendor_id = 0;
  lia.experimental_result(experimental_result_code, vendor_id);

  // IMS mandates that exactly one of result code or experimental result code
  // will be set, so we can unambiguously assume that, if one is set, then the
  // other one won't be.
  if (result_code != 0)
  {
    lir_results_tbl->increment(SNMP::DiameterAppId::BASE, result_code);
  }
  else if (experimental_result_code != 0 &&
           vendor_id == VENDOR_ID_3GPP)
  {
    lir_results_tbl->increment(SNMP::DiameterAppId::_3GPP, experimental_result_code);
  }
  TRC_DEBUG("Received Location-Info answer with result %d/%d (vendor %d)",
            result_code, experimental_result_code, vendor_id);

  if ((result_code == DIAMETER_SUCCESS) ||
      (vendor_id == VENDOR_ID_3GPP &&
       ((experimental_result_code == DIAMETER_UNREGISTERED_SERVICE) ||
        (experimental_result_code == DIAMETER_ERROR_IDENTITY_NOT_REGISTERED))))
  {
    rapidjson::StringBuffer sb;
    rapidjson::Writer<rapidjson::StringBuffer> writer(sb);
    writer.StartObject();
    writer.String(JSON_RC.c_str());
    writer.Int(result_code ? result_code : experimental_result_code);
    std::string server_name;
    std::string wildcarded_public_identity;

    // If the HSS returned a server_name, return that. If not, return the
    // server capabilities, even if none are returned by the HSS.
    if ((result_code == DIAMETER_SUCCESS) && (lia.server_name(server_name)))
    {
      TRC_DEBUG("Got Server-Name %s", server_name.c_str());
      writer.String(JSON_SCSCF.c_str());
      writer.String(server_name.c_str());
    }
    else
    {
      TRC_DEBUG("Got Server-Capabilities");
      ServerCapabilities server_capabilities = lia.server_capabilities();

      if (!server_capabilities.server_name.empty())
      {
        TRC_DEBUG("Got Server-Name %s from Capabilities AVP", server_capabilities.server_name.c_str());
        writer.String(JSON_SCSCF.c_str());
        writer.String(server_capabilities.server_name.c_str());
      }

      server_capabilities.write_capabilities(&writer);
    }

    // If the HSS returned a wildcarded public user identity, add this to
    // the response.
    if (lia.wildcarded_public_identity(wildcarded_public_identity))
    {
      TRC_DEBUG("Got Wildcarded-Public-Id %s", wildcarded_public_identity.c_str());
      writer.String(JSON_WILDCARD.c_str());
      writer.String(wildcarded_public_identity.c_str());
    }

    writer.EndObject();
    _req.add_content(sb.GetString());
    send_http_reply(HTTP_OK);
  }
  else if (vendor_id == VENDOR_ID_3GPP &&
           ((experimental_result_code == DIAMETER_ERROR_USER_UNKNOWN) ||
            (experimental_result_code == DIAMETER_ERROR_IDENTITY_NOT_REGISTERED)))
  {
    TRC_INFO("User unknown or public/private ID conflict - reject");
    sas_log_hss_failure(result_code, experimental_result_code);
    send_http_reply(HTTP_NOT_FOUND);
  }
  else if (result_code == DIAMETER_TOO_BUSY)
  {
    TRC_INFO("HSS busy - reject");
    sas_log_hss_failure(result_code, experimental_result_code);
    send_http_reply(HTTP_GATEWAY_TIMEOUT);
  }
  else if (result_code == DIAMETER_UNABLE_TO_DELIVER)
  {
    // LCOV_EXCL_START - nothing interesting to UT.
    // This may mean we don't have any Diameter connections. Another Homestead
    // node might have Diameter connections (either to the HSS, or to an SLF
    // which is able to talk to the HSS), and we should return a 503 so that
    // Sprout tries a different Homestead.
    send_http_reply(HTTP_SERVER_UNAVAILABLE);
    // LCOV_EXCL_STOP
  }
  else
  {
    TRC_INFO("Location-Info answer with result %d/%d (vendor %d) - reject",
             result_code, experimental_result_code, vendor_id);
    sas_log_hss_failure(result_code, experimental_result_code);
    send_http_reply(HTTP_SERVER_ERROR);
  }
  delete this;
}

void ImpuLocationInfoTask::sas_log_hss_failure(int32_t result_code,
                                               int32_t experimental_result_code)
{
  SAS::Event event(this->trail(), SASEvent::LOC_INFO_HSS_FAIL, 0);
  event.add_static_param(result_code);
  event.add_static_param(experimental_result_code);
  SAS::report_event(event);
}

void ImpuLocationInfoTask::query_cache_reg_data()
{
  TRC_DEBUG("Querying cache for registration data for %s", _impu.c_str());
  SAS::Event event(this->trail(), SASEvent::CACHE_GET_REG_DATA, 0);
  event.add_var_param(_impu);
  SAS::report_event(event);
  CassandraStore::Operation* get_reg_data = _cache->create_GetRegData(_impu);
  CassandraStore::Transaction* tsx =
    new CacheTransaction(this,
                         &ImpuLocationInfoTask::on_get_reg_data_success,
                         &ImpuLocationInfoTask::on_get_reg_data_failure);
  _cache->do_async(get_reg_data, tsx);
}

void ImpuLocationInfoTask::on_get_reg_data_success(CassandraStore::Operation* op)
{
  sas_log_get_reg_data_success((Cache::GetRegData*)op, trail());

  // GetRegData returns success even if no entry was found, but the XML will be blank in this case.
  std::string xml;
  int32_t ttl;
  ((Cache::GetRegData*)op)->get_xml(xml, ttl);
  if (!xml.empty())
  {
    TRC_DEBUG("Got IMS subscription XML from cache - fake response for server %s", _configured_server_name.c_str());
    rapidjson::StringBuffer sb;
    rapidjson::Writer<rapidjson::StringBuffer> writer(sb);
    writer.StartObject();
    writer.String(JSON_RC.c_str());
    writer.Int(DIAMETER_SUCCESS);
    writer.String(JSON_SCSCF.c_str());
    writer.String(_configured_server_name.c_str());
    writer.EndObject();
    _req.add_content(sb.GetString());
    send_http_reply(HTTP_OK);
  }
  else
  {
    TRC_DEBUG("No IMS subscription XML found for public ID %s - reject", _impu.c_str());
    send_http_reply(HTTP_NOT_FOUND);
  }
  delete this;
}

void ImpuLocationInfoTask::on_get_reg_data_failure(CassandraStore::Operation* op,
                                                   CassandraStore::ResultCode error,
                                                   std::string& text)
{
  TRC_DEBUG("IMS subscription cache query failed: %u, %s", error, text.c_str());
  SAS::Event event(this->trail(), SASEvent::NO_REG_DATA_CACHE, 0);
  SAS::report_event(event);

  if (error == CassandraStore::CONNECTION_ERROR)
  {
    // If the cache error is a failure to connect to the local Cassandra,
    // then we want Sprout to retry the request to another Homestead (as this
    // could be a local issue to the node). Send a 503.
    TRC_DEBUG("Cache query failed: unable to connect to local Cassandra");
    send_http_reply(HTTP_SERVER_UNAVAILABLE);
  }
  else
  {
    // Send a 504 in all other cases (the request won't be retried)
    TRC_DEBUG("Cache query failed with rc %d", error);
    send_http_reply(HTTP_GATEWAY_TIMEOUT);
  }

  delete this;
}

//
// IMPU IMS Subscription handling for URLs of the form "/impu/<public ID>/reg-data"
//

// Determines whether an incoming HTTP request indicates deregistration
bool ImpuRegDataTask::is_deregistration_request(RequestType type)
{
  switch (type)
  {
    case RequestType::DEREG_USER:
    case RequestType::DEREG_ADMIN:
    case RequestType::DEREG_TIMEOUT:
      return true;
    default:
      return false;
  }
}

// Determines whether an incoming HTTP request indicates
// authentication failure
bool ImpuRegDataTask::is_auth_failure_request(RequestType type)
{
  switch (type)
  {
    case RequestType::DEREG_AUTH_FAIL:
    case RequestType::DEREG_AUTH_TIMEOUT:
      return true;
    default:
      return false;
  }
}

// If a HTTP request maps directly to a Diameter
// Server-Assignment-Type field, return the appropriate field.
Cx::ServerAssignmentType ImpuRegDataTask::sar_type_for_request(RequestType type)
{
  switch (type)
  {
    case RequestType::DEREG_USER:
      return Cx::ServerAssignmentType::USER_DEREGISTRATION;
    case RequestType::DEREG_ADMIN:
      return Cx::ServerAssignmentType::ADMINISTRATIVE_DEREGISTRATION;
    case RequestType::DEREG_TIMEOUT:
      return Cx::ServerAssignmentType::TIMEOUT_DEREGISTRATION;
    case RequestType::DEREG_AUTH_FAIL:
      return Cx::ServerAssignmentType::AUTHENTICATION_FAILURE;
    case RequestType::DEREG_AUTH_TIMEOUT:
      return Cx::ServerAssignmentType::AUTHENTICATION_TIMEOUT;
    default:
      // Should never be called for CALL or REG as they don't map to
      // an obvious value.

      // LCOV_EXCL_START
      TRC_ERROR("Couldn't produce an appropriate SAR - internal software error'");
      return Cx::ServerAssignmentType::ADMINISTRATIVE_DEREGISTRATION;
      // LCOV_EXCL_STOP
  }
}

ImpuRegDataTask::RequestType ImpuRegDataTask::request_type_from_body(std::string body)
{
  TRC_DEBUG("Determining request type from '%s'", body.c_str());
  RequestType ret = RequestType::UNKNOWN;

  std::string reqtype;
  rapidjson::Document document;
  document.Parse<0>(body.c_str());

  if (!document.IsObject() || !document.HasMember("reqtype") || !document["reqtype"].IsString())
  {
    TRC_ERROR("Did not receive valid JSON with a 'reqtype' element");
  }
  else
  {
    reqtype = document["reqtype"].GetString();
  }

  if (reqtype == "reg")
  {
    ret = RequestType::REG;
  }
  else if (reqtype == "call")
  {
    ret = RequestType::CALL;
  }
  else if (reqtype == "dereg-user")
  {
    ret = RequestType::DEREG_USER;
  }
  else if (reqtype == "dereg-admin")
  {
    ret = RequestType::DEREG_ADMIN;
  }
  else if (reqtype == "dereg-timeout")
  {
    ret = RequestType::DEREG_TIMEOUT;
  }
  else if (reqtype == "dereg-auth-failed")
  {
    ret = RequestType::DEREG_AUTH_FAIL;
  }
  else if (reqtype == "dereg-auth-timeout")
  {
    ret = RequestType::DEREG_AUTH_TIMEOUT;
  }

  TRC_DEBUG("New value of _type is %d", ret);
  return ret;
}

std::string ImpuRegDataTask::server_name_from_body(std::string body)
{
  rapidjson::Document document;
  document.Parse<0>(body.c_str());

  if (!document.IsObject() ||
      !document.HasMember("server_name") ||
      !document["server_name"].IsString())
  {
    TRC_DEBUG("Did not receive valid JSON with a 'server_name' element");
    return "";
  }
  else
  {
    return document["server_name"].GetString();
  }
}

std::string ImpuRegDataTask::wildcard_from_body(std::string body)
{
  rapidjson::Document document;
  document.Parse<0>(body.c_str());

  if (!document.IsObject() ||
      !document.HasMember("wildcard-identity") ||
      !document["wildcard-identity"].IsString())
  {
    TRC_DEBUG("Did not receive valid JSON with a 'wildcard-identity' element");
    return "";
  }
  else
  {
    return document["wildcard-identity"].GetString();
  }
}

void ImpuRegDataTask::run()
{
  const std::string prefix = "/impu/";
  std::string path = _req.full_path();

  _impu = path.substr(prefix.length(), path.find_first_of("/", prefix.length()) - prefix.length());
  _impi = _req.param("private_id");
  _provided_server_name = server_name_from_body(_req.get_rx_body());
  _sprout_wildcard = wildcard_from_body(_req.get_rx_body());

  TRC_DEBUG("Parsed HTTP request: private ID %s, public ID %s, server name %s",
            _impi.c_str(), _impu.c_str(), _provided_server_name.c_str());

  htp_method method = _req.method();

  // Police preconditions:
  //    - Method must either be GET or PUT
  //    - PUT requests must have a body of "reg", "call", "dereg-user"
  //   "dereg-admin", "dereg-timeout", "dereg-auth-failed" or
  //   "dereg-auth-timeout"

  if (method == htp_method_PUT)
  {
    _type = request_type_from_body(_req.get_rx_body());
    if (_type == RequestType::UNKNOWN)
    {
      TRC_ERROR("HTTP request contains invalid value %s for type", _req.get_rx_body().c_str());
      SAS::Event event(this->trail(), SASEvent::INVALID_REG_TYPE, 0);
      SAS::report_event(event);
      send_http_reply(HTTP_BAD_REQUEST);
      delete this;
      return;
    }
  }
  else if (method == htp_method_GET)
  {
    _type = RequestType::UNKNOWN;
  }
  else
  {
    send_http_reply(HTTP_BADMETHOD);
    delete this;
    return;
  }

  // We must always get the data from the cache - even if we're doing
  // a deregistration, we'll need to use the existing private ID, and
  // need to return the iFCs to Sprout.
  get_reg_data();
}

void ImpuRegDataTask::get_reg_data()
{
  TRC_DEBUG("Try to find IMS Subscription information in the cache");
  SAS::Event event(this->trail(), SASEvent::CACHE_GET_REG_DATA, 0);
  event.add_var_param(public_id());
  SAS::report_event(event);
  CassandraStore::Operation* get_reg_data = _cache->create_GetRegData(public_id());
  CassandraStore::Transaction* tsx =
    new CacheTransaction(this,
                         &ImpuRegDataTask::on_get_reg_data_success,
                         &ImpuRegDataTask::on_get_reg_data_failure);
  _cache->do_async(get_reg_data, tsx);
}

std::string regstate_to_str(RegistrationState state)
{
  switch (state)
  {
  case REGISTERED:
    return "REGISTERED";
  case UNREGISTERED:
    return "UNREGISTERED";
  case NOT_REGISTERED:
    return "NOT_REGISTERED";
  default:
    return "???"; // LCOV_EXCL_LINE - unreachable
  }
}

void ImpuRegDataTask::on_get_reg_data_success(CassandraStore::Operation* op)
{
  TRC_DEBUG("Got IMS subscription from cache");
  Cache::GetRegData* get_reg_data = (Cache::GetRegData*)op;
  sas_log_get_reg_data_success(get_reg_data, trail());

  std::vector<std::string> associated_impis;
  int32_t ttl = 0;
  get_reg_data->get_xml(_xml, ttl);
  get_reg_data->get_registration_state(_original_state, ttl);
  get_reg_data->get_associated_impis(associated_impis);
  get_reg_data->get_charging_addrs(_charging_addrs);
  bool new_binding = false;
  TRC_DEBUG("TTL for this database record is %d, IMS Subscription XML is %s, registration state is %s, and the charging addresses are %s",
            ttl,
            _xml.empty() ? "empty" : "not empty",
            regstate_to_str(_original_state).c_str(),
            _charging_addrs.empty() ? "empty" : _charging_addrs.log_string().c_str());

  // By default, we should remain in the existing state.
  _new_state = _original_state;

  // GET requests shouldn't change the state - just respond with what
  // we have in the database
  if (_req.method() == htp_method_GET)
  {
    send_reply();
    delete this;
    return;
  }

  // If Sprout didn't specify a private Id on the request, we may
  // have one embedded in the cached User-Data which we can retrieve.
  // If Sprout did specify a private Id on the request, check whether
  // we have a record of this binding.
  if (_impi.empty())
  {
    _impi = XmlUtils::get_private_id(_xml);
  }
  else if ((!_xml.empty()) &&
           ((associated_impis.empty()) ||
            (std::find(associated_impis.begin(), associated_impis.end(), _impi) == associated_impis.end())))
  {
    TRC_DEBUG("Subscriber registering with new binding");
    new_binding = true;
  }

  // Split the processing depending on whether an HSS is configured.
  if (_cfg->hss_configured)
  {
    // If the subscriber is registering with a new binding, store
    // the private Id in the cache.
    if (new_binding)
    {
      TRC_DEBUG("Associating private identity %s to IRS for %s",
                _impi.c_str(),
                _impu.c_str());
      std::vector<std::string> public_ids = XmlUtils::get_public_ids(_xml);
      CassandraStore::Operation* put_associated_private_id =
        _cache->create_PutAssociatedPrivateID(public_ids,
                                              _impi,
                                              Cache::generate_timestamp(),
                                              _cfg->record_ttl);
      CassandraStore::Transaction* tsx = new CacheTransaction;

      // TODO: Technically, we should be blocking our response until this PUT
      // has completed (in case the client relies on it having been done by the
      // time it gets control again).  This is awkward to implement, so pend
      // this change until a use case arises that needs it.
      _cache->do_async(put_associated_private_id, tsx);
    }

    // Work out whether we're allowed to answer only using the cache. If not we
    // will have to contact the HSS.
    bool cache_not_allowed = (_req.header("Cache-control") == "no-cache");

    if (_type == RequestType::REG)
    {
      // This message was based on a REGISTER request from Sprout. Check
      // the subscriber's state in Cassandra to determine whether this
      // is an initial registration or a re-registration. If this subscriber
      // is already registered but is registering with a new binding, we
      // still need to tell the HSS.
      if ((_original_state == RegistrationState::REGISTERED) && (!new_binding))
      {
        int record_age = _cfg->record_ttl - ttl;
        TRC_DEBUG("Handling re-registration with binding age of %d", record_age);
        _new_state = RegistrationState::REGISTERED;

        // We refresh the record's TTL everytime we receive an SAA from
        // the HSS. As such once the record is older than the HSS Reregistration
        // time, we need to send a new SAR to the HSS.
        //
        // Alternatively we need to notify the HSS if the HTTP request does not
        // allow cached responses.
        if (record_age >= _cfg->hss_reregistration_time)
        {
          TRC_DEBUG("Sending re-registration to HSS as %d seconds have passed",
                    record_age, _cfg->hss_reregistration_time);
          send_server_assignment_request(Cx::ServerAssignmentType::RE_REGISTRATION);
        }
        else if (cache_not_allowed)
        {
          TRC_DEBUG("Sending re-registration to HSS as cached responses are not allowed");
          send_server_assignment_request(Cx::ServerAssignmentType::RE_REGISTRATION);
        }
        else
        {
          // No state changes are required for a re-register if we're
          // not notifying a HSS - just respond.
          send_reply();
          delete this;
          return;
        }
      }
      else
      {
        // Send a Server-Assignment-Request and cache the response.
        TRC_DEBUG("Handling initial registration");
        _new_state = RegistrationState::REGISTERED;
        send_server_assignment_request(Cx::ServerAssignmentType::REGISTRATION);
      }
    }
    else if (_type == RequestType::CALL)
    {
      // This message was based on an initial non-REGISTER request
      // (INVITE, PUBLISH, MESSAGE etc.).
      TRC_DEBUG("Handling call");

      if (_original_state == RegistrationState::NOT_REGISTERED)
      {
        // We don't know anything about this subscriber. Send a
        // Server-Assignment-Request to provide unregistered service for
        // this subscriber.
        TRC_DEBUG("Moving to unregistered state");
        _new_state = RegistrationState::UNREGISTERED;
        send_server_assignment_request(Cx::ServerAssignmentType::UNREGISTERED_USER);
      }
      else
      {
        // We're already assigned to handle this subscriber - respond
        // with the iFCs anfd whether they're in registered state or not.
        send_reply();
        delete this;
        return;
      }
    }
    else if (is_deregistration_request(_type))
    {
      // Sprout wants to deregister this subscriber (because of a
      // REGISTER with Expires: 0, a timeout of all bindings, a failed
      // app server, etc.).
      if (_original_state != RegistrationState::NOT_REGISTERED)
      {
        // Forget about this subscriber entirely and send an appropriate SAR.
        TRC_DEBUG("Handling deregistration");
        _new_state = RegistrationState::NOT_REGISTERED;
        send_server_assignment_request(sar_type_for_request(_type));
      }
      else
      {
        // We treat a deregistration for a deregistered user as an error
        // - this is useful for preventing loops, where we try and
        // continually deregister a user.
        TRC_DEBUG("Rejecting deregistration for user who was not registered");
        SAS::Event event(this->trail(), SASEvent::SUB_NOT_REG, 0);
        SAS::report_event(event);
        send_http_reply(HTTP_BAD_REQUEST);
        delete this;
        return;
      }
    }
    else if (is_auth_failure_request(_type))
    {
      // Authentication failures don't change our state (if a user's
      // already registered, failing to log in with a new binding
      // shouldn't deregister them - if they're not registered and fail
      // to log in, they're already in the right state).

      // Notify the HSS, so that it removes the Auth-Pending flag.
      TRC_DEBUG("Handling authentication failure/timeout");
      send_server_assignment_request(sar_type_for_request(_type));
    }
    else
    {
      // LCOV_EXCL_START - unreachable
      TRC_ERROR("Invalid type %d", _type);
      delete this;
      return;
      // LCOV_EXCL_STOP - unreachable
    }
  }
  else
  {
    // No HSS
    bool caching = false;
    if (_type == RequestType::REG)
    {
      // This message was based on a REGISTER request from Sprout. Check
      // the subscriber's state in Cassandra to determine whether this
      // is an initial registration or a re-registration.
      switch (_original_state)
      {
      case RegistrationState::REGISTERED:
        // No state changes in the cache are required for a re-register -
        // just respond.
        TRC_DEBUG("Handling re-registration");
        _new_state = RegistrationState::REGISTERED;
        send_reply();
        break;

      case RegistrationState::UNREGISTERED:
        // We have been locally provisioned with this subscriber, so
        // put it into REGISTERED state.
        TRC_DEBUG("Handling initial registration");
        _new_state = RegistrationState::REGISTERED;
        put_in_cache();
        caching = true;
        break;

      default:
        // We have no record of this subscriber, so they don't exist.
        TRC_DEBUG("Unrecognised subscriber");
        SAS::Event event(this->trail(), SASEvent::NO_SUB_CACHE, 0);
        SAS::report_event(event);
        send_http_reply(HTTP_NOT_FOUND);
        break;
      }
    }
    else if (_type == RequestType::CALL)
    {
      // This message was based on an initial non-REGISTER request
      // (INVITE, PUBLISH, MESSAGE etc.).
      TRC_DEBUG("Handling call");

      if (_original_state == RegistrationState::NOT_REGISTERED)
      {
        // We don't know anything about this subscriber so reject
        // the request.
        send_http_reply(HTTP_NOT_FOUND);
      }
      else
      {
        // We're already assigned to handle this subscriber - respond
        // with the iFCs and whether they're in registered state or not.
        send_reply();
      }
    }
    else if (is_deregistration_request(_type))
    {
      // Sprout wants to deregister this subscriber (because of a
      // REGISTER with Expires: 0, a timeout of all bindings, a failed
      // app server, etc.).
      if (_original_state == RegistrationState::REGISTERED)
      {
        // Move the subscriber into unregistered state (but retain the
        // data, as it's not stored anywhere else).
        TRC_DEBUG("Handling deregistration");
        _new_state = RegistrationState::UNREGISTERED;
        put_in_cache();
        caching = true;
      }
      else
      {
        // We treat a deregistration for a deregistered user as an error
        // - this is useful for preventing loops, where we try and
        // continually deregister a user
        TRC_DEBUG("Rejecting deregistration for user who was not registered");
        send_http_reply(HTTP_BAD_REQUEST);
      }
    }
    else if (is_auth_failure_request(_type))
    {
      // Authentication failures don't change our state (if a user's
      // already registered, failing to log in with a new binding
      // shouldn't deregister them - if they're not registered and fail
      // to log in, they're already in the right state).
      TRC_DEBUG("Handling authentication failure/timeout");
      send_reply();
    }
    else
    {
      // LCOV_EXCL_START - unreachable
      TRC_ERROR("Invalid type %d", _type);
      // LCOV_EXCL_STOP - unreachable
    }

    // If we're not caching the registration data, delete the task now
    if (!caching)
    {
      delete this;
    }
  }
}

void ImpuRegDataTask::send_reply()
{
  std::string xml_str;
  int rc;

  // Check whether we have a saved failure return code
  if (_http_rc != HTTP_OK)
  {
    rc = _http_rc;
  }
  else
  {
    rc = XmlUtils::build_ClearwaterRegData_xml(_new_state,
                                               _xml,
                                               _charging_addrs,
                                               xml_str);

    if (rc == HTTP_OK)
    {
      _req.add_content(xml_str);
    }
    else
    {
      SAS::Event event(this->trail(), SASEvent::REG_DATA_HSS_INVALID, 0);
      event.add_compressed_param(_xml, &SASEvent::PROFILE_SERVICE_PROFILE);
      SAS::report_event(event);
    }
  }

  TRC_DEBUG("Sending %d response (body was %s)", rc, _req.get_rx_body().c_str());
  send_http_reply(rc);
}

void ImpuRegDataTask::on_get_reg_data_failure(CassandraStore::Operation* op,
                                              CassandraStore::ResultCode error,
                                              std::string& text)
{
  TRC_DEBUG("IMS subscription cache query failed: %u, %s", error, text.c_str());
  SAS::Event event(this->trail(), SASEvent::NO_REG_DATA_CACHE, 0);
  SAS::report_event(event);

  if (error == CassandraStore::NOT_FOUND)
  {
    TRC_DEBUG("No IMS subscription found for public ID %s - reject", _impu.c_str());
    send_http_reply(HTTP_NOT_FOUND);
  }
  else if (error == CassandraStore::CONNECTION_ERROR)
  {
    // If the cache error is a failure to connect to the local Cassandra,
    // then we want Sprout to retry the request to another Homestead (as this
    // could be a local issue to the node). Send a 503.
    TRC_DEBUG("Cache query failed: unable to connect to local Cassandra");
    send_http_reply(HTTP_SERVER_UNAVAILABLE);
  }
  else
  {
    // Send a 504 in all other cases (the request won't be retried)
    TRC_DEBUG("Cache query failed with rc %d", error);
    send_http_reply(HTTP_GATEWAY_TIMEOUT);
  }

  delete this;
}

void ImpuRegDataTask::send_server_assignment_request(Cx::ServerAssignmentType type)
{
  Cx::ServerAssignmentRequest sar(_dict,
                                  _diameter_stack,
                                  _dest_host,
                                  _dest_realm,
                                  _impi,
                                  _impu,
                                  (_provided_server_name == "" ? _configured_server_name :
                                   _provided_server_name),
                                  type,
                                  (_hss_wildcard.empty() ? _sprout_wildcard : _hss_wildcard));
  DiameterTransaction* tsx =
    new DiameterTransaction(_dict,
                            this,
                            SUBSCRIPTION_STATS,
                            &ImpuRegDataTask::on_sar_response,
                            sar_results_tbl);
  sar.send(tsx, _cfg->diameter_timeout_ms);
}

std::vector<std::string> ImpuRegDataTask::get_associated_private_ids()
{
  std::vector<std::string> private_ids;
  if (!_impi.empty())
  {
    TRC_DEBUG("Associated private ID %s", _impi.c_str());
    private_ids.push_back(_impi);
  }
  std::string xml_impi = XmlUtils::get_private_id(_xml);
  if ((!xml_impi.empty()) && (xml_impi != _impi))
  {
    TRC_DEBUG("Associated private ID %s", xml_impi.c_str());
    private_ids.push_back(xml_impi);
  }
  return private_ids;
}

void ImpuRegDataTask::put_in_cache()
{
  int ttl;
  if (_cfg->hss_configured)
  {
    ttl = _cfg->record_ttl;
  }
  else
  {
    // No TTL if we don't have a HSS - we should never expire the
    // data because we're the master.
    ttl = 0;
  }

  TRC_DEBUG("Attempting to cache IMS subscription for public IDs");
  std::vector<std::string> public_ids = XmlUtils::get_public_ids(_xml);
  if (!public_ids.empty())
  {
    TRC_DEBUG("Got public IDs to cache against - doing it");
    for (std::vector<std::string>::iterator i = public_ids.begin();
         i != public_ids.end();
         i++)
    {
      TRC_DEBUG("Public ID %s", i->c_str());
    }

    // If we're caching an IMS subscription from the HSS we should check
    // the IRS contains a SIP URI and throw an error log if it doesn't.
    // We continue as normal even if it doesn't.
    if (_cfg->hss_configured)
    {
      bool found_sip_uri = false;

      for (std::vector<std::string>::iterator it = public_ids.begin();
           (it != public_ids.end()) && (!found_sip_uri);
           ++it)
      {
        if ((*it).compare(0, SIP_URI_PRE.length(), SIP_URI_PRE) == 0)
        {
          found_sip_uri = true;
        }
      }

      if (!found_sip_uri)
      {
        // LCOV_EXCL_START - This is essentially tested in the PPR UTs
        TRC_ERROR("No SIP URI in Implicit Registration Set");
        SAS::Event event(this->trail(), SASEvent::NO_SIP_URI_IN_IRS, 0);
        event.add_compressed_param(_xml, &SASEvent::PROFILE_SERVICE_PROFILE);
        SAS::report_event(event);
        // LCOV_EXCL_STOP
      }
    }

    std::vector<std::string> associated_private_ids;
    if (_cfg->hss_configured)
    {
      associated_private_ids = get_associated_private_ids();
    }

    SAS::Event event(this->trail(), SASEvent::CACHE_PUT_REG_DATA, 0);
    std::string public_ids_str = boost::algorithm::join(public_ids, ", ");
    event.add_var_param(public_ids_str);
    event.add_compressed_param(_xml, &SASEvent::PROFILE_SERVICE_PROFILE);
    event.add_static_param(_new_state);
    std::string associated_private_ids_str = boost::algorithm::join(associated_private_ids, ", ");
    event.add_var_param(associated_private_ids_str);
    event.add_var_param(_charging_addrs.log_string());
    SAS::report_event(event);

    Cache::PutRegData* put_reg_data = _cache->create_PutRegData(public_ids,
                                                                Cache::generate_timestamp(),
                                                                ttl);
    put_reg_data->with_xml(_xml);

    // Fix for https://github.com/Metaswitch/homestead/issues/345 - don't write
    // the registration column when moving to unregistered state. This means
    // that, if we're in a split-brain scenario, a registration in the other
    // site will be honoured when the clusters rejoin, as there's no
    // conflicting write to this column to overwrite it.
    //
    // We treat an empty value in this column as "unregistered" if we have some
    // XML, so this doesn't affect any call flows.
    bool moving_to_unregistered = (_original_state == RegistrationState::NOT_REGISTERED) &&
                                  (_new_state == RegistrationState::UNREGISTERED);
    if ((_new_state != RegistrationState::UNCHANGED) &&
        !moving_to_unregistered)
    {
      put_reg_data->with_reg_state(_new_state);
    }

    if (!associated_private_ids.empty())
    {
      put_reg_data->with_associated_impis(associated_private_ids);
    }

    // Don't touch the charging addresses if there is no HSS.
    if (_cfg->hss_configured)
    {
      put_reg_data->with_charging_addrs(_charging_addrs);
    }

    CassandraStore::Transaction* tsx = new CacheTransaction(this,
                                    &ImpuRegDataTask::on_put_reg_data_success,
                                    &ImpuRegDataTask::on_put_reg_data_failure);
    CassandraStore::Operation*& op = (CassandraStore::Operation*&)put_reg_data;
    _cache->do_async(op, tsx);
  }
  else
  {
    // No need to wait for a cache write.  Just reply inline.
    send_reply();
    delete this;
  }
}

void ImpuRegDataTask::on_put_reg_data_success(CassandraStore::Operation* op)
{
  SAS::Event event(this->trail(), SASEvent::CACHE_PUT_REG_DATA_SUCCESS, 0);
  SAS::report_event(event);

  send_reply();

  delete this;
}

void ImpuRegDataTask::on_put_reg_data_failure(CassandraStore::Operation* op, CassandraStore::ResultCode error, std::string& text)
{
  SAS::Event event(this->trail(), SASEvent::CACHE_PUT_REG_DATA_FAIL, 0);
  event.add_static_param(error);
  event.add_var_param(text);
  SAS::report_event(event);

  // Failed to cache Reg Data.  Return an error in the hope that the client might try again
  send_http_reply(HTTP_SERVER_UNAVAILABLE);

  delete this;
}

void ImpuRegDataTask::on_sar_response(Diameter::Message& rsp)
{
  Cx::ServerAssignmentAnswer saa(rsp);
  int32_t result_code = 0;
  saa.result_code(result_code);
  int32_t experimental_result_code = 0;
  uint32_t vendor_id = 0;
  saa.experimental_result(experimental_result_code, vendor_id);

  // IMS mandates that exactly one of result code or experimental result code
  // will be set, so we can unambiguously assume that, if one is set, then the
  // other one won't be.
  if (result_code != 0)
  {
    sar_results_tbl->increment(SNMP::DiameterAppId::BASE, result_code);
  }
  else if (experimental_result_code != 0 &&
           vendor_id == VENDOR_ID_3GPP)
  {
    sar_results_tbl->increment(SNMP::DiameterAppId::_3GPP, experimental_result_code);
  }
  TRC_DEBUG("Received Server-Assignment answer with result code %d and experimental result code %d with vendor id %d",
            result_code, experimental_result_code);

  if (result_code == DIAMETER_SUCCESS)
  {
    // Get the charging addresses and user data.
    saa.charging_addrs(_charging_addrs);
    saa.user_data(_xml);
  }
  else if (result_code == DIAMETER_UNABLE_TO_DELIVER)
  {
    // LCOV_EXCL_START - nothing interesting to UT.
    // This may mean we don't have any Diameter connections. Another Homestead
    // node might have Diameter connections (either to the HSS, or to an SLF
    // which is able to talk to the HSS), and we should return a 503 so that
    // Sprout tries a different Homestead.
    _http_rc = HTTP_SERVER_UNAVAILABLE;
    // LCOV_EXCL_STOP
  }
  else if (experimental_result_code == DIAMETER_ERROR_USER_UNKNOWN &&
           vendor_id == VENDOR_ID_3GPP)
  {
    TRC_INFO("Server-Assignment answer - user unknown",
             result_code, experimental_result_code, vendor_id);
    SAS::Event event(this->trail(), SASEvent::REG_DATA_HSS_FAIL, 0);
    event.add_static_param(result_code);
    event.add_static_param(experimental_result_code);
    SAS::report_event(event);
    _http_rc = HTTP_NOT_FOUND;
  }
  else if (experimental_result_code == DIAMETER_ERROR_IN_ASSIGNMENT_TYPE)
  {
    std::string current_wildcard = wildcard_id();
    saa.wildcarded_public_identity(_hss_wildcard);
    if (current_wildcard == _hss_wildcard)
    {
<<<<<<< HEAD
      // An error has been recieved in the SAA, and the wildcard has not been
      // updated. Return an error instead of retrying to avoid being stuck in a
      // loop.
=======
>>>>>>> 64893e96
      int type = 0;
      saa.server_assignment_type(type);
      TRC_INFO("Server-Assignment answer with experimental result code "
               "DIAMETER_ERROR_IN_ASSIGNMENT_TYPE and wildcarded public id %s, "
               "with vendor id %d and assignment type %d - reject",
               _hss_wildcard.c_str(), vendor_id, type);
      SAS::Event event(this->trail(), SASEvent::REG_DATA_HSS_FAIL_ASSIGNMENT_TYPE, 0);
      event.add_static_param(result_code);
      event.add_static_param(experimental_result_code);
      event.add_static_param(type);
      SAS::report_event(event);
      _http_rc = HTTP_SERVER_ERROR;
    }
    else
    {
      // An error has been recieved in the SAA, and the wildcard has been
      // updated. Return to searching the cache with the new wildcarded public
      // identity,and continue the processing from there - possibly send another
      // SAR and recieve an SAA, and send an http response.
      SAS::Event event(this->trail(), SASEvent::REG_DATA_HSS_UPDATED_WILDCARD, 0);
      SAS::report_event(event);
      get_reg_data();
      // Since processing has been redone, we can stop processing this SAA now.
      return;
    }
  }
  else
  {
    TRC_INFO("Server-Assignment answer with result code %d and experimental result code %d with vendor id %d - reject",
             result_code, experimental_result_code, vendor_id);
    SAS::Event event(this->trail(), SASEvent::REG_DATA_HSS_FAIL, 0);
    event.add_static_param(result_code);
    event.add_static_param(experimental_result_code);
    SAS::report_event(event);
    _http_rc = HTTP_SERVER_ERROR;
  }

  // Update the cache if required.
  bool pending_cache_op = false;
  if ((result_code == DIAMETER_SUCCESS) &&
      (!is_deregistration_request(_type)) &&
      (!is_auth_failure_request(_type)))
  {
    // This request assigned the user to us (i.e. it was successful and wasn't
    // triggered by a deregistration or auth failure) so cache the User-Data.
    SAS::Event event(this->trail(), SASEvent::REG_DATA_HSS_SUCCESS, 0);
    SAS::report_event(event);
    put_in_cache();
    pending_cache_op = true;
  }
  else if ((is_deregistration_request(_type)) &&
           (result_code != DIAMETER_UNABLE_TO_DELIVER))
  {
    // We're deregistering, so clear the cache.
    //
    // Even if the HSS rejects our deregistration request, we should
    // still delete our cached data - this reflects the fact that Sprout
    // has no bindings for it. If we were unable to deliver the Diameter
    // message, we might retry to a new Homestead node, and in this case we
    // don't want to delete the data (since the new Homestead node will receive
    // the request, not find the subscriber registered in Cassandra and reject
    // the request without trying to notify the HSS).
    std::vector<std::string> public_ids = XmlUtils::get_public_ids(_xml);
    if (!public_ids.empty())
    {
      TRC_DEBUG("Got public IDs to delete from cache - doing it");
      for (std::vector<std::string>::iterator i = public_ids.begin();
           i != public_ids.end();
           i++)
      {
        TRC_DEBUG("Public ID %s", i->c_str());
      }

      SAS::Event event(this->trail(), SASEvent::CACHE_DELETE_IMPUS, 0);
      std::string public_ids_str = boost::algorithm::join(public_ids, ", ");
      event.add_var_param(public_ids_str);
      std::vector<std::string> associated_private_ids = get_associated_private_ids();
      std::string associated_private_ids_str = boost::algorithm::join(associated_private_ids, ", ");
      event.add_var_param(associated_private_ids_str);
      SAS::report_event(event);
      CassandraStore::Operation* delete_public_id =
        _cache->create_DeletePublicIDs(public_ids,
                                       associated_private_ids,
                                       Cache::generate_timestamp());
      CassandraStore::Transaction* tsx = new CacheTransaction(this,
                                      &ImpuRegDataTask::on_del_impu_success,
                                      &ImpuRegDataTask::on_del_impu_failure);
      _cache->do_async(delete_public_id, tsx);
      pending_cache_op = true;
    }
  }

  // If we're not pending a cache operation, send a reply and delete the task.
  if (!pending_cache_op)
  {
    send_reply();
    delete this;
  }
  return;
}

// Returns the public id to use - priorities any wildcarded public id.
std::string ImpuRegDataTask::public_id()
{
  std::string wildcard_id_str = wildcard_id();
  return (wildcard_id_str.empty() ? _impu : wildcard_id_str);
}

// Returns the wildcarded public id to use - prioritises the wildcard returned by
// the HSS over the one sent by sprout as it is more up to date.
std::string ImpuRegDataTask::wildcard_id()
{
  return (_hss_wildcard.empty() ? _sprout_wildcard : _hss_wildcard);
}

void ImpuRegDataTask::on_del_impu_benign(CassandraStore::Operation* op, bool not_found)
{
  SAS::Event event(this->trail(), (not_found) ? SASEvent::CACHE_DELETE_IMPUS_NOT_FOUND : SASEvent::CACHE_DELETE_IMPUS_SUCCESS, 0);
  SAS::report_event(event);

  send_reply();

  delete this;
}

void ImpuRegDataTask::on_del_impu_success(CassandraStore::Operation* op)
{
  on_del_impu_benign(op, false);
}

void ImpuRegDataTask::on_del_impu_failure(CassandraStore::Operation* op, CassandraStore::ResultCode error, std::string& text)
{
  // Failed to delete IMPUs. If the error was "Not Found", just pass back the
  // stored error code.  "Not Found" errors are benign on deletion
  if (error == CassandraStore::NOT_FOUND)
  {
    on_del_impu_benign(op, true);
  }
  else
  {
    // Not benign.  Return the original error if it wasn't OK
    SAS::Event event(this->trail(), SASEvent::CACHE_DELETE_IMPUS_FAIL, 0);
    event.add_static_param(error);
    event.add_var_param(text);
    SAS::report_event(event);

    send_http_reply((_http_rc == HTTP_OK) ? HTTP_SERVER_UNAVAILABLE : _http_rc);
    delete this;
  }
}

//
// Version of the reg-data task that is read only (for use on the management
// interface).
//
void ImpuReadRegDataTask::run()
{
  if (_req.method() != htp_method_GET)
  {
    TRC_DEBUG("Reject non-GET for ImpuReadRegDataTask");
    send_http_reply(HTTP_BADMETHOD);
    delete this;
    return;
  }

  ImpuRegDataTask::run();
}

<<<<<<< HEAD
//
// IMPU IMS Subscription handling for URLs of the form
// "/impu/<public ID>". Deprecated.
//

void ImpuIMSSubscriptionTask::run()
{
  const std::string prefix = "/impu/";
  std::string path = _req.full_path();

  _impu = path.substr(prefix.length());
  _impi = _req.param("private_id");
  TRC_DEBUG("Parsed HTTP request: private ID %s, public ID %s",
            _impi.c_str(), _impu.c_str());

  if (_impi.empty())
  {
    _type = RequestType::CALL;
  }
  else
  {
    _type = RequestType::REG;
  }

  TRC_DEBUG("Try to find IMS Subscription information in the cache");
  CassandraStore::Operation* get_reg_data = _cache->create_GetRegData(public_id());
  CassandraStore::Transaction* tsx =
    new CacheTransaction(this,
                         &ImpuRegDataTask::on_get_reg_data_success,
                         &ImpuRegDataTask::on_get_reg_data_failure);
  _cache->do_async(get_reg_data, tsx);
}

void ImpuIMSSubscriptionTask::send_reply()
{
  if (_xml != "")
  {
    TRC_DEBUG("Building 200 OK response to send");
    _req.add_content(_xml);
    send_http_reply(HTTP_OK);
  }
  else
  {
    TRC_DEBUG("No XML User-Data available, returning 404");
    send_http_reply(HTTP_NOT_FOUND);
  }
}

=======
>>>>>>> 64893e96
void RegistrationTerminationTask::run()
{
  // Save off the deregistration reason and all private and public
  // identities on the request.
  _deregistration_reason = _rtr.deregistration_reason();
  std::string impi = _rtr.impi();
  _impis.push_back(impi);
  std::vector<std::string> associated_identities = _rtr.associated_identities();
  _impis.insert(_impis.end(), associated_identities.begin(), associated_identities.end());
  if ((_deregistration_reason != SERVER_CHANGE) &&
      (_deregistration_reason != NEW_SERVER_ASSIGNED))
  {
    // We're not interested in the public identities on the request
    // if deregistration reason is SERVER_CHANGE or NEW_SERVER_ASSIGNED.
    // We'll find some public identities later, and we want _impus to be empty
    // for now.
    _impus = _rtr.impus();
  }

  TRC_INFO("Received Registration-Termination request with dereg reason %d",
           _deregistration_reason);

  SAS::Event rtr_received(trail(), SASEvent::RTR_RECEIVED, 0);
  rtr_received.add_var_param(impi);
  rtr_received.add_static_param(associated_identities.size());
  SAS::report_event(rtr_received);

  if ((_impus.empty()) && ((_deregistration_reason == PERMANENT_TERMINATION) ||
                           (_deregistration_reason == REMOVE_SCSCF) ||
                           (_deregistration_reason == SERVER_CHANGE) ||
                           (_deregistration_reason == NEW_SERVER_ASSIGNED)))
  {
    // Find all the default public identities associated with the
    // private identities specified on the request.
    std::string impis_str = boost::algorithm::join(_impis, ", ");
    TRC_DEBUG("Finding associated default public identities for impis %s", impis_str.c_str());
    SAS::Event event(this->trail(), SASEvent::CACHE_GET_ASSOC_PRIMARY_IMPUS, 0);
    event.add_var_param(impis_str);
    SAS::report_event(event);
    CassandraStore::Operation* get_associated_impus = _cfg->cache->create_GetAssociatedPrimaryPublicIDs(_impis);
    CassandraStore::Transaction* tsx =
      new CacheTransaction(this,
                           &RegistrationTerminationTask::get_assoc_primary_public_ids_success,
                           &RegistrationTerminationTask::get_assoc_primary_public_ids_failure);
    _cfg->cache->do_async(get_associated_impus, tsx);
  }
  else if ((!_impus.empty()) && ((_deregistration_reason == PERMANENT_TERMINATION) ||
                                 (_deregistration_reason == REMOVE_SCSCF)))
  {
    // Find information about the registration sets for the public
    // identities specified on the request.
    get_registration_sets();
  }
  else
  {
    // This is either an invalid deregistration reason.
    TRC_ERROR("Registration-Termination request received with invalid deregistration reason %d",
              _deregistration_reason);
    SAS::Event event(this->trail(), SASEvent::INVALID_DEREG_REASON, 0);
    SAS::report_event(event);
    send_rta(DIAMETER_REQ_FAILURE);
    delete this;
  }
}

void RegistrationTerminationTask::get_assoc_primary_public_ids_success(CassandraStore::Operation* op)
{
  // Get the default public identities returned by the cache.
  Cache::GetAssociatedPrimaryPublicIDs* get_associated_impus_result =
    (Cache::GetAssociatedPrimaryPublicIDs*)op;
  get_associated_impus_result->get_result(_impus);

  if (_impus.empty())
  {
    TRC_DEBUG("No registered IMPUs to deregister found");
    SAS::Event event(this->trail(), SASEvent::NO_IMPU_DEREG, 0);
    SAS::report_event(event);
    send_rta(DIAMETER_REQ_SUCCESS);
    delete this;
  }
  else
  {
    // We have all the default public identities. Find their registration sets.
    // Remove any duplicates first. We do this by sorting the vector, using unique
    // to move the unique values to the front and erasing everything after the last
    // unique value.
    SAS::Event event(this->trail(), SASEvent::CACHE_GET_ASSOC_PRIMARY_IMPUS_SUCCESS, 0);
    std::string impus_str = boost::algorithm::join(_impus, ", ");
    event.add_var_param(impus_str);
    SAS::report_event(event);
    sort(_impus.begin(), _impus.end());
    _impus.erase(unique(_impus.begin(), _impus.end()), _impus.end());
    get_registration_sets();
  }
}

void RegistrationTerminationTask::get_assoc_primary_public_ids_failure(CassandraStore::Operation* op,
                                                                       CassandraStore::ResultCode error,
                                                                       std::string& text)
{
  TRC_DEBUG("Failed to get associated default public identities");
  SAS::Event event(this->trail(), SASEvent::DEREG_FAIL, 0);
  SAS::report_event(event);
  send_rta(DIAMETER_REQ_FAILURE);
  delete this;
}

void RegistrationTerminationTask::get_registration_sets()
{
  // This function issues a GetRegData cache request for a public identity
  // on the list of IMPUs and then removes that public identity from the list. It
  // should get called again after the cache response by the callback functions.
  // Once there are no public identities remaining, it deletes the registrations.
  if (!_impus.empty())
  {
    std::string impu = _impus.back();
    _impus.pop_back();
    TRC_DEBUG("Finding registration set for public identity %s", impu.c_str());
    SAS::Event event(this->trail(), SASEvent::CACHE_GET_REG_DATA, 0);
    event.add_var_param(impu);
    SAS::report_event(event);
    CassandraStore::Operation* get_reg_data = _cfg->cache->create_GetRegData(impu);
    CassandraStore::Transaction* tsx =
      new CacheTransaction(this,
                           &RegistrationTerminationTask::get_registration_set_success,
                           &RegistrationTerminationTask::get_registration_set_failure);
    _cfg->cache->do_async(get_reg_data, tsx);
  }
  else if (_registration_sets.empty())
  {
    TRC_DEBUG("No registered IMPUs to deregister found");
    SAS::Event event(this->trail(), SASEvent::NO_IMPU_DEREG, 0);
    SAS::report_event(event);
    send_rta(DIAMETER_REQ_SUCCESS);
    delete this;
  }
  else
  {
    // We now have all the registration sets, and we can delete the registrations.
    // First remove any duplicates in the list of _impis. We do this
    // by sorting the vector, using unique to move the unique values to the front
    // and erasing everything after the last unique value.
    sort(_impis.begin(), _impis.end());
    _impis.erase(unique(_impis.begin(), _impis.end()), _impis.end());

    delete_registrations();
  }
}

void RegistrationTerminationTask::get_registration_set_success(CassandraStore::Operation* op)
{
  Cache::GetRegData* get_reg_data_result = (Cache::GetRegData*)op;
  sas_log_get_reg_data_success(get_reg_data_result, trail());
  std::string ims_sub;
  int32_t temp;
  get_reg_data_result->get_xml(ims_sub, temp);

  // Add the list of public identities in the IMS subscription to
  // the list of registration sets..
  std::vector<std::string> public_ids = XmlUtils::get_public_ids(ims_sub);
  if (!public_ids.empty())
  {
    _registration_sets.push_back(public_ids);
  }

  if ((_deregistration_reason == SERVER_CHANGE) ||
      (_deregistration_reason == NEW_SERVER_ASSIGNED))
  {
    // GetRegData also returns a list of associated private
    // identities. Save these off.
    std::vector<std::string> associated_impis;
    get_reg_data_result->get_associated_impis(associated_impis);
    std::string associated_impis_str = boost::algorithm::join(associated_impis, ", ");
    TRC_DEBUG("GetRegData returned associated identites: %s",
              associated_impis_str.c_str());
    _impis.insert(_impis.end(),
                  associated_impis.begin(),
                  associated_impis.end());
  }

  // Call back into get_registration_sets
  get_registration_sets();
}

void RegistrationTerminationTask::get_registration_set_failure(CassandraStore::Operation* op,
                                                               CassandraStore::ResultCode error,
                                                               std::string& text)
{
  TRC_DEBUG("Failed to get a registration set - report failure to HSS");
  SAS::Event event(this->trail(), SASEvent::DEREG_FAIL, 0);
  SAS::report_event(event);
  send_rta(DIAMETER_REQ_FAILURE);
  delete this;
}

void RegistrationTerminationTask::delete_registrations()
{
  HTTPCode ret_code = 0;
  std::vector<std::string> empty_vector;
  std::vector<std::string> default_public_identities;

  // Extract the default public identities from the registration sets. These are the
  // first public identities in the sets.
  for (std::vector<std::vector<std::string>>::iterator i = _registration_sets.begin();
       i != _registration_sets.end();
       i++)
  {
    default_public_identities.push_back((*i)[0]);
  }

  // We need to notify sprout of the deregistrations. What we send to sprout depends
  // on the deregistration reason.
  switch (_deregistration_reason)
  {
  case PERMANENT_TERMINATION:
    ret_code = _cfg->sprout_conn->deregister_bindings(false,
                                                      default_public_identities,
                                                      _impis,
                                                      this->trail());
    break;

  case REMOVE_SCSCF:
  case SERVER_CHANGE:
    ret_code = _cfg->sprout_conn->deregister_bindings(true,
                                                      default_public_identities,
                                                      empty_vector,
                                                      this->trail());
    break;

  case NEW_SERVER_ASSIGNED:
    ret_code = _cfg->sprout_conn->deregister_bindings(false,
                                                      default_public_identities,
                                                      empty_vector,
                                                      this->trail());
    break;

  default:
    // LCOV_EXCL_START - We can't get here because we've already filtered these out.
    TRC_ERROR("Unexpected deregistration reason %d on RTR", _deregistration_reason);
    break;
    // LCOV_EXCL_STOP
  }

  switch (ret_code)
  {
  case HTTP_OK:
  {
    TRC_DEBUG("Send Registration-Termination answer indicating success");
    SAS::Event event(this->trail(), SASEvent::DEREG_SUCCESS, 0);
    SAS::report_event(event);
    send_rta(DIAMETER_REQ_SUCCESS);
  }
  break;

  case HTTP_BADMETHOD:
  case HTTP_BAD_REQUEST:
  case HTTP_SERVER_ERROR:
  {
    TRC_DEBUG("Send Registration-Termination answer indicating failure");
    SAS::Event event(this->trail(), SASEvent::DEREG_FAIL, 0);
    SAS::report_event(event);
    send_rta(DIAMETER_REQ_FAILURE);
  }
  break;

  default:
  {
    TRC_ERROR("Unexpected HTTP return code, send Registration-Termination answer indicating failure");
    SAS::Event event(this->trail(), SASEvent::DEREG_FAIL, 0);
    SAS::report_event(event);
    send_rta(DIAMETER_REQ_FAILURE);
  }
  break;
  }

  // Remove the relevant registration information from Cassandra.
  dissociate_implicit_registration_sets();

  if ((_deregistration_reason == SERVER_CHANGE) ||
      (_deregistration_reason == NEW_SERVER_ASSIGNED))
  {
    TRC_DEBUG("Delete IMPI mappings");
    delete_impi_mappings();
  }

  delete this;
}

void RegistrationTerminationTask::dissociate_implicit_registration_sets()
{
  // Dissociate the private identities from each registration set.
  for (std::vector<std::vector<std::string>>::iterator i = _registration_sets.begin();
       i != _registration_sets.end();
       i++)
  {
    SAS::Event event(this->trail(), SASEvent::CACHE_DISASSOC_REG_SET, 0);
    std::string reg_set_str = boost::algorithm::join(*i, ", ");
    event.add_var_param(reg_set_str);
    std::string impis_str = boost::algorithm::join(_impis, ", ");
    event.add_var_param(impis_str);
    SAS::report_event(event);
    CassandraStore::Operation* dissociate_reg_set =
      _cfg->cache->create_DissociateImplicitRegistrationSetFromImpi(*i, _impis, Cache::generate_timestamp());
    CassandraStore::Transaction* tsx = new CacheTransaction;

    // Note that this is an asynchronous operation and we are not attempting to
    // wait for completion.  This is deliberate: Registration Termination is not
    // driven by a client, and so there are no agents in the system that need to
    // know when the async operation is complete (unlike a REGISTER from a SIP
    // client which might follow the operation immediately with a request, such
    // as a reg-event SUBSCRIBE, that relies on the cache being up to date).
    _cfg->cache->do_async(dissociate_reg_set, tsx);
  }
}

void RegistrationTerminationTask::delete_impi_mappings()
{
  // Delete rows from the IMPI table for all associated IMPIs.
  std::string _impis_str = boost::algorithm::join(_impis, ", ");
  TRC_DEBUG("Deleting IMPI mappings for the following IMPIs: %s",
            _impis_str.c_str());
  SAS::Event event(this->trail(), SASEvent::CACHE_DELETE_IMPI_MAP, 0);
  event.add_var_param(_impis_str);
  SAS::report_event(event);
  CassandraStore::Operation* delete_impis =
    _cfg->cache->create_DeleteIMPIMapping(_impis, Cache::generate_timestamp());
  CassandraStore::Transaction* tsx = new CacheTransaction;

  // Note that this is an asynchronous operation and we are not attempting to
  // wait for completion.  This is deliberate: Registration Termination is not
  // driven by a client, and so there are no agents in the system that need to
  // know when the async operation is complete (unlike a REGISTER from a SIP
  // client which might follow the operation immediately with a request, such
  // as a reg-event SUBSCRIBE, that relies on the cache being up to date).
  _cfg->cache->do_async(delete_impis, tsx);
}

void RegistrationTerminationTask::send_rta(const std::string result_code)
{
  // Use our Cx layer to create a RTA object and add the correct AVPs. The RTA is
  // created from the RTR.
  Cx::RegistrationTerminationAnswer rta(_rtr,
                                        _cfg->dict,
                                        result_code,
                                        _msg.auth_session_state(),
                                        _impis);

  if (result_code == DIAMETER_REQ_SUCCESS)
  {
    rtr_results_tbl->increment(SNMP::DiameterAppId::BASE, 2001);
  }
  else if (result_code == DIAMETER_REQ_FAILURE)
  {
    rtr_results_tbl->increment(SNMP::DiameterAppId::BASE, 5012);
  }

  // Send the RTA back to the HSS.
  TRC_INFO("Ready to send RTA");
  rta.send(trail());
}

void PushProfileTask::run()
{
  SAS::Event ppr_received(trail(), SASEvent::PPR_RECEIVED, 0);
  SAS::report_event(ppr_received);

  // Received a Push Profile Request. We may need to update an IMS
  // subscription or charging address information in the cache.
  _ims_sub_present = _ppr.user_data(_ims_subscription);
  _charging_addrs_present = _ppr.charging_addrs(_charging_addrs);

  // If we have charging addresses but no IMS subscription, we need
  // to lookup which public IDs need updating based on the private ID
  // specified in the PPR.
  if ((_charging_addrs_present) && (!_ims_sub_present))
  {
    _impi = _ppr.impi();
    TRC_DEBUG("Querying cache to find public IDs associated with %s", _impi.c_str());
    SAS::Event event(this->trail(), SASEvent::CACHE_GET_ASSOC_IMPU, 0);
    event.add_var_param(_impi);
    SAS::report_event(event);
    CassandraStore::Operation* get_public_ids =
      _cfg->cache->create_GetAssociatedPublicIDs(_impi);
    CassandraStore::Transaction* tsx =
      new CacheTransaction(this,
                           &PushProfileTask::on_get_impus_success,
                           &PushProfileTask::on_get_impus_failure);
    _cfg->cache->do_async(get_public_ids, tsx);
  }
  else
  {
    update_reg_data();
  }
}

void PushProfileTask::on_get_impus_success(CassandraStore::Operation* op)
{
  Cache::GetAssociatedPublicIDs* get_public_ids = (Cache::GetAssociatedPublicIDs*)op;
  get_public_ids->get_result(_impus);
  if (!_impus.empty())
  {
    SAS::Event event(this->trail(), SASEvent::CACHE_GET_ASSOC_IMPU_SUCCESS, 0);
    event.add_var_param(_impus[0]);
    SAS::report_event(event);
    if (Log::enabled(Log::DEBUG_LEVEL))
    {
      // LCOV_EXCL_START - clearly we only go through this code when debug logging
      // is turned on.
      std::string impus_str = boost::algorithm::join(_impus, ", ");
      TRC_DEBUG("Found cached public IDs %s for private ID %s",
                impus_str.c_str(), _impi.c_str());
      // LCOV_EXCL_STOP
    }
    update_reg_data();
  }
  else
  {
    TRC_INFO("No cached public IDs found for private ID %s - failed to update charging addresses",
             _impi.c_str());
    SAS::Event event(this->trail(), SASEvent::CACHE_GET_ASSOC_IMPU_FAIL, 0);
    SAS::report_event(event);
    send_ppa(DIAMETER_REQ_FAILURE);
  }
}

void PushProfileTask::on_get_impus_failure(CassandraStore::Operation* op,
                                           CassandraStore::ResultCode error,
                                           std::string& text)
{
  SAS::Event event(this->trail(), SASEvent::CACHE_GET_ASSOC_IMPU_FAIL, 0);
  SAS::report_event(event);
  TRC_DEBUG("Cache query failed with rc %d", error);
  send_ppa(DIAMETER_REQ_FAILURE);
}

void PushProfileTask::update_reg_data()
{
  if ((_ims_sub_present) || (_charging_addrs_present))
  {
    // If we don't have any public IDs yet, we need to get them
    // out of the IMS subscription.
    if (_impus.empty())
    {
      _impus = XmlUtils::get_public_ids(_ims_subscription);

      // We should check the IRS contains a SIP URI and throw an error log if
      // it doesn't. We continue as normal even if it doesn't.
      bool found_sip_uri = false;

      for (std::vector<std::string>::iterator it = _impus.begin();
           (it != _impus.end()) && (!found_sip_uri);
           ++it)
      {
        if ((*it).compare(0, SIP_URI_PRE.length(), SIP_URI_PRE) == 0)
        {
          found_sip_uri = true;
        }
      }

      if (!found_sip_uri)
      {
        TRC_ERROR("No SIP URI in Implicit Registration Set");
        SAS::Event event(this->trail(), SASEvent::NO_SIP_URI_IN_IRS, 0);
        event.add_compressed_param(_ims_subscription, &SASEvent::PROFILE_SERVICE_PROFILE);
        SAS::report_event(event);
      }
    }

    Cache::PutRegData* put_reg_data =
      _cfg->cache->create_PutRegData(_impus,
                                     Cache::generate_timestamp(),
                                     _cfg->record_ttl);
    SAS::Event event(this->trail(), SASEvent::CACHE_PUT_REG_DATA, 0);

    std::string impus_str = boost::algorithm::join(_impus, ", ");
    event.add_var_param(impus_str);

    if (_ims_sub_present)
    {
      TRC_INFO("Updating IMS subscription from PPR");
      put_reg_data->with_xml(_ims_subscription);
      event.add_compressed_param(_ims_subscription, &SASEvent::PROFILE_SERVICE_PROFILE);
    }
    else
    {
      event.add_compressed_param("IMS subscription unchanged", &SASEvent::PROFILE_SERVICE_PROFILE);
    }

    event.add_static_param(RegistrationState::UNCHANGED);
    event.add_var_param("");

    if (_charging_addrs_present)
    {
      TRC_INFO("Updating charging addresses from PPR");
      event.add_var_param(_charging_addrs.log_string());
      put_reg_data->with_charging_addrs(_charging_addrs);
    }
    else
    {
      event.add_var_param("Charging addresses unchanged");
    }

    CassandraStore::Transaction* tsx =
      new CacheTransaction(this,
                           &PushProfileTask::update_reg_data_success,
                           &PushProfileTask::update_reg_data_failure);
    CassandraStore::Operation*& op = (CassandraStore::Operation*&)put_reg_data;
    _cfg->cache->do_async(op, tsx);

    SAS::report_event(event);

  }
  else
  {
    send_ppa(DIAMETER_REQ_SUCCESS);
  }
}

void PushProfileTask::update_reg_data_success(CassandraStore::Operation* op)
{
  SAS::Event event(this->trail(), SASEvent::UPDATED_REG_DATA, 0);
  SAS::report_event(event);
  send_ppa(DIAMETER_REQ_SUCCESS);
}

void PushProfileTask::update_reg_data_failure(CassandraStore::Operation* op,
                                              CassandraStore::ResultCode error,
                                              std::string& text)
{
  TRC_DEBUG("Failed to update registration data - report failure to HSS");
  send_ppa(DIAMETER_REQ_FAILURE);
}

void PushProfileTask::send_ppa(const std::string result_code)
{
  // Use our Cx layer to create a PPA object and add the correct AVPs. The PPA is
  // created from the PPR.
  Cx::PushProfileAnswer ppa(_ppr,
                            _cfg->dict,
                            result_code,
                            _msg.auth_session_state());

  if (result_code == DIAMETER_REQ_SUCCESS)
  {
    ppr_results_tbl->increment(SNMP::DiameterAppId::BASE, 2001);
  }
  else if (result_code == DIAMETER_REQ_FAILURE)
  {
    ppr_results_tbl->increment(SNMP::DiameterAppId::BASE, 5012);
  }

  // Send the PPA back to the HSS.
  TRC_INFO("Ready to send PPA");
  ppa.send(trail());

  delete this;
}

void ImpuListTask::run()
{
  if (_req.method() != htp_method_GET)
  {
    send_http_reply(HTTP_BADMETHOD);
    delete this;
    return;
  }

  CassandraStore::Operation* list_impus = _cache->create_ListImpus();
  CassandraStore::Transaction* tsx =
    new CacheTransaction(this,
                         &ImpuListTask::on_list_impu_success,
                         &ImpuListTask::on_list_impu_failure);
  _cache->do_async(list_impus, tsx);
}

void ImpuListTask::on_list_impu_success(CassandraStore::Operation* op)
{
  Cache::ListImpus* list_impus = (Cache::ListImpus*)op;
  const std::vector<std::string>& impus = list_impus->get_impus_reference();
  TRC_DEBUG("Listing impus returned %d results", impus.size());

  rapidjson::StringBuffer sb;
  rapidjson::Writer<rapidjson::StringBuffer> writer(sb);

  writer.StartObject();
  {
    writer.String(JSON_IMPUS.c_str());
    writer.StartArray();
    {
      for (const std::string& impu: impus)
      {
        writer.String(impu.c_str());
      }
    }
    writer.EndArray();
  }
  writer.EndObject();

  _req.add_content(sb.GetString());
  send_http_reply(HTTP_OK);

  delete this;
  return;
}

void ImpuListTask::on_list_impu_failure(CassandraStore::Operation* op,
                                        CassandraStore::ResultCode error,
                                        std::string& text)
{
  TRC_INFO("Could not list impus. Error: %d (%s)", error, text.c_str());
  send_http_reply(HTTP_SERVER_ERROR);
  delete this;
  return;
}

void configure_cx_results_tables(SNMP::CxCounterTable* mar_results_table,
                                 SNMP::CxCounterTable* sar_results_table,
                                 SNMP::CxCounterTable* uar_results_table,
                                 SNMP::CxCounterTable* lir_results_table,
                                 SNMP::CxCounterTable* ppr_results_table,
                                 SNMP::CxCounterTable* rtr_results_table)
{
  mar_results_tbl = mar_results_table;
  sar_results_tbl = sar_results_table;
  uar_results_tbl = uar_results_table;
  lir_results_tbl = lir_results_table;
  ppr_results_tbl = ppr_results_table;
  rtr_results_tbl = rtr_results_table;
}<|MERGE_RESOLUTION|>--- conflicted
+++ resolved
@@ -1829,12 +1829,9 @@
     saa.wildcarded_public_identity(_hss_wildcard);
     if (current_wildcard == _hss_wildcard)
     {
-<<<<<<< HEAD
       // An error has been recieved in the SAA, and the wildcard has not been
       // updated. Return an error instead of retrying to avoid being stuck in a
       // loop.
-=======
->>>>>>> 64893e96
       int type = 0;
       saa.server_assignment_type(type);
       TRC_INFO("Server-Assignment answer with experimental result code "
@@ -2003,7 +2000,6 @@
   ImpuRegDataTask::run();
 }
 
-<<<<<<< HEAD
 //
 // IMPU IMS Subscription handling for URLs of the form
 // "/impu/<public ID>". Deprecated.
@@ -2052,8 +2048,6 @@
   }
 }
 
-=======
->>>>>>> 64893e96
 void RegistrationTerminationTask::run()
 {
   // Save off the deregistration reason and all private and public
