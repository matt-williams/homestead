--- conflicted
+++ resolved
@@ -690,22 +690,7 @@
   if ((error == Cache::NOT_FOUND) && (_cfg->hss_configured))
   {
     LOG_DEBUG("No cached IMS subscription found, and HSS configured - query it");
-<<<<<<< HEAD
-    Cx::ServerAssignmentRequest* sar =
-      new Cx::ServerAssignmentRequest(_dict,
-                                      _diameter_stack,
-                                      _dest_host,
-                                      _dest_realm,
-                                      _impi,
-                                      _impu,
-                                      _server_name);
-    DiameterTransaction* tsx =
-      new DiameterTransaction(_dict, this, SUBSCRIPTION_STATS);
-    tsx->set_response_clbk(&ImpuIMSSubscriptionHandler::on_sar_response);
-    sar->send(tsx, 200);
-=======
     send_server_assignment_request();
->>>>>>> 23224308
   }
   else
   {
@@ -719,6 +704,7 @@
 {
   Cx::ServerAssignmentRequest* sar =
     new Cx::ServerAssignmentRequest(_dict,
+                                    _diameter_stack,
                                     _dest_host,
                                     _dest_realm,
                                     _impi,
