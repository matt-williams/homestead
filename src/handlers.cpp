/**
 * @file handlers.cpp handlers for homestead
 *
 * Project Clearwater - IMS in the Cloud
 * Copyright (C) 2013  Metaswitch Networks Ltd
 *
 * This program is free software: you can redistribute it and/or modify it
 * under the terms of the GNU General Public License as published by the
 * Free Software Foundation, either version 3 of the License, or (at your
 * option) any later version, along with the "Special Exception" for use of
 * the program along with SSL, set forth below. This program is distributed
 * in the hope that it will be useful, but WITHOUT ANY WARRANTY;
 * without even the implied warranty of MERCHANTABILITY or FITNESS FOR
 * A PARTICULAR PURPOSE.  See the GNU General Public License for more
 * details. You should have received a copy of the GNU General Public
 * License along with this program.  If not, see
 * <http://www.gnu.org/licenses/>.
 *
 * The author can be reached by email at clearwater@metaswitch.com or by
 * post at Metaswitch Networks Ltd, 100 Church St, Enfield EN2 6BQ, UK
 *
 * Special Exception
 * Metaswitch Networks Ltd  grants you permission to copy, modify,
 * propagate, and distribute a work formed by combining OpenSSL with The
 * Software, or a work derivative of such a combination, even if such
 * copying, modification, propagation, or distribution would otherwise
 * violate the terms of the GPL. You must comply with the GPL in all
 * respects for all of the code used other than OpenSSL.
 * "OpenSSL" means OpenSSL toolkit software distributed by the OpenSSL
 * Project and licensed under the OpenSSL Licenses, or a work based on such
 * software and licensed under the OpenSSL Licenses.
 * "OpenSSL Licenses" means the OpenSSL License and Original SSLeay License
 * under which the OpenSSL Project distributes the OpenSSL toolkit software,
 * as those licenses appear in the file LICENSE-OPENSSL.
 */

#include "handlers.h"
#include "servercapabilities.h"

#include "rapidjson/writer.h"
#include "rapidjson/stringbuffer.h"
<<<<<<< HEAD
=======
#include "rapidxml/rapidxml.hpp"
>>>>>>> 67169d1a

void PingHandler::run()
{
  _req.add_content("OK");
  _req.send_reply(200);
  delete this;
}

Diameter::Stack* HssCacheHandler::_diameter_stack = NULL;
std::string HssCacheHandler::_dest_realm;
std::string HssCacheHandler::_dest_host;
std::string HssCacheHandler::_server_name;
Cx::Dictionary* HssCacheHandler::_dict;
Cache* HssCacheHandler::_cache = NULL;

void HssCacheHandler::configure_diameter(Diameter::Stack* diameter_stack,
                                         const std::string& dest_realm,
                                         const std::string& dest_host,
                                         const std::string& server_name,
                                         Cx::Dictionary* dict)
{
  _diameter_stack = diameter_stack;
  _dest_realm = dest_realm;
  _dest_host = dest_host;
  _server_name = server_name;
  _dict = dict;
}

void HssCacheHandler::configure_cache(Cache* cache)
{
  _cache = cache;
}

void HssCacheHandler::on_diameter_timeout()
{
  _req.send_reply(503);
  delete this;
}

// General IMPI handling.

const std::string ImpiHandler::SCHEME_UNKNOWN = "unknown";
const std::string ImpiHandler::SCHEME_SIP_DIGEST = "SIP Digest";
const std::string ImpiHandler::SCHEME_DIGEST_AKAV1_MD5 = "Digest-AKAv1-MD5";

void ImpiHandler::run()
{
  if (parse_request())
  {
    if (_cfg->query_cache_av)
    {
      query_cache_av();
    }
    else
    {
      get_av();
    }
  }
  else
  {
    _req.send_reply(404);
    delete this;
  }
}

void ImpiHandler::query_cache_av()
{
  Cache::Request* get_av = new Cache::GetAuthVector(_impi, _impu);
  CacheTransaction* tsx = new CacheTransaction(get_av, this);
  tsx->set_success_clbk(&ImpiHandler::on_get_av_success);
  tsx->set_failure_clbk(&ImpiHandler::on_get_av_failure);
  _cache->send(tsx);
}

void ImpiHandler::on_get_av_success(Cache::Request* request)
{
  Cache::GetAuthVector* get_av = (Cache::GetAuthVector*)request;
  DigestAuthVector av;
  get_av->get_result(av);
  send_reply(av);
  delete this;
}

void ImpiHandler::on_get_av_failure(Cache::Request* request, Cache::ResultCode error, std::string& text)
{
  if (error == Cache::ResultCode::NOT_FOUND)
  {
    get_av();
  }
  else
  {
    _req.send_reply(502);
    delete this;
  }
}

void ImpiHandler::get_av()
{
  if (_impu.empty())
  {
    if (_scheme == SCHEME_DIGEST_AKAV1_MD5)
    {
      // If the requested scheme is AKA, there's no point in looking up the cached public ID.
      // Even if we find it, we can't use it due to restrictions in the AKA protocol.
      _req.send_reply(404);
      delete this;
    }
    else
    {
      query_cache_impu();
    }
  }
  else
  {
    send_mar();
  }
}

void ImpiHandler::query_cache_impu()
{
  Cache::Request* get_public_ids = new Cache::GetAssociatedPublicIDs(_impi);
  CacheTransaction* tsx = new CacheTransaction(get_public_ids, this);
  tsx->set_success_clbk(&ImpiHandler::on_get_impu_success);
  tsx->set_failure_clbk(&ImpiHandler::on_get_impu_failure);
  _cache->send(tsx);
}

void ImpiHandler::on_get_impu_success(Cache::Request* request)
{
  Cache::GetAssociatedPublicIDs* get_public_ids = (Cache::GetAssociatedPublicIDs*)request;
  std::vector<std::string> ids;
  get_public_ids->get_result(ids);
  if (!ids.empty())
  {
    _impu = ids[0];
    send_mar();
  }
  else
  {
    _req.send_reply(404);
    delete this;
  }
}

void ImpiHandler::on_get_impu_failure(Cache::Request* request, Cache::ResultCode error, std::string& text)
{
  if (error == Cache::ResultCode::NOT_FOUND)
  {
    _req.send_reply(404);
  }
  else
  {
    _req.send_reply(502);
  }
  delete this;
}

void ImpiHandler::send_mar()
{
  Cx::MultimediaAuthRequest* mar =
    new Cx::MultimediaAuthRequest(_dict,
                                  _dest_realm,
                                  _dest_host,
                                  _impi,
                                  _impu,
                                  _server_name,
                                  _scheme,
                                  _authorization);
  DiameterTransaction* tsx = new DiameterTransaction(_dict, this);
  tsx->set_response_clbk(&ImpiHandler::on_mar_response);
  mar->send(tsx, 200);
}

void ImpiHandler::on_mar_response(Diameter::Message& rsp)
{
  Cx::MultimediaAuthAnswer maa(rsp);
  switch (maa.result_code())
  {
    case 2001:
      {
        std::string sip_auth_scheme = maa.sip_auth_scheme();
        if (sip_auth_scheme == SCHEME_SIP_DIGEST)
        {
          send_reply(maa.digest_auth_vector());
          if (_cfg->impu_cache_ttl != 0)
          {
            Cache::Request* put_public_id = new Cache::PutAssociatedPublicID(_impi, _impu, Cache::generate_timestamp(), _cfg->impu_cache_ttl);
            CacheTransaction* tsx = new CacheTransaction(put_public_id, NULL);
            _cache->send(tsx);
          }
        }
        else if (sip_auth_scheme == SCHEME_DIGEST_AKAV1_MD5)
        {
          send_reply(maa.aka_auth_vector());
        }
        else
        {
          _req.send_reply(404);
        }
      }
      break;
    case 5001:
      _req.send_reply(404);
      break;
    default:
      _req.send_reply(500);
      break;
  }

  delete this;
}

//
// IMPI digest handling.
//

bool ImpiDigestHandler::parse_request()
{
  const std::string prefix = "/impi/";
  std::string path = _req.path();

  _impi = path.substr(prefix.length(), path.find_first_of("/", prefix.length()) - prefix.length());
  _impu = _req.param("public_id");
  _scheme = SCHEME_SIP_DIGEST;
  _authorization = "";

  return true;
}

void ImpiDigestHandler::send_reply(const DigestAuthVector& av)
{
  rapidjson::StringBuffer sb;
  rapidjson::Writer<rapidjson::StringBuffer> writer(sb);
  writer.StartObject();
  writer.String("digest_ha1");
  writer.String(av.ha1.c_str());
  writer.EndObject();
  _req.add_content(sb.GetString());
  _req.send_reply(200);
}

void ImpiDigestHandler::send_reply(const AKAAuthVector& av)
{
  // It is an error to request AKA authentication through the digest URL.
  _req.send_reply(404);
}

//
// IMPI AV handling.
//

bool ImpiAvHandler::parse_request()
{
  const std::string prefix = "/impi/";
  std::string path = _req.path();

  _impi = path.substr(prefix.length(), path.find_first_of("/", prefix.length()) - prefix.length());
  std::string scheme = _req.file();
  if (scheme == "av")
  {
    _scheme = SCHEME_UNKNOWN;
  }
  else if (scheme == "digest")
  {
    _scheme = SCHEME_SIP_DIGEST;
  }
  else if (scheme == "aka")
  {
    _scheme = SCHEME_DIGEST_AKAV1_MD5;
  }
  else
  {
    return false;
  }
  _impu = _req.param("impu");
  _authorization = _req.param("autn");

  return true;
}

void ImpiAvHandler::send_reply(const DigestAuthVector& av)
{
  rapidjson::StringBuffer sb;
  rapidjson::Writer<rapidjson::StringBuffer> writer(sb);

  writer.StartObject();
  {
    writer.String("digest");
    writer.StartObject();
    {
      writer.String("ha1");
      writer.String(av.ha1.c_str());
      writer.String("realm");
      writer.String(av.realm.c_str());
      writer.String("qop");
      writer.String(av.qop.c_str());
    }
    writer.EndObject();
  }
  writer.EndObject();

  _req.add_content(sb.GetString());
  _req.send_reply(200);
}

void ImpiAvHandler::send_reply(const AKAAuthVector& av)
{
  rapidjson::StringBuffer sb;
  rapidjson::Writer<rapidjson::StringBuffer> writer(sb);

  writer.StartObject();
  {
    writer.String("aka");
    writer.StartObject();
    {
      writer.String("challenge");
      writer.String(av.challenge.c_str());
      writer.String("response");
      writer.String(av.response.c_str());
      writer.String("cryptkey");
      writer.String(av.crypt_key.c_str());
      writer.String("integritykey");
      writer.String(av.integrity_key.c_str());
    }
    writer.EndObject();
  }
  writer.EndObject();

  _req.add_content(sb.GetString());
  _req.send_reply(200);
}

//
// IMPI Registration Status handling
//

void ImpiRegistrationStatusHandler::run()
{
  const std::string prefix = "/impi/";
  std::string path = _req.full_path();
  int authorization_type_int = 0;

  _impi = path.substr(prefix.length());
  _impu = _req.param("impu");
  _visited_network = _req.param("visited-network");
  _authorization_type = _req.param("auth-type");
  if (_authorization_type == "REG")
  {
    authorization_type_int = 0;
  }
  else if (_authorization_type == "DEREG")
  {
    authorization_type_int = 1;
  }
  else if (_authorization_type == "CAPAB")
  {
    authorization_type_int = 2;
  }

  Cx::UserAuthorizationRequest* uar =
    new Cx::UserAuthorizationRequest(&_dict,
                                     _dest_host,
                                     _dest_realm,
                                     _impi,
                                     _impu,
                                     _visited_network,
                                     authorization_type_int);
  DiameterTransaction* tsx = new DiameterTransaction(&_dict, this);
  tsx->set_response_clbk(&ImpiRegistrationStatusHandler::on_uar_response);
  uar->send(tsx, 200);
}

void ImpiRegistrationStatusHandler::on_uar_response(Diameter::Message& rsp)
{
  Cx::UserAuthorizationAnswer uaa(rsp);
  int result_code = uaa.result_code();
  int experimental_result_code = uaa.experimental_result_code();
  if ((result_code == DIAMETER_SUCCESS) ||
      (experimental_result_code == (DIAMETER_FIRST_REGISTRATION ||
                                    DIAMETER_SUBSEQUENT_REGISTRATION)))
  {
    rapidjson::StringBuffer sb;
    rapidjson::Writer<rapidjson::StringBuffer> writer(sb);
    writer.StartObject();
    writer.String(JSON_RC.c_str());
    writer.Int(result_code ? result_code : experimental_result_code);
    std::string server_name = uaa.server_name();
    if (server_name.length())
    {
      writer.String(JSON_SCSCF.c_str());
      writer.String(server_name.c_str());
    }
    else
    {
      ServerCapabilities server_capabilities = uaa.server_capabilities();
      writer.String(JSON_MAN_CAP.c_str());
      writer.String((server_capabilities.convert_capabilities_to_string(server_capabilities.mandatory_capabilities)).c_str());
      writer.String(JSON_OPT_CAP.c_str());
      writer.String((server_capabilities.convert_capabilities_to_string(server_capabilities.optional_capabilities)).c_str());
    }
    writer.EndObject();
  }
  else if (experimental_result_code == (DIAMETER_ERROR_USER_UNKNOWN ||
                                        DIAMETER_ERROR_IDENTITIES_DONT_MATCH))
  {
    _req.send_reply(404);
  }
  else if ((result_code == DIAMETER_AUTHORIZATION_REJECTED) ||
           (experimental_result_code == DIAMETER_ERROR_ROAMING_NOT_ALLOWED))
  {
    _req.send_reply(403);
  }
  else if (result_code == DIAMETER_TOO_BUSY)
  {
    _req.send_reply(503);
  }
  else
  {
    _req.send_reply(500);
  }
  delete this;
}

//
// IMPU Location Information handling
//

void ImpuLocationInfoHandler::run()
{
  const std::string prefix = "/impu/";
  std::string path = _req.full_path();
  int authorization_type_int = 0;

  _impu = path.substr(prefix.length());
  _originating = _req.param("originating");
  _authorization_type = _req.param("auth-type");
  if (_authorization_type == "CAPAB")
  {
    authorization_type_int = 2;
  }

  Cx::LocationInfoRequest* lir =
    new Cx::LocationInfoRequest(&_dict,
                                _dest_host,
                                _dest_realm,
                                _originating,
                                _impu,
                                authorization_type_int);
  DiameterTransaction* tsx = new DiameterTransaction(&_dict, this);
  tsx->set_response_clbk(&ImpuLocationInfoHandler::on_lir_response);
  lir->send(tsx, 200);
}

void ImpuLocationInfoHandler::on_lir_response(Diameter::Message& rsp)
{
  Cx::LocationInfoAnswer lia(rsp);
  int result_code = lia.result_code();
  int experimental_result_code = lia.experimental_result_code();
  if ((result_code == DIAMETER_SUCCESS) ||
      (experimental_result_code == DIAMETER_UNREGISTERED_SERVICE))
  {
    rapidjson::StringBuffer sb;
    rapidjson::Writer<rapidjson::StringBuffer> writer(sb);
    writer.StartObject();
    writer.String(JSON_RC.c_str());
    writer.Int(result_code ? result_code : experimental_result_code);
    std::string server_name = lia.server_name();
    if ((result_code == DIAMETER_SUCCESS) && (server_name.length()))
    {
      writer.String(JSON_SCSCF.c_str());
      writer.String(server_name.c_str());
    }
    else
    {
      ServerCapabilities server_capabilities = lia.server_capabilities();
      writer.String(JSON_MAN_CAP.c_str());
      writer.String((server_capabilities.convert_capabilities_to_string(server_capabilities.mandatory_capabilities)).c_str());
      writer.String(JSON_OPT_CAP.c_str());
      writer.String((server_capabilities.convert_capabilities_to_string(server_capabilities.optional_capabilities)).c_str());
    }
    writer.EndObject();
  }
  else if (experimental_result_code == (DIAMETER_ERROR_USER_UNKNOWN ||
                                        DIAMETER_ERROR_IDENTITY_NOT_REGISTERED))
  {
    _req.send_reply(404);
  }
  else if (result_code == DIAMETER_TOO_BUSY)
  {
    _req.send_reply(503);
  }
  else
  {
    _req.send_reply(500);
  }
  delete this;
}

//
// IMPU IMS Subscription handling
//

void ImpuIMSSubscriptionHandler::run()
{
  const std::string prefix = "/impu/";
  std::string path = _req.full_path();

  _impu = path.substr(prefix.length());
  _impi = _req.param("private_id");

  Cache::Request* get_ims_sub = new Cache::GetIMSSubscription(_impu);
  CacheTransaction* tsx = new CacheTransaction(get_ims_sub, this);
  tsx->set_success_clbk(&ImpuIMSSubscriptionHandler::on_get_ims_subscription_success);
  tsx->set_failure_clbk(&ImpuIMSSubscriptionHandler::on_get_ims_subscription_failure);
  _cache->send(tsx);
}

void ImpuIMSSubscriptionHandler::on_get_ims_subscription_success(Cache::Request* request)
{
  Cache::GetIMSSubscription* get_ims_sub = (Cache::GetIMSSubscription*)request;
  std::string xml;
  get_ims_sub->get_result(xml);
  _req.add_content(xml);
  _req.send_reply(200);
  delete this;
}

void ImpuIMSSubscriptionHandler::on_get_ims_subscription_failure(Cache::Request* request, Cache::ResultCode error, std::string& text)
{
  if (error == Cache::ResultCode::NOT_FOUND)
  {
    Cx::ServerAssignmentRequest* sar =
      new Cx::ServerAssignmentRequest(_dict,
                                      _dest_host,
                                      _dest_realm,
                                      _impi,
                                      _impu,
                                      _server_name);
    DiameterTransaction* tsx = new DiameterTransaction(_dict, this);
    tsx->set_response_clbk(&ImpuIMSSubscriptionHandler::on_sar_response);
    sar->send(tsx, 200);
  }
  else
  {
    _req.send_reply(502);
    delete this;
  }
}

void ImpuIMSSubscriptionHandler::on_sar_response(Diameter::Message& rsp)
{
  Cx::ServerAssignmentAnswer saa(rsp);
  switch (saa.result_code())
  {
    case 2001:
      {
        std::string user_data = saa.user_data();
        _req.add_content(user_data);
        _req.send_reply(200);

        if (_cfg->ims_sub_cache_ttl != 0)
        {
          std::vector<std::string> public_ids = get_public_ids(user_data);
          if (!public_ids.empty())
          {
            Cache::Request* put_ims_sub = new Cache::PutIMSSubscription(public_ids, user_data, Cache::generate_timestamp(), _cfg->ims_sub_cache_ttl);
            CacheTransaction* tsx = new CacheTransaction(put_ims_sub, NULL);
            _cache->send(tsx);
          }
        }
      }
      break;
    case 5001:
      _req.send_reply(404);
      break;
    default:
      _req.send_reply(500);
      break;
  }
<<<<<<< HEAD

  delete this;
=======
  delete this;
}

std::vector<std::string> ImpuIMSSubscriptionHandler::get_public_ids(const std::string& user_data)
{
  std::vector<std::string> public_ids;

  // Parse the XML document, saving off the passed-in string first (as parsing
  // is destructive).
  rapidxml::xml_document<> doc;
  char* user_data_str = doc.allocate_string(user_data.c_str());

  try
  {
    doc.parse<rapidxml::parse_strip_xml_namespaces>(user_data_str);
  }
  catch (rapidxml::parse_error err)
  {
    LOG_ERROR("Parse error in IMS Subscription document: %s\n\n%s", err.what(), user_data.c_str());
    doc.clear();
  }

  // Walk through all nodes in the hierarchy IMSSubscription->ServiceProfile->PublicIdentity
  // ->Identity.
  rapidxml::xml_node<>* is = doc.first_node("IMSSubscription");
  if (is)
  {
    for (rapidxml::xml_node<>* sp = is->first_node("ServiceProfile");
         sp;
         sp = is->next_sibling("ServiceProfile"))
    {
      for (rapidxml::xml_node<>* pi = sp->first_node("PublicIdentity");
           pi;
           pi = sp->next_sibling("PublicIdentity"))
      {
        for (rapidxml::xml_node<>* id = pi->first_node("Identity");
             id;
             id = pi->next_sibling("Identity"))
        {
          public_ids.push_back((std::string)id->value());
        }
      }
    }
  }
  
  return public_ids;
>>>>>>> 67169d1a
}<|MERGE_RESOLUTION|>--- conflicted
+++ resolved
@@ -39,10 +39,7 @@
 
 #include "rapidjson/writer.h"
 #include "rapidjson/stringbuffer.h"
-<<<<<<< HEAD
-=======
 #include "rapidxml/rapidxml.hpp"
->>>>>>> 67169d1a
 
 void PingHandler::run()
 {
@@ -622,10 +619,6 @@
       _req.send_reply(500);
       break;
   }
-<<<<<<< HEAD
-
-  delete this;
-=======
   delete this;
 }
 
@@ -672,5 +665,4 @@
   }
   
   return public_ids;
->>>>>>> 67169d1a
 }