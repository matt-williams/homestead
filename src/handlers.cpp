/**
 * @file handlers.cpp handlers for homestead
 *
 * Project Clearwater - IMS in the Cloud
 * Copyright (C) 2013  Metaswitch Networks Ltd
 *
 * This program is free software: you can redistribute it and/or modify it
 * under the terms of the GNU General Public License as published by the
 * Free Software Foundation, either version 3 of the License, or (at your
 * option) any later version, along with the "Special Exception" for use of
 * the program along with SSL, set forth below. This program is distributed
 * in the hope that it will be useful, but WITHOUT ANY WARRANTY;
 * without even the implied warranty of MERCHANTABILITY or FITNESS FOR
 * A PARTICULAR PURPOSE.  See the GNU General Public License for more
 * details. You should have received a copy of the GNU General Public
 * License along with this program.  If not, see
 * <http://www.gnu.org/licenses/>.
 *
 * The author can be reached by email at clearwater@metaswitch.com or by
 * post at Metaswitch Networks Ltd, 100 Church St, Enfield EN2 6BQ, UK
 *
 * Special Exception
 * Metaswitch Networks Ltd  grants you permission to copy, modify,
 * propagate, and distribute a work formed by combining OpenSSL with The
 * Software, or a work derivative of such a combination, even if such
 * copying, modification, propagation, or distribution would otherwise
 * violate the terms of the GPL. You must comply with the GPL in all
 * respects for all of the code used other than OpenSSL.
 * "OpenSSL" means OpenSSL toolkit software distributed by the OpenSSL
 * Project and licensed under the OpenSSL Licenses, or a work based on such
 * software and licensed under the OpenSSL Licenses.
 * "OpenSSL Licenses" means the OpenSSL License and Original SSLeay License
 * under which the OpenSSL Project distributes the OpenSSL toolkit software,
 * as those licenses appear in the file LICENSE-OPENSSL.
 */

#include "handlers.h"
#include "xmlutils.h"
#include "servercapabilities.h"
#include "homesteadsasevent.h"
#include "snmp_cx_counter_table.h"

#include "log.h"

#include "rapidjson/writer.h"
#include "rapidjson/stringbuffer.h"
#include "rapidxml/rapidxml.hpp"
#include "boost/algorithm/string/join.hpp"
#include "base64.h"

const std::string SIP_URI_PRE = "sip:";

Diameter::Stack* HssCacheTask::_diameter_stack = NULL;
std::string HssCacheTask::_dest_realm;
std::string HssCacheTask::_dest_host;
std::string HssCacheTask::_configured_server_name;
Cx::Dictionary* HssCacheTask::_dict;
Cache* HssCacheTask::_cache = NULL;
StatisticsManager* HssCacheTask::_stats_manager = NULL;
HealthChecker* HssCacheTask::_health_checker = NULL;

const static HssCacheTask::StatsFlags DIGEST_STATS =
  static_cast<HssCacheTask::StatsFlags>(
    HssCacheTask::STAT_HSS_LATENCY |
    HssCacheTask::STAT_HSS_DIGEST_LATENCY);

const static HssCacheTask::StatsFlags SUBSCRIPTION_STATS =
  static_cast<HssCacheTask::StatsFlags>(
    HssCacheTask::STAT_HSS_LATENCY |
    HssCacheTask::STAT_HSS_SUBSCRIPTION_LATENCY);

static SNMP::CxCounterTable* mar_results_tbl;
static SNMP::CxCounterTable* sar_results_tbl;
static SNMP::CxCounterTable* uar_results_tbl;
static SNMP::CxCounterTable* lir_results_tbl;
static SNMP::CxCounterTable* ppr_results_tbl;
static SNMP::CxCounterTable* rtr_results_tbl;

void HssCacheTask::configure_diameter(Diameter::Stack* diameter_stack,
                                      const std::string& dest_realm,
                                      const std::string& dest_host,
                                      const std::string& server_name,
                                      Cx::Dictionary* dict)
{
  TRC_STATUS("Configuring HssCacheTask");
  TRC_STATUS("  Dest-Realm:  %s", dest_realm.c_str());
  TRC_STATUS("  Dest-Host:   %s", dest_host.c_str());
  TRC_STATUS("  Server-Name: %s", server_name.c_str());
  _diameter_stack = diameter_stack;
  _dest_realm = dest_realm;
  _dest_host = dest_host;
  _configured_server_name = server_name;
  _dict = dict;
}

void HssCacheTask::configure_cache(Cache* cache)
{
  _cache = cache;
}

void HssCacheTask::configure_health_checker(HealthChecker* hc)
{
  _health_checker = hc;
}

void HssCacheTask::configure_stats(StatisticsManager* stats_manager)
{
  _stats_manager = stats_manager;
}

void HssCacheTask::on_diameter_timeout()
{
  // Although a Diameter timeout indicates that a downstream server has failed,
  // we send a 503 response rather than a 504.
  // This is because the request hasn't yet been retried, and it's possible that
  // another homestead node may be able to complete the request. By sending a
  // 503 response, we ensure that the request will be retried by the client if
  // possible.
  TRC_ERROR("Diameter timeout - respond with HTTP 503");
  send_http_reply(HTTP_SERVER_UNAVAILABLE);
  delete this;
}

// Common SAS log function

static void sas_log_get_reg_data_success(Cache::GetRegData* get_reg_data, SAS::TrailId trail)
{
  std::string xml;
  int32_t ttl;
  RegistrationState state;
  std::vector<std::string> associated_impis;
  ChargingAddresses charging_addrs;

  get_reg_data->get_xml(xml, ttl);
  get_reg_data->get_registration_state(state, ttl);
  get_reg_data->get_associated_impis(associated_impis);
  get_reg_data->get_charging_addrs(charging_addrs);

  SAS::Event event(trail, SASEvent::CACHE_GET_REG_DATA_SUCCESS, 0);
  event.add_compressed_param(xml, &SASEvent::PROFILE_SERVICE_PROFILE);
  event.add_static_param(state);
  std::string associated_impis_str = boost::algorithm::join(associated_impis, ", ");
  event.add_var_param(associated_impis_str);
  event.add_var_param(charging_addrs.log_string());
  SAS::report_event(event);
}

// General IMPI handling.

void ImpiTask::run()
{
  if (parse_request())
  {
    TRC_DEBUG("Parsed HTTP request: private ID %s, public ID %s, scheme %s, authorization %s",
              _impi.c_str(), _impu.c_str(), _scheme.c_str(), _authorization.c_str());
    if (_cfg->query_cache_av)
    {
      query_cache_av();
    }
    else
    {
      TRC_DEBUG("Authentication vector cache query disabled - query HSS");
      get_av();
    }
  }
  else
  {
    send_http_reply(HTTP_NOT_FOUND);
    delete this;
  }
}

ImpiTask::~ImpiTask()
{
  delete _maa;
  _maa = NULL;
}

void ImpiTask::query_cache_av()
{
  TRC_DEBUG("Querying cache for authentication vector for %s/%s", _impi.c_str(), _impu.c_str());
  SAS::Event event(this->trail(), SASEvent::CACHE_GET_AV, 0);
  event.add_var_param(_impi);
  event.add_var_param(_impu);
  SAS::report_event(event);
  CassandraStore::Operation* get_av = _cache->create_GetAuthVector(_impi, _impu);
  CassandraStore::Transaction* tsx =
    new CacheTransaction(this,
                         &ImpiTask::on_get_av_success,
                         &ImpiTask::on_get_av_failure);
  _cache->do_async(get_av, tsx);
}

void ImpiTask::on_get_av_success(CassandraStore::Operation* op)
{
  SAS::Event event(this->trail(), SASEvent::CACHE_GET_AV_SUCCESS, 0);
  SAS::report_event(event);
  Cache::GetAuthVector* get_av = (Cache::GetAuthVector*)op;
  DigestAuthVector av;
  get_av->get_result(av);
  TRC_DEBUG("Got authentication vector with digest %s from cache", av.ha1.c_str());
  send_reply(av);
  delete this;
}

void ImpiTask::on_get_av_failure(CassandraStore::Operation* op,
                                 CassandraStore::ResultCode error,
                                 std::string& text)
{
  TRC_DEBUG("Cache query failed - reject request");
  SAS::Event event(this->trail(), SASEvent::NO_AV_CACHE, 0);
  SAS::report_event(event);
  if (error == CassandraStore::NOT_FOUND)
  {
    TRC_DEBUG("No cached av found for private ID %s, public ID %s - reject", _impi.c_str(), _impu.c_str());
    send_http_reply(HTTP_NOT_FOUND);
  }
  else if (error == CassandraStore::CONNECTION_ERROR)
  {
    // If the cache error is a failure to connect to the local Cassandra,
    // then we want Sprout to retry the request to another Homestead (as this
    // could be a local issue to the node). Send a 503.
    TRC_DEBUG("Cache query failed: unable to connect to local Cassandra");
    send_http_reply(HTTP_SERVER_UNAVAILABLE);
  }
  else
  {
    // Send a 504 in all other cases (the request won't be retried)
    TRC_DEBUG("Cache query failed with rc %d", error);
    send_http_reply(HTTP_GATEWAY_TIMEOUT);
  }

  delete this;
}

void ImpiTask::get_av()
{
  if (_impu.empty())
  {
    if ((_scheme == _cfg->scheme_akav1) || (_scheme == _cfg->scheme_akav2))
    {
      // If the requested scheme is AKA, there's no point in looking up the cached public ID.
      // Even if we find it, we can't use it due to restrictions in the AKA protocol.
      TRC_INFO("Public ID unknown and requested scheme AKA - reject");
      SAS::Event event(this->trail(), SASEvent::NO_IMPU_AKA, 0);
      SAS::report_event(event);
      send_http_reply(HTTP_NOT_FOUND);
      delete this;
    }
    else
    {
      TRC_DEBUG("Public ID unknown - look up in cache");
      query_cache_impu();
    }
  }
  else
  {
    send_mar();
  }
}

void ImpiTask::query_cache_impu()
{
  TRC_DEBUG("Querying cache to find public IDs associated with %s", _impi.c_str());
  SAS::Event event(this->trail(), SASEvent::CACHE_GET_ASSOC_IMPU, 0);
  event.add_var_param(_impi);
  SAS::report_event(event);
  CassandraStore::Operation* get_public_ids = _cache->create_GetAssociatedPublicIDs(_impi);
  CassandraStore::Transaction* tsx =
    new CacheTransaction(this,
                         &ImpiTask::on_get_impu_success,
                         &ImpiTask::on_get_impu_failure);
  _cache->do_async(get_public_ids, tsx);
}

void ImpiTask::on_get_impu_success(CassandraStore::Operation* op)
{
  Cache::GetAssociatedPublicIDs* get_public_ids = (Cache::GetAssociatedPublicIDs*)op;
  std::vector<std::string> ids;
  get_public_ids->get_result(ids);
  if (!ids.empty())
  {
    _impu = ids[0];
    SAS::Event event(this->trail(), SASEvent::CACHE_GET_ASSOC_IMPU_SUCCESS, 0);
    event.add_var_param(_impu);
    SAS::report_event(event);
    TRC_DEBUG("Found cached public ID %s for private ID %s - now send Multimedia-Auth request",
              _impu.c_str(), _impi.c_str());
    send_mar();
  }
  else
  {
    TRC_INFO("No cached public ID found for private ID %s - reject", _impi.c_str());
    SAS::Event event(this->trail(), SASEvent::CACHE_GET_ASSOC_IMPU_FAIL, 0);
    SAS::report_event(event);
    send_http_reply(HTTP_NOT_FOUND);
    delete this;
  }
}

void ImpiTask::on_get_impu_failure(CassandraStore::Operation* op, CassandraStore::ResultCode error, std::string& text)
{
  SAS::Event event(this->trail(), SASEvent::CACHE_GET_ASSOC_IMPU_FAIL, 0);
  SAS::report_event(event);
  if (error == CassandraStore::NOT_FOUND)
  {
    TRC_DEBUG("No cached public ID found for private ID %s - reject", _impi.c_str());
    send_http_reply(HTTP_NOT_FOUND);
  }
  else if (error == CassandraStore::CONNECTION_ERROR)
  {
    // If the cache error is a failure to connect to the local Cassandra,
    // then we want Sprout to retry the request to another Homestead (as this
    // could be a local issue to the node). Send a 503.
    TRC_DEBUG("Cache query failed: unable to connect to local Cassandra");
    send_http_reply(HTTP_SERVER_UNAVAILABLE);
  }
  else
  {
    // Send a 504 in all other cases (the request won't be retried)
    TRC_DEBUG("Cache query failed with rc %d", error);
    send_http_reply(HTTP_GATEWAY_TIMEOUT);
  }

  delete this;
}

void ImpiTask::send_mar()
{
  Cx::MultimediaAuthRequest mar(_dict,
                                _diameter_stack,
                                _dest_realm,
                                _dest_host,
                                _impi,
                                _impu,
                                _configured_server_name,
                                _scheme,
                                _authorization);
  DiameterTransaction* tsx =
    new DiameterTransaction(_dict, this, DIGEST_STATS, &ImpiTask::on_mar_response, mar_results_tbl);
  mar.send(tsx, _cfg->diameter_timeout_ms);
}

void ImpiTask::on_mar_response(Diameter::Message& rsp)
{
  _maa = new Cx::MultimediaAuthAnswer(rsp);
  int32_t result_code = 0;
  _maa->result_code(result_code);
  int32_t experimental_result_code = 0;
  uint32_t vendor_id = 0;
  _maa->experimental_result(experimental_result_code, vendor_id);

  // IMS mandates that exactly one of result code or experimental result code
  // will be set, so we can unambiguously assume that, if one is set, then the
  // other one won't be.
  if (result_code != 0)
  {
    mar_results_tbl->increment(SNMP::DiameterAppId::BASE, result_code);
  }
  else if (experimental_result_code != 0 && vendor_id == VENDOR_ID_3GPP)
  {
    mar_results_tbl->increment(SNMP::DiameterAppId::_3GPP, experimental_result_code);
  }
  TRC_DEBUG("Received Multimedia-Auth answer with result code %d and experimental result code %d with vendor id %d",
            result_code, experimental_result_code, vendor_id);

  bool updating_assoc_public_ids = false;

  if (result_code == DIAMETER_SUCCESS)
  {
    std::string sip_auth_scheme = _maa->sip_auth_scheme();
    if (sip_auth_scheme == _cfg->scheme_digest)
    {
      if (_cfg->impu_cache_ttl != 0)
      {
        TRC_DEBUG("Caching that private ID %s includes public ID %s",
                  _impi.c_str(), _impu.c_str());
        SAS::Event event(this->trail(), SASEvent::CACHE_PUT_ASSOC_IMPU, 0);
        event.add_var_param(_impi);
        event.add_var_param(_impu);
        SAS::report_event(event);

        CassandraStore::Operation* put_public_id =
          _cache->create_PutAssociatedPublicID(_impi,
                                               _impu,
                                               Cache::generate_timestamp(),
                                               _cfg->impu_cache_ttl);
        CassandraStore::Transaction* tsx = new CacheTransaction(this,
                                                                &ImpiTask::on_put_assoc_impu_success,
                                                                &ImpiTask::on_put_assoc_impu_failure);
        _cache->do_async(put_public_id, tsx);
        updating_assoc_public_ids = true;
      }
      else
      {
        send_reply(_maa->digest_auth_vector());
      }
    }
    else if (sip_auth_scheme == _cfg->scheme_akav1)
    {
      send_reply(_maa->aka_auth_vector());
    }
    else if (sip_auth_scheme == _cfg->scheme_akav2)
    {
      send_reply(_maa->akav2_auth_vector());
    }
    else
    {
      TRC_DEBUG("Unsupported auth scheme: %s", sip_auth_scheme.c_str());
      SAS::Event event(this->trail(), SASEvent::UNSUPPORTED_SCHEME, 0);
      event.add_var_param(sip_auth_scheme);
      SAS::report_event(event);
      send_http_reply(HTTP_NOT_FOUND);
    }
  }
  else if (result_code == DIAMETER_UNABLE_TO_DELIVER)
  {
    // LCOV_EXCL_START - nothing interesting to UT.
    // This may mean we don't have any Diameter connections. Another Homestead
    // node might have Diameter connections (either to the HSS, or to an SLF
    // which is able to talk to the HSS), and we should return a 503 so that
    // Sprout tries a different Homestead.
    send_http_reply(HTTP_SERVER_UNAVAILABLE);
    // LCOV_EXCL_STOP
  }
  else if (experimental_result_code == DIAMETER_ERROR_USER_UNKNOWN &&
           vendor_id == VENDOR_ID_3GPP)
  {
    TRC_INFO("Multimedia-Auth answer - user unknown");
    SAS::Event event(this->trail(), SASEvent::NO_AV_HSS, 0);
    SAS::report_event(event);
    send_http_reply(HTTP_NOT_FOUND);
  }
  else
  {
    TRC_INFO("Multimedia-Auth answer with result code %d and experimental result code %d and vendor id %d - reject",
             result_code, experimental_result_code, vendor_id);
    SAS::Event event(this->trail(), SASEvent::NO_AV_HSS, 0);
    SAS::report_event(event);
    send_http_reply(HTTP_SERVER_ERROR);
  }

  // If not waiting for the assoicated IMPU put to succeed, tidy up now
  if (!updating_assoc_public_ids)
  {
    delete this;
  }
}

void ImpiTask::on_put_assoc_impu_success(CassandraStore::Operation* op)
{
  SAS::Event event(this->trail(), SASEvent::CACHE_PUT_ASSOC_IMPU_SUCCESS, 0);
  SAS::report_event(event);

  send_reply(_maa->digest_auth_vector());
  delete this;
}

void ImpiTask::on_put_assoc_impu_failure(CassandraStore::Operation* op, CassandraStore::ResultCode error, std::string& text)
{
  SAS::Event event(this->trail(), SASEvent::CACHE_PUT_ASSOC_IMPU_FAIL, 0);
  event.add_static_param(error);
  event.add_var_param(text);
  SAS::report_event(event);

  // We have successfully read the MAA, so we might as well send this
  send_reply(_maa->digest_auth_vector());
  delete this;
}

//
// IMPI digest handling.
//

bool ImpiDigestTask::parse_request()
{
  const std::string prefix = "/impi/";
  std::string path = _req.path();

  _impi = path.substr(prefix.length(), path.find_first_of("/", prefix.length()) - prefix.length());
  _impu = _req.param("public_id");
  _scheme = _cfg->scheme_digest;
  _authorization = "";

  return true;
}

void ImpiDigestTask::send_reply(const DigestAuthVector& av)
{
  rapidjson::StringBuffer sb;
  rapidjson::Writer<rapidjson::StringBuffer> writer(sb);
  writer.StartObject();
  writer.String(JSON_DIGEST_HA1.c_str());
  writer.String(av.ha1.c_str());
  writer.EndObject();
  _req.add_content(sb.GetString());
  send_http_reply(HTTP_OK);
}

void ImpiDigestTask::send_reply(const AKAAuthVector& av)
{
  // It is an error to request AKA authentication through the digest URL.
  TRC_INFO("Digest requested but AKA received - reject");
  send_http_reply(HTTP_NOT_FOUND);
}

//
// IMPI AV handling.
//

bool ImpiAvTask::parse_request()
{
  const std::string prefix = "/impi/";
  std::string path = _req.path();

  _impi = path.substr(prefix.length(), path.find_first_of("/", prefix.length()) - prefix.length());
  std::string scheme = _req.file();
  if (scheme == "av")
  {
    _scheme = _cfg->scheme_unknown;
  }
  else if (scheme == "digest")
  {
    _scheme = _cfg->scheme_digest; // LCOV_EXCL_LINE - digests are handled by the ImpiDigestTask so we can't get here.
  }
  else if (scheme == "aka")
  {
    _scheme = _cfg->scheme_akav1;
  }
  else if (scheme == "aka2")
  {
    _scheme = _cfg->scheme_akav2;
  }
  else
  {
    TRC_INFO("Couldn't parse scheme %s", scheme.c_str());
    SAS::Event event(this->trail(), SASEvent::INVALID_SCHEME, 0);
    event.add_var_param(scheme);
    SAS::report_event(event);
    return false;
  }
  _impu = _req.param("impu");
  _authorization = base64_decode(_req.param(AUTH_FIELD_NAME));

  return true;
}

void ImpiAvTask::send_reply(const DigestAuthVector& av)
{
  rapidjson::StringBuffer sb;
  rapidjson::Writer<rapidjson::StringBuffer> writer(sb);

  // The qop value can be empty - in this case it should be replaced
  // with 'auth'.
  std::string qop_value = (!av.qop.empty()) ? av.qop : JSON_AUTH;

  writer.StartObject();
  {
    writer.String(JSON_DIGEST.c_str());
    writer.StartObject();
    {
      writer.String(JSON_HA1.c_str());
      writer.String(av.ha1.c_str());
      writer.String(JSON_REALM.c_str());
      writer.String(av.realm.c_str());
      writer.String(JSON_QOP.c_str());
      writer.String(qop_value.c_str());
    }
    writer.EndObject();
  }
  writer.EndObject();

  _req.add_content(sb.GetString());
  send_http_reply(HTTP_OK);
}

void ImpiAvTask::send_reply(const AKAAuthVector& av)
{
  rapidjson::StringBuffer sb;
  rapidjson::Writer<rapidjson::StringBuffer> writer(sb);

  writer.StartObject();
  {
    writer.String(JSON_AKA.c_str());
    writer.StartObject();
    {
      writer.String(JSON_CHALLENGE.c_str());
      writer.String(av.challenge.c_str());
      writer.String(JSON_RESPONSE.c_str());
      writer.String(av.response.c_str());
      writer.String(JSON_CRYPTKEY.c_str());
      writer.String(av.crypt_key.c_str());
      writer.String(JSON_INTEGRITYKEY.c_str());
      writer.String(av.integrity_key.c_str());
      writer.String(JSON_VERSION.c_str());
      writer.Int(av.version);
    }
    writer.EndObject();
  }
  writer.EndObject();

  _req.add_content(sb.GetString());
  send_http_reply(HTTP_OK);
}

//
// IMPI Registration Status handling.
//
// A 200 OK response from this URL passes Homestead's health-check criteria.
//

void ImpiRegistrationStatusTask::run()
{
  if (_cfg->hss_configured)
  {
    const std::string prefix = "/impi/";
    std::string path = _req.path();
    _impi = path.substr(prefix.length(), path.find_first_of("/", prefix.length()) - prefix.length());
    _impu = _req.param("impu");
    _visited_network = _req.param("visited-network");
    if (_visited_network.empty())
    {
      _visited_network = _dest_realm;
    }
    _authorization_type = _req.param("auth-type");
    TRC_DEBUG("Parsed HTTP request: private ID %s, public ID %s, visited network %s, authorization type %s",
              _impi.c_str(), _impu.c_str(), _visited_network.c_str(), _authorization_type.c_str());

    Cx::UserAuthorizationRequest uar(_dict,
                                     _diameter_stack,
                                     _dest_host,
                                     _dest_realm,
                                     _impi,
                                     _impu,
                                     _visited_network,
                                     _authorization_type);
    DiameterTransaction* tsx =
      new DiameterTransaction(_dict,
                              this,
                              SUBSCRIPTION_STATS,
                              &ImpiRegistrationStatusTask::on_uar_response,
                              uar_results_tbl);
    uar.send(tsx, _cfg->diameter_timeout_ms);
  }
  else
  {
    TRC_DEBUG("No HSS configured - fake response if subscriber exists");
    SAS::Event event(this->trail(), SASEvent::ICSCF_NO_HSS, 0);
    SAS::report_event(event);
    rapidjson::StringBuffer sb;
    rapidjson::Writer<rapidjson::StringBuffer> writer(sb);
    writer.StartObject();
    writer.String(JSON_RC.c_str());
    writer.Int(DIAMETER_SUCCESS);
    writer.String(JSON_SCSCF.c_str());
    writer.String(_configured_server_name.c_str());
    writer.EndObject();
    _req.add_content(sb.GetString());
    send_http_reply(HTTP_OK);
    if (_health_checker)
    {
      _health_checker->health_check_passed();
    }
    delete this;
  }
}

void ImpiRegistrationStatusTask::on_uar_response(Diameter::Message& rsp)
{
  Cx::UserAuthorizationAnswer uaa(rsp);
  int32_t result_code = 0;
  uaa.result_code(result_code);
  int32_t experimental_result_code = 0;
  uint32_t vendor_id = 0;
  uaa.experimental_result(experimental_result_code, vendor_id);

  // IMS mandates that exactly one of result code or experimental result code
  // will be set, so we can unambiguously assume that, if one is set, then the
  // other one won't be.
  if (result_code != 0)
  {
    uar_results_tbl->increment(SNMP::DiameterAppId::BASE, result_code);
  }
  else if (experimental_result_code != 0 &&
           vendor_id == VENDOR_ID_3GPP)
  {
    uar_results_tbl->increment(SNMP::DiameterAppId::_3GPP, experimental_result_code);
  }

  TRC_DEBUG("Received User-Authorization answer with result %d/%d",
            result_code, experimental_result_code);

  if ((result_code == DIAMETER_SUCCESS) ||
      (experimental_result_code == DIAMETER_FIRST_REGISTRATION) ||
      (experimental_result_code == DIAMETER_SUBSEQUENT_REGISTRATION))
  {
    rapidjson::StringBuffer sb;
    rapidjson::Writer<rapidjson::StringBuffer> writer(sb);
    writer.StartObject();
    writer.String(JSON_RC.c_str());
    writer.Int(result_code ? result_code : experimental_result_code);
    std::string server_name;

    // If the HSS returned a server_name, return that. If not, return the
    // server capabilities, even if none are returned by the HSS.
    if (uaa.server_name(server_name))
    {
      TRC_DEBUG("Got Server-Name %s", server_name.c_str());
      writer.String(JSON_SCSCF.c_str());
      writer.String(server_name.c_str());
    }
    else
    {
      TRC_DEBUG("Got Server-Capabilities");
      ServerCapabilities server_capabilities = uaa.server_capabilities();

      if (!server_capabilities.server_name.empty())
      {
        TRC_DEBUG("Got Server-Name %s from Capabilities AVP", server_capabilities.server_name.c_str());
        writer.String(JSON_SCSCF.c_str());
        writer.String(server_capabilities.server_name.c_str());
      }

      server_capabilities.write_capabilities(&writer);
    }

    writer.EndObject();

    _req.add_content(sb.GetString());
    send_http_reply(HTTP_OK);

    if (_health_checker)
    {
      _health_checker->health_check_passed();
    }
  }
  else if ((experimental_result_code == DIAMETER_ERROR_USER_UNKNOWN) ||
           (experimental_result_code == DIAMETER_ERROR_IDENTITIES_DONT_MATCH))
  {
    TRC_INFO("User unknown or public/private ID conflict - reject");
    sas_log_hss_failure(result_code, experimental_result_code);
    send_http_reply(HTTP_NOT_FOUND);
  }
  else if ((result_code == DIAMETER_AUTHORIZATION_REJECTED) ||
           (experimental_result_code == DIAMETER_ERROR_ROAMING_NOT_ALLOWED))
  {
    TRC_INFO("Authorization rejected due to roaming not allowed - reject");
    sas_log_hss_failure(result_code, experimental_result_code);
    send_http_reply(HTTP_FORBIDDEN);
  }
  else if (result_code == DIAMETER_TOO_BUSY)
  {
    TRC_INFO("HSS busy - reject");
    sas_log_hss_failure(result_code, experimental_result_code);
    send_http_reply(HTTP_GATEWAY_TIMEOUT);
  }
  else if (result_code == DIAMETER_UNABLE_TO_DELIVER)
  {
    // LCOV_EXCL_START - nothing interesting to UT.
    // This may mean we don't have any Diameter connections. Another Homestead
    // node might have Diameter connections (either to the HSS, or to an SLF
    // which is able to talk to the HSS), and we should return a 503 so that
    // Sprout tries a different Homestead.
    send_http_reply(HTTP_SERVER_UNAVAILABLE);
    // LCOV_EXCL_STOP
  }
  else
  {
    TRC_INFO("User-Authorization answer with result %d/%d - reject",
             result_code, experimental_result_code);
    sas_log_hss_failure(result_code, experimental_result_code);
    send_http_reply(HTTP_SERVER_ERROR);
  }
  delete this;
}

void ImpiRegistrationStatusTask::sas_log_hss_failure(int32_t result_code,
                                                     int32_t experimental_result_code)
{
  SAS::Event event(this->trail(), SASEvent::REG_STATUS_HSS_FAIL, 0);
  event.add_static_param(result_code);
  event.add_static_param(experimental_result_code);
  SAS::report_event(event);
}

//
// IMPU Location Information handling
//

void ImpuLocationInfoTask::run()
{
  const std::string prefix = "/impu/";
  std::string path = _req.path();
  _impu = path.substr(prefix.length(), path.find_first_of("/", prefix.length()) - prefix.length());

  if (_cfg->hss_configured)
  {
    _originating = _req.param("originating");
    _authorization_type = _req.param("auth-type");
    TRC_DEBUG("Parsed HTTP request: public ID %s, originating %s, authorization type %s",
              _impu.c_str(), _originating.c_str(), _authorization_type.c_str());

    Cx::LocationInfoRequest lir(_dict,
                                _diameter_stack,
                                _dest_host,
                                _dest_realm,
                                _originating,
                                _impu,
                                _authorization_type);
    DiameterTransaction* tsx =
      new DiameterTransaction(_dict,
                              this,
                              SUBSCRIPTION_STATS,
                              &ImpuLocationInfoTask::on_lir_response,
                              lir_results_tbl);
    lir.send(tsx, _cfg->diameter_timeout_ms);
  }
  else
  {
    TRC_DEBUG("No HSS configured - fake up response if subscriber exists");
    SAS::Event event(this->trail(), SASEvent::ICSCF_NO_HSS, 0);
    SAS::report_event(event);
    query_cache_reg_data();
  }
}

void ImpuLocationInfoTask::on_lir_response(Diameter::Message& rsp)
{
  Cx::LocationInfoAnswer lia(rsp);
  int32_t result_code = 0;
  lia.result_code(result_code);
  int32_t experimental_result_code = 0;
  uint32_t vendor_id = 0;
  lia.experimental_result(experimental_result_code, vendor_id);

  // IMS mandates that exactly one of result code or experimental result code
  // will be set, so we can unambiguously assume that, if one is set, then the
  // other one won't be.
  if (result_code != 0)
  {
    lir_results_tbl->increment(SNMP::DiameterAppId::BASE, result_code);
  }
  else if (experimental_result_code != 0 &&
           vendor_id == VENDOR_ID_3GPP)
  {
    lir_results_tbl->increment(SNMP::DiameterAppId::_3GPP, experimental_result_code);
  }
  TRC_DEBUG("Received Location-Info answer with result %d/%d (vendor %d)",
            result_code, experimental_result_code, vendor_id);

  if ((result_code == DIAMETER_SUCCESS) ||
      (vendor_id == VENDOR_ID_3GPP &&
       ((experimental_result_code == DIAMETER_UNREGISTERED_SERVICE) ||
        (experimental_result_code == DIAMETER_ERROR_IDENTITY_NOT_REGISTERED))))
  {
    rapidjson::StringBuffer sb;
    rapidjson::Writer<rapidjson::StringBuffer> writer(sb);
    writer.StartObject();
    writer.String(JSON_RC.c_str());
    writer.Int(result_code ? result_code : experimental_result_code);
    std::string server_name;
    std::string wildcarded_public_identity;

    // If the HSS returned a server_name, return that. If not, return the
    // server capabilities, even if none are returned by the HSS.
    if ((result_code == DIAMETER_SUCCESS) && (lia.server_name(server_name)))
    {
      TRC_DEBUG("Got Server-Name %s", server_name.c_str());
      writer.String(JSON_SCSCF.c_str());
      writer.String(server_name.c_str());
    }
    else
    {
      TRC_DEBUG("Got Server-Capabilities");
      ServerCapabilities server_capabilities = lia.server_capabilities();

      if (!server_capabilities.server_name.empty())
      {
        TRC_DEBUG("Got Server-Name %s from Capabilities AVP", server_capabilities.server_name.c_str());
        writer.String(JSON_SCSCF.c_str());
        writer.String(server_capabilities.server_name.c_str());
      }

      server_capabilities.write_capabilities(&writer);
    }

    // If the HSS returned a wildcarded public user identity, add this to
    // the response.
    if (lia.wildcarded_public_identity(wildcarded_public_identity))
    {
      TRC_DEBUG("Got Wildcarded-Public-Id %s", wildcarded_public_identity.c_str());
      writer.String(JSON_WILDCARD.c_str());
      writer.String(wildcarded_public_identity.c_str());
    }

    writer.EndObject();
    _req.add_content(sb.GetString());
    send_http_reply(HTTP_OK);
  }
  else if (vendor_id == VENDOR_ID_3GPP &&
           ((experimental_result_code == DIAMETER_ERROR_USER_UNKNOWN) ||
            (experimental_result_code == DIAMETER_ERROR_IDENTITY_NOT_REGISTERED)))
  {
    TRC_INFO("User unknown or public/private ID conflict - reject");
    sas_log_hss_failure(result_code, experimental_result_code);
    send_http_reply(HTTP_NOT_FOUND);
  }
  else if (result_code == DIAMETER_TOO_BUSY)
  {
    TRC_INFO("HSS busy - reject");
    sas_log_hss_failure(result_code, experimental_result_code);
    send_http_reply(HTTP_GATEWAY_TIMEOUT);
  }
  else if (result_code == DIAMETER_UNABLE_TO_DELIVER)
  {
    // LCOV_EXCL_START - nothing interesting to UT.
    // This may mean we don't have any Diameter connections. Another Homestead
    // node might have Diameter connections (either to the HSS, or to an SLF
    // which is able to talk to the HSS), and we should return a 503 so that
    // Sprout tries a different Homestead.
    send_http_reply(HTTP_SERVER_UNAVAILABLE);
    // LCOV_EXCL_STOP
  }
  else
  {
    TRC_INFO("Location-Info answer with result %d/%d (vendor %d) - reject",
             result_code, experimental_result_code, vendor_id);
    sas_log_hss_failure(result_code, experimental_result_code);
    send_http_reply(HTTP_SERVER_ERROR);
  }
  delete this;
}

void ImpuLocationInfoTask::sas_log_hss_failure(int32_t result_code,
                                               int32_t experimental_result_code)
{
  SAS::Event event(this->trail(), SASEvent::LOC_INFO_HSS_FAIL, 0);
  event.add_static_param(result_code);
  event.add_static_param(experimental_result_code);
  SAS::report_event(event);
}

void ImpuLocationInfoTask::query_cache_reg_data()
{
  TRC_DEBUG("Querying cache for registration data for %s", _impu.c_str());
  SAS::Event event(this->trail(), SASEvent::CACHE_GET_REG_DATA, 0);
  event.add_var_param(_impu);
  SAS::report_event(event);
  CassandraStore::Operation* get_reg_data = _cache->create_GetRegData(_impu);
  CassandraStore::Transaction* tsx =
    new CacheTransaction(this,
                         &ImpuLocationInfoTask::on_get_reg_data_success,
                         &ImpuLocationInfoTask::on_get_reg_data_failure);
  _cache->do_async(get_reg_data, tsx);
}

void ImpuLocationInfoTask::on_get_reg_data_success(CassandraStore::Operation* op)
{
  sas_log_get_reg_data_success((Cache::GetRegData*)op, trail());

  // GetRegData returns success even if no entry was found, but the XML will be blank in this case.
  std::string xml;
  int32_t ttl;
  ((Cache::GetRegData*)op)->get_xml(xml, ttl);
  if (!xml.empty())
  {
    TRC_DEBUG("Got IMS subscription XML from cache - fake response for server %s", _configured_server_name.c_str());
    rapidjson::StringBuffer sb;
    rapidjson::Writer<rapidjson::StringBuffer> writer(sb);
    writer.StartObject();
    writer.String(JSON_RC.c_str());
    writer.Int(DIAMETER_SUCCESS);
    writer.String(JSON_SCSCF.c_str());
    writer.String(_configured_server_name.c_str());
    writer.EndObject();
    _req.add_content(sb.GetString());
    send_http_reply(HTTP_OK);
  }
  else
  {
    TRC_DEBUG("No IMS subscription XML found for public ID %s - reject", _impu.c_str());
    send_http_reply(HTTP_NOT_FOUND);
  }
  delete this;
}

void ImpuLocationInfoTask::on_get_reg_data_failure(CassandraStore::Operation* op,
                                                   CassandraStore::ResultCode error,
                                                   std::string& text)
{
  TRC_DEBUG("IMS subscription cache query failed: %u, %s", error, text.c_str());
  SAS::Event event(this->trail(), SASEvent::NO_REG_DATA_CACHE, 0);
  SAS::report_event(event);

  if (error == CassandraStore::CONNECTION_ERROR)
  {
    // If the cache error is a failure to connect to the local Cassandra,
    // then we want Sprout to retry the request to another Homestead (as this
    // could be a local issue to the node). Send a 503.
    TRC_DEBUG("Cache query failed: unable to connect to local Cassandra");
    send_http_reply(HTTP_SERVER_UNAVAILABLE);
  }
  else
  {
    // Send a 504 in all other cases (the request won't be retried)
    TRC_DEBUG("Cache query failed with rc %d", error);
    send_http_reply(HTTP_GATEWAY_TIMEOUT);
  }

  delete this;
}

//
// IMPU IMS Subscription handling for URLs of the form "/impu/<public ID>/reg-data"
//

// Determines whether an incoming HTTP request indicates deregistration
bool ImpuRegDataTask::is_deregistration_request(RequestType type)
{
  switch (type)
  {
    case RequestType::DEREG_USER:
    case RequestType::DEREG_ADMIN:
    case RequestType::DEREG_TIMEOUT:
      return true;
    default:
      return false;
  }
}

// Determines whether an incoming HTTP request indicates
// authentication failure
bool ImpuRegDataTask::is_auth_failure_request(RequestType type)
{
  switch (type)
  {
    case RequestType::DEREG_AUTH_FAIL:
    case RequestType::DEREG_AUTH_TIMEOUT:
      return true;
    default:
      return false;
  }
}

// If a HTTP request maps directly to a Diameter
// Server-Assignment-Type field, return the appropriate field.
Cx::ServerAssignmentType ImpuRegDataTask::sar_type_for_request(RequestType type)
{
  switch (type)
  {
    case RequestType::DEREG_USER:
      return Cx::ServerAssignmentType::USER_DEREGISTRATION;
    case RequestType::DEREG_ADMIN:
      return Cx::ServerAssignmentType::ADMINISTRATIVE_DEREGISTRATION;
    case RequestType::DEREG_TIMEOUT:
      return Cx::ServerAssignmentType::TIMEOUT_DEREGISTRATION;
    case RequestType::DEREG_AUTH_FAIL:
      return Cx::ServerAssignmentType::AUTHENTICATION_FAILURE;
    case RequestType::DEREG_AUTH_TIMEOUT:
      return Cx::ServerAssignmentType::AUTHENTICATION_TIMEOUT;
    default:
      // Should never be called for CALL or REG as they don't map to
      // an obvious value.

      // LCOV_EXCL_START
      TRC_ERROR("Couldn't produce an appropriate SAR - internal software error'");
      return Cx::ServerAssignmentType::ADMINISTRATIVE_DEREGISTRATION;
      // LCOV_EXCL_STOP
  }
}

ImpuRegDataTask::RequestType ImpuRegDataTask::request_type_from_body(std::string body)
{
  TRC_DEBUG("Determining request type from '%s'", body.c_str());
  RequestType ret = RequestType::UNKNOWN;

  std::string reqtype;
  rapidjson::Document document;
  document.Parse<0>(body.c_str());

  if (!document.IsObject() || !document.HasMember("reqtype") || !document["reqtype"].IsString())
  {
    TRC_ERROR("Did not receive valid JSON with a 'reqtype' element");
  }
  else
  {
    reqtype = document["reqtype"].GetString();
  }

  if (reqtype == "reg")
  {
    ret = RequestType::REG;
  }
  else if (reqtype == "call")
  {
    ret = RequestType::CALL;
  }
  else if (reqtype == "dereg-user")
  {
    ret = RequestType::DEREG_USER;
  }
  else if (reqtype == "dereg-admin")
  {
    ret = RequestType::DEREG_ADMIN;
  }
  else if (reqtype == "dereg-timeout")
  {
    ret = RequestType::DEREG_TIMEOUT;
  }
  else if (reqtype == "dereg-auth-failed")
  {
    ret = RequestType::DEREG_AUTH_FAIL;
  }
  else if (reqtype == "dereg-auth-timeout")
  {
    ret = RequestType::DEREG_AUTH_TIMEOUT;
  }

  TRC_DEBUG("New value of _type is %d", ret);
  return ret;
}

std::string ImpuRegDataTask::server_name_from_body(std::string body)
{
  rapidjson::Document document;
  document.Parse<0>(body.c_str());

  if (!document.IsObject() ||
      !document.HasMember("server_name") ||
      !document["server_name"].IsString())
  {
    TRC_DEBUG("Did not receive valid JSON with a 'server_name' element");
    return "";
  }
  else
  {
    return document["server_name"].GetString();
  }
}

std::string ImpuRegDataTask::wildcard_from_body(std::string body)
{
  rapidjson::Document document;
  document.Parse<0>(body.c_str());

  if (!document.IsObject() ||
      !document.HasMember("wildcard-identity") ||
      !document["wildcard-identity"].IsString())
  {
    TRC_DEBUG("Did not receive valid JSON with a 'wildcard-identity' element");
    return "";
  }
  else
  {
    return document["wildcard-identity"].GetString();
  }
}

void ImpuRegDataTask::run()
{
  const std::string prefix = "/impu/";
  std::string path = _req.full_path();

  _impu = path.substr(prefix.length(), path.find_first_of("/", prefix.length()) - prefix.length());
  _impi = _req.param("private_id");
  _provided_server_name = server_name_from_body(_req.get_rx_body());
<<<<<<< HEAD
  _sprout_wildcard = wildcard_from_body(_req.get_rx_body());
=======
  _wildcard_identity = wildcard_from_body(_req.get_rx_body());
>>>>>>> da1b03c4

  TRC_DEBUG("Parsed HTTP request: private ID %s, public ID %s, server name %s",
            _impi.c_str(), _impu.c_str(), _provided_server_name.c_str());

  htp_method method = _req.method();

  // Police preconditions:
  //    - Method must either be GET or PUT
  //    - PUT requests must have a body of "reg", "call", "dereg-user"
  //   "dereg-admin", "dereg-timeout", "dereg-auth-failed" or
  //   "dereg-auth-timeout"

  if (method == htp_method_PUT)
  {
    _type = request_type_from_body(_req.get_rx_body());
    if (_type == RequestType::UNKNOWN)
    {
      TRC_ERROR("HTTP request contains invalid value %s for type", _req.get_rx_body().c_str());
      SAS::Event event(this->trail(), SASEvent::INVALID_REG_TYPE, 0);
      SAS::report_event(event);
      send_http_reply(HTTP_BAD_REQUEST);
      delete this;
      return;
    }
  }
  else if (method == htp_method_GET)
  {
    _type = RequestType::UNKNOWN;
  }
  else
  {
    send_http_reply(HTTP_BADMETHOD);
    delete this;
    return;
  }

  // We must always get the data from the cache - even if we're doing
  // a deregistration, we'll need to use the existing private ID, and
  // need to return the iFCs to Sprout.
  get_reg_data();
}

void ImpuRegDataTask::get_reg_data()
{
  TRC_DEBUG("Try to find IMS Subscription information in the cache");
  SAS::Event event(this->trail(), SASEvent::CACHE_GET_REG_DATA, 0);
  event.add_var_param(search_term());
  SAS::report_event(event);
  CassandraStore::Operation* get_reg_data = _cache->create_GetRegData(search_term());
  CassandraStore::Transaction* tsx =
    new CacheTransaction(this,
                         &ImpuRegDataTask::on_get_reg_data_success,
                         &ImpuRegDataTask::on_get_reg_data_failure);
  _cache->do_async(get_reg_data, tsx);
}

std::string regstate_to_str(RegistrationState state)
{
  switch (state)
  {
  case REGISTERED:
    return "REGISTERED";
  case UNREGISTERED:
    return "UNREGISTERED";
  case NOT_REGISTERED:
    return "NOT_REGISTERED";
  default:
    return "???"; // LCOV_EXCL_LINE - unreachable
  }
}

void ImpuRegDataTask::on_get_reg_data_success(CassandraStore::Operation* op)
{
  TRC_DEBUG("Got IMS subscription from cache");
  Cache::GetRegData* get_reg_data = (Cache::GetRegData*)op;
  sas_log_get_reg_data_success(get_reg_data, trail());

  std::vector<std::string> associated_impis;
  int32_t ttl = 0;
  get_reg_data->get_xml(_xml, ttl);
  get_reg_data->get_registration_state(_original_state, ttl);
  get_reg_data->get_associated_impis(associated_impis);
  get_reg_data->get_charging_addrs(_charging_addrs);
  bool new_binding = false;
  TRC_DEBUG("TTL for this database record is %d, IMS Subscription XML is %s, registration state is %s, and the charging addresses are %s",
            ttl,
            _xml.empty() ? "empty" : "not empty",
            regstate_to_str(_original_state).c_str(),
            _charging_addrs.empty() ? "empty" : _charging_addrs.log_string().c_str());

  // By default, we should remain in the existing state.
  _new_state = _original_state;

  // GET requests shouldn't change the state - just respond with what
  // we have in the database
  if (_req.method() == htp_method_GET)
  {
    send_reply();
    delete this;
    return;
  }

  // If Sprout didn't specify a private Id on the request, we may
  // have one embedded in the cached User-Data which we can retrieve.
  // If Sprout did specify a private Id on the request, check whether
  // we have a record of this binding.
  if (_impi.empty())
  {
    _impi = XmlUtils::get_private_id(_xml);
  }
  else if ((!_xml.empty()) &&
           ((associated_impis.empty()) ||
            (std::find(associated_impis.begin(), associated_impis.end(), _impi) == associated_impis.end())))
  {
    TRC_DEBUG("Subscriber registering with new binding");
    new_binding = true;
  }

  // Split the processing depending on whether an HSS is configured.
  if (_cfg->hss_configured)
  {
    // If the subscriber is registering with a new binding, store
    // the private Id in the cache.
    if (new_binding)
    {
      TRC_DEBUG("Associating private identity %s to IRS for %s",
                _impi.c_str(),
                _impu.c_str());
      std::vector<std::string> public_ids = XmlUtils::get_public_ids(_xml);
      CassandraStore::Operation* put_associated_private_id =
        _cache->create_PutAssociatedPrivateID(public_ids,
                                              _impi,
                                              Cache::generate_timestamp(),
                                              _cfg->record_ttl);
      CassandraStore::Transaction* tsx = new CacheTransaction;

      // TODO: Technically, we should be blocking our response until this PUT
      // has completed (in case the client relies on it having been done by the
      // time it gets control again).  This is awkward to implement, so pend
      // this change until a use case arises that needs it.
      _cache->do_async(put_associated_private_id, tsx);
    }

    // Work out whether we're allowed to answer only using the cache. If not we
    // will have to contact the HSS.
    bool cache_not_allowed = (_req.header("Cache-control") == "no-cache");

    if (_type == RequestType::REG)
    {
      // This message was based on a REGISTER request from Sprout. Check
      // the subscriber's state in Cassandra to determine whether this
      // is an initial registration or a re-registration. If this subscriber
      // is already registered but is registering with a new binding, we
      // still need to tell the HSS.
      if ((_original_state == RegistrationState::REGISTERED) && (!new_binding))
      {
        int record_age = _cfg->record_ttl - ttl;
        TRC_DEBUG("Handling re-registration with binding age of %d", record_age);
        _new_state = RegistrationState::REGISTERED;

        // We refresh the record's TTL everytime we receive an SAA from
        // the HSS. As such once the record is older than the HSS Reregistration
        // time, we need to send a new SAR to the HSS.
        //
        // Alternatively we need to notify the HSS if the HTTP request does not
        // allow cached responses.
        if (record_age >= _cfg->hss_reregistration_time)
        {
          TRC_DEBUG("Sending re-registration to HSS as %d seconds have passed",
                    record_age, _cfg->hss_reregistration_time);
          send_server_assignment_request(Cx::ServerAssignmentType::RE_REGISTRATION);
        }
        else if (cache_not_allowed)
        {
          TRC_DEBUG("Sending re-registration to HSS as cached responses are not allowed");
          send_server_assignment_request(Cx::ServerAssignmentType::RE_REGISTRATION);
        }
        else
        {
          // No state changes are required for a re-register if we're
          // not notifying a HSS - just respond.
          send_reply();
          delete this;
          return;
        }
      }
      else
      {
        // Send a Server-Assignment-Request and cache the response.
        TRC_DEBUG("Handling initial registration");
        _new_state = RegistrationState::REGISTERED;
        send_server_assignment_request(Cx::ServerAssignmentType::REGISTRATION);
      }
    }
    else if (_type == RequestType::CALL)
    {
      // This message was based on an initial non-REGISTER request
      // (INVITE, PUBLISH, MESSAGE etc.).
      TRC_DEBUG("Handling call");

      if (_original_state == RegistrationState::NOT_REGISTERED)
      {
        // We don't know anything about this subscriber. Send a
        // Server-Assignment-Request to provide unregistered service for
        // this subscriber.
        TRC_DEBUG("Moving to unregistered state");
        _new_state = RegistrationState::UNREGISTERED;
        send_server_assignment_request(Cx::ServerAssignmentType::UNREGISTERED_USER);
      }
      else
      {
        // We're already assigned to handle this subscriber - respond
        // with the iFCs anfd whether they're in registered state or not.
        send_reply();
        delete this;
        return;
      }
    }
    else if (is_deregistration_request(_type))
    {
      // Sprout wants to deregister this subscriber (because of a
      // REGISTER with Expires: 0, a timeout of all bindings, a failed
      // app server, etc.).
      if (_original_state != RegistrationState::NOT_REGISTERED)
      {
        // Forget about this subscriber entirely and send an appropriate SAR.
        TRC_DEBUG("Handling deregistration");
        _new_state = RegistrationState::NOT_REGISTERED;
        send_server_assignment_request(sar_type_for_request(_type));
      }
      else
      {
        // We treat a deregistration for a deregistered user as an error
        // - this is useful for preventing loops, where we try and
        // continually deregister a user.
        TRC_DEBUG("Rejecting deregistration for user who was not registered");
        SAS::Event event(this->trail(), SASEvent::SUB_NOT_REG, 0);
        SAS::report_event(event);
        send_http_reply(HTTP_BAD_REQUEST);
        delete this;
        return;
      }
    }
    else if (is_auth_failure_request(_type))
    {
      // Authentication failures don't change our state (if a user's
      // already registered, failing to log in with a new binding
      // shouldn't deregister them - if they're not registered and fail
      // to log in, they're already in the right state).

      // Notify the HSS, so that it removes the Auth-Pending flag.
      TRC_DEBUG("Handling authentication failure/timeout");
      send_server_assignment_request(sar_type_for_request(_type));
    }
    else
    {
      // LCOV_EXCL_START - unreachable
      TRC_ERROR("Invalid type %d", _type);
      delete this;
      return;
      // LCOV_EXCL_STOP - unreachable
    }
  }
  else
  {
    // No HSS
    bool caching = false;
    if (_type == RequestType::REG)
    {
      // This message was based on a REGISTER request from Sprout. Check
      // the subscriber's state in Cassandra to determine whether this
      // is an initial registration or a re-registration.
      switch (_original_state)
      {
      case RegistrationState::REGISTERED:
        // No state changes in the cache are required for a re-register -
        // just respond.
        TRC_DEBUG("Handling re-registration");
        _new_state = RegistrationState::REGISTERED;
        send_reply();
        break;

      case RegistrationState::UNREGISTERED:
        // We have been locally provisioned with this subscriber, so
        // put it into REGISTERED state.
        TRC_DEBUG("Handling initial registration");
        _new_state = RegistrationState::REGISTERED;
        put_in_cache();
        caching = true;
        break;

      default:
        // We have no record of this subscriber, so they don't exist.
        TRC_DEBUG("Unrecognised subscriber");
        SAS::Event event(this->trail(), SASEvent::NO_SUB_CACHE, 0);
        SAS::report_event(event);
        send_http_reply(HTTP_NOT_FOUND);
        break;
      }
    }
    else if (_type == RequestType::CALL)
    {
      // This message was based on an initial non-REGISTER request
      // (INVITE, PUBLISH, MESSAGE etc.).
      TRC_DEBUG("Handling call");

      if (_original_state == RegistrationState::NOT_REGISTERED)
      {
        // We don't know anything about this subscriber so reject
        // the request.
        send_http_reply(HTTP_NOT_FOUND);
      }
      else
      {
        // We're already assigned to handle this subscriber - respond
        // with the iFCs and whether they're in registered state or not.
        send_reply();
      }
    }
    else if (is_deregistration_request(_type))
    {
      // Sprout wants to deregister this subscriber (because of a
      // REGISTER with Expires: 0, a timeout of all bindings, a failed
      // app server, etc.).
      if (_original_state == RegistrationState::REGISTERED)
      {
        // Move the subscriber into unregistered state (but retain the
        // data, as it's not stored anywhere else).
        TRC_DEBUG("Handling deregistration");
        _new_state = RegistrationState::UNREGISTERED;
        put_in_cache();
        caching = true;
      }
      else
      {
        // We treat a deregistration for a deregistered user as an error
        // - this is useful for preventing loops, where we try and
        // continually deregister a user
        TRC_DEBUG("Rejecting deregistration for user who was not registered");
        send_http_reply(HTTP_BAD_REQUEST);
      }
    }
    else if (is_auth_failure_request(_type))
    {
      // Authentication failures don't change our state (if a user's
      // already registered, failing to log in with a new binding
      // shouldn't deregister them - if they're not registered and fail
      // to log in, they're already in the right state).
      TRC_DEBUG("Handling authentication failure/timeout");
      send_reply();
    }
    else
    {
      // LCOV_EXCL_START - unreachable
      TRC_ERROR("Invalid type %d", _type);
      // LCOV_EXCL_STOP - unreachable
    }

    // If we're not caching the registration data, delete the task now
    if (!caching)
    {
      delete this;
    }
  }
}

void ImpuRegDataTask::send_reply()
{
  std::string xml_str;
  int rc;

  // Check whether we have a saved failure return code
  if (_http_rc != HTTP_OK)
  {
    rc = _http_rc;
  }
  else
  {
    rc = XmlUtils::build_ClearwaterRegData_xml(_new_state,
                                               _xml,
                                               _charging_addrs,
                                               xml_str);

    if (rc == HTTP_OK)
    {
      _req.add_content(xml_str);
    }
    else
    {
      SAS::Event event(this->trail(), SASEvent::REG_DATA_HSS_INVALID, 0);
      event.add_compressed_param(_xml, &SASEvent::PROFILE_SERVICE_PROFILE);
      SAS::report_event(event);
    }
  }

  TRC_DEBUG("Sending %d response (body was %s)", rc, _req.get_rx_body().c_str());
  send_http_reply(rc);
}

void ImpuRegDataTask::on_get_reg_data_failure(CassandraStore::Operation* op,
                                              CassandraStore::ResultCode error,
                                              std::string& text)
{
  TRC_DEBUG("IMS subscription cache query failed: %u, %s", error, text.c_str());
  SAS::Event event(this->trail(), SASEvent::NO_REG_DATA_CACHE, 0);
  SAS::report_event(event);

  if (error == CassandraStore::NOT_FOUND)
  {
    TRC_DEBUG("No IMS subscription found for public ID %s - reject", _impu.c_str());
    send_http_reply(HTTP_NOT_FOUND);
  }
  else if (error == CassandraStore::CONNECTION_ERROR)
  {
    // If the cache error is a failure to connect to the local Cassandra,
    // then we want Sprout to retry the request to another Homestead (as this
    // could be a local issue to the node). Send a 503.
    TRC_DEBUG("Cache query failed: unable to connect to local Cassandra");
    send_http_reply(HTTP_SERVER_UNAVAILABLE);
  }
  else
  {
    // Send a 504 in all other cases (the request won't be retried)
    TRC_DEBUG("Cache query failed with rc %d", error);
    send_http_reply(HTTP_GATEWAY_TIMEOUT);
  }

  delete this;
}

void ImpuRegDataTask::send_server_assignment_request(Cx::ServerAssignmentType type)
{
  Cx::ServerAssignmentRequest sar(_dict,
                                  _diameter_stack,
                                  _dest_host,
                                  _dest_realm,
                                  _impi,
                                  _impu,
                                  (_provided_server_name == "" ? _configured_server_name :
                                   _provided_server_name),
                                  type,
                                  (_hss_wildcard.empty() ? _sprout_wildcard : _hss_wildcard));
  DiameterTransaction* tsx =
    new DiameterTransaction(_dict,
                            this,
                            SUBSCRIPTION_STATS,
                            &ImpuRegDataTask::on_sar_response,
                            sar_results_tbl);
  sar.send(tsx, _cfg->diameter_timeout_ms);
}

std::vector<std::string> ImpuRegDataTask::get_associated_private_ids()
{
  std::vector<std::string> private_ids;
  if (!_impi.empty())
  {
    TRC_DEBUG("Associated private ID %s", _impi.c_str());
    private_ids.push_back(_impi);
  }
  std::string xml_impi = XmlUtils::get_private_id(_xml);
  if ((!xml_impi.empty()) && (xml_impi != _impi))
  {
    TRC_DEBUG("Associated private ID %s", xml_impi.c_str());
    private_ids.push_back(xml_impi);
  }
  return private_ids;
}

void ImpuRegDataTask::put_in_cache()
{
  int ttl;
  if (_cfg->hss_configured)
  {
    ttl = _cfg->record_ttl;
  }
  else
  {
    // No TTL if we don't have a HSS - we should never expire the
    // data because we're the master.
    ttl = 0;
  }

  TRC_DEBUG("Attempting to cache IMS subscription for public IDs");
  std::vector<std::string> public_ids = XmlUtils::get_public_ids(_xml);
  if (!public_ids.empty())
  {
    TRC_DEBUG("Got public IDs to cache against - doing it");
    for (std::vector<std::string>::iterator i = public_ids.begin();
         i != public_ids.end();
         i++)
    {
      TRC_DEBUG("Public ID %s", i->c_str());
    }

    // If we're caching an IMS subscription from the HSS we should check
    // the IRS contains a SIP URI and throw an error log if it doesn't.
    // We continue as normal even if it doesn't.
    if (_cfg->hss_configured)
    {
      bool found_sip_uri = false;

      for (std::vector<std::string>::iterator it = public_ids.begin();
           (it != public_ids.end()) && (!found_sip_uri);
           ++it)
      {
        if ((*it).compare(0, SIP_URI_PRE.length(), SIP_URI_PRE) == 0)
        {
          found_sip_uri = true;
        }
      }

      if (!found_sip_uri)
      {
        // LCOV_EXCL_START - This is essentially tested in the PPR UTs
        TRC_ERROR("No SIP URI in Implicit Registration Set");
        SAS::Event event(this->trail(), SASEvent::NO_SIP_URI_IN_IRS, 0);
        event.add_compressed_param(_xml, &SASEvent::PROFILE_SERVICE_PROFILE);
        SAS::report_event(event);
        // LCOV_EXCL_STOP
      }
    }

    std::vector<std::string> associated_private_ids;
    if (_cfg->hss_configured)
    {
      associated_private_ids = get_associated_private_ids();
    }

    SAS::Event event(this->trail(), SASEvent::CACHE_PUT_REG_DATA, 0);
    std::string public_ids_str = boost::algorithm::join(public_ids, ", ");
    event.add_var_param(public_ids_str);
    event.add_compressed_param(_xml, &SASEvent::PROFILE_SERVICE_PROFILE);
    event.add_static_param(_new_state);
    std::string associated_private_ids_str = boost::algorithm::join(associated_private_ids, ", ");
    event.add_var_param(associated_private_ids_str);
    event.add_var_param(_charging_addrs.log_string());
    SAS::report_event(event);

    Cache::PutRegData* put_reg_data = _cache->create_PutRegData(public_ids,
                                                                Cache::generate_timestamp(),
                                                                ttl);
    put_reg_data->with_xml(_xml);

    // Fix for https://github.com/Metaswitch/homestead/issues/345 - don't write
    // the registration column when moving to unregistered state. This means
    // that, if we're in a split-brain scenario, a registration in the other
    // site will be honoured when the clusters rejoin, as there's no
    // conflicting write to this column to overwrite it.
    //
    // We treat an empty value in this column as "unregistered" if we have some
    // XML, so this doesn't affect any call flows.
    bool moving_to_unregistered = (_original_state == RegistrationState::NOT_REGISTERED) &&
                                  (_new_state == RegistrationState::UNREGISTERED);
    if ((_new_state != RegistrationState::UNCHANGED) &&
        !moving_to_unregistered)
    {
      put_reg_data->with_reg_state(_new_state);
    }

    if (!associated_private_ids.empty())
    {
      put_reg_data->with_associated_impis(associated_private_ids);
    }

    // Don't touch the charging addresses if there is no HSS.
    if (_cfg->hss_configured)
    {
      put_reg_data->with_charging_addrs(_charging_addrs);
    }

    CassandraStore::Transaction* tsx = new CacheTransaction(this,
                                    &ImpuRegDataTask::on_put_reg_data_success,
                                    &ImpuRegDataTask::on_put_reg_data_failure);
    CassandraStore::Operation*& op = (CassandraStore::Operation*&)put_reg_data;
    _cache->do_async(op, tsx);
  }
  else
  {
    // No need to wait for a cache write.  Just reply inline.
    send_reply();
    delete this;
  }
}

void ImpuRegDataTask::on_put_reg_data_success(CassandraStore::Operation* op)
{
  SAS::Event event(this->trail(), SASEvent::CACHE_PUT_REG_DATA_SUCCESS, 0);
  SAS::report_event(event);

  send_reply();

  delete this;
}

void ImpuRegDataTask::on_put_reg_data_failure(CassandraStore::Operation* op, CassandraStore::ResultCode error, std::string& text)
{
  SAS::Event event(this->trail(), SASEvent::CACHE_PUT_REG_DATA_FAIL, 0);
  event.add_static_param(error);
  event.add_var_param(text);
  SAS::report_event(event);

  // Failed to cache Reg Data.  Return an error in the hope that the client might try again
  send_http_reply(HTTP_SERVER_UNAVAILABLE);

  delete this;
}

void ImpuRegDataTask::on_sar_response(Diameter::Message& rsp)
{
  Cx::ServerAssignmentAnswer saa(rsp);
  int32_t result_code = 0;
  saa.result_code(result_code);
  int32_t experimental_result_code = 0;
  uint32_t vendor_id = 0;
  saa.experimental_result(experimental_result_code, vendor_id);

  // IMS mandates that exactly one of result code or experimental result code
  // will be set, so we can unambiguously assume that, if one is set, then the
  // other one won't be.
  if (result_code != 0)
  {
    sar_results_tbl->increment(SNMP::DiameterAppId::BASE, result_code);
  }
  else if (experimental_result_code != 0 &&
           vendor_id == VENDOR_ID_3GPP)
  {
    sar_results_tbl->increment(SNMP::DiameterAppId::_3GPP, experimental_result_code);
  }
  TRC_DEBUG("Received Server-Assignment answer with result code %d and experimental result code %d with vendor id %d",
            result_code, experimental_result_code);

  if (result_code == DIAMETER_SUCCESS)
  {
    // Get the charging addresses and user data.
    saa.charging_addrs(_charging_addrs);
    saa.user_data(_xml);
  }
  else if (result_code == DIAMETER_UNABLE_TO_DELIVER)
  {
    // LCOV_EXCL_START - nothing interesting to UT.
    // This may mean we don't have any Diameter connections. Another Homestead
    // node might have Diameter connections (either to the HSS, or to an SLF
    // which is able to talk to the HSS), and we should return a 503 so that
    // Sprout tries a different Homestead.
    _http_rc = HTTP_SERVER_UNAVAILABLE;
    // LCOV_EXCL_STOP
  }
  else if (experimental_result_code == DIAMETER_ERROR_USER_UNKNOWN &&
           vendor_id == VENDOR_ID_3GPP)
  {
    TRC_INFO("Server-Assignment answer - user unknown",
             result_code, experimental_result_code, vendor_id);
    SAS::Event event(this->trail(), SASEvent::REG_DATA_HSS_FAIL, 0);
    event.add_static_param(result_code);
    event.add_static_param(experimental_result_code);
    SAS::report_event(event);
    _http_rc = HTTP_NOT_FOUND;
  }
  // An SAA received with this experimental result code may be updating the
  // wildcarded public identity. If it is, then return to searching the cache
  // with the new wildcarded public identity and proceed from there. But if it
  // isn't, treat it as an error.
  else if (experimental_result_code == DIAMETER_ERROR_IN_ASSIGNMENT_TYPE)
  {
    const std::string current_wildcard = (_hss_wildcard.empty() ? _sprout_wildcard : _hss_wildcard);
    saa.wildcarded_public_identity(_hss_wildcard);
    if (current_wildcard == _hss_wildcard)
    {
      int type;
      saa.server_assignment_type(type);
      TRC_INFO("Server-Assignment answer with result code %d and experimental "
               "result code DIAMETER_ERROR_IN_ASSIGNMENT_TYPE, with vendor id "
               "%d and assignment type %d - reject",
               result_code, vendor_id, type);
      SAS::Event event(this->trail(), SASEvent::REG_DATA_HSS_FAIL_ASSIGNMENT_TYPE, 0);
      event.add_static_param(result_code);
      event.add_static_param(experimental_result_code);
      event.add_static_param(type);
      SAS::report_event(event);
      _http_rc = HTTP_SERVER_ERROR;
    }
    else
    {
      // Return to search the cache with the new wildcarded public identity, and
      // continue the processing from there (possibly send SAR, send http
      // response, etc.)
      SAS::Event event(this->trail(), SASEvent::REG_DATA_HSS_UPDATED_WILDCARD, 0);
      SAS::report_event(event);
      get_reg_data();
      // Since processing has been redone, we can stop processing this SAA now.
      return;
    }
  }
  else
  {
    TRC_INFO("Server-Assignment answer with result code %d and experimental result code %d with vendor id %d - reject",
             result_code, experimental_result_code, vendor_id);
    SAS::Event event(this->trail(), SASEvent::REG_DATA_HSS_FAIL, 0);
    event.add_static_param(result_code);
    event.add_static_param(experimental_result_code);
    SAS::report_event(event);
    _http_rc = HTTP_SERVER_ERROR;
  }

  // Update the cache if required.
  bool pending_cache_op = false;
  if ((result_code == DIAMETER_SUCCESS) &&
      (!is_deregistration_request(_type)) &&
      (!is_auth_failure_request(_type)))
  {
    // This request assigned the user to us (i.e. it was successful and wasn't
    // triggered by a deregistration or auth failure) so cache the User-Data.
    SAS::Event event(this->trail(), SASEvent::REG_DATA_HSS_SUCCESS, 0);
    SAS::report_event(event);
    put_in_cache();
    pending_cache_op = true;
  }
  else if ((is_deregistration_request(_type)) &&
           (result_code != DIAMETER_UNABLE_TO_DELIVER))
  {
    // We're deregistering, so clear the cache.
    //
    // Even if the HSS rejects our deregistration request, we should
    // still delete our cached data - this reflects the fact that Sprout
    // has no bindings for it. If we were unable to deliver the Diameter
    // message, we might retry to a new Homestead node, and in this case we
    // don't want to delete the data (since the new Homestead node will receive
    // the request, not find the subscriber registered in Cassandra and reject
    // the request without trying to notify the HSS).
    std::vector<std::string> public_ids = XmlUtils::get_public_ids(_xml);
    if (!public_ids.empty())
    {
      TRC_DEBUG("Got public IDs to delete from cache - doing it");
      for (std::vector<std::string>::iterator i = public_ids.begin();
           i != public_ids.end();
           i++)
      {
        TRC_DEBUG("Public ID %s", i->c_str());
      }

      SAS::Event event(this->trail(), SASEvent::CACHE_DELETE_IMPUS, 0);
      std::string public_ids_str = boost::algorithm::join(public_ids, ", ");
      event.add_var_param(public_ids_str);
      std::vector<std::string> associated_private_ids = get_associated_private_ids();
      std::string associated_private_ids_str = boost::algorithm::join(associated_private_ids, ", ");
      event.add_var_param(associated_private_ids_str);
      SAS::report_event(event);
      CassandraStore::Operation* delete_public_id =
        _cache->create_DeletePublicIDs(public_ids,
                                       associated_private_ids,
                                       Cache::generate_timestamp());
      CassandraStore::Transaction* tsx = new CacheTransaction(this,
                                      &ImpuRegDataTask::on_del_impu_success,
                                      &ImpuRegDataTask::on_del_impu_failure);
      _cache->do_async(delete_public_id, tsx);
      pending_cache_op = true;
    }
  }

  // If we're not pending a cache operation, send a reply and delete the task.
  if (!pending_cache_op)
  {
    send_reply();
    delete this;
  }
  return;
}

std::string ImpuRegDataTask::search_term()
{
  // Search for registered data using the public ids below in the following order
  // of preference: wildcarded public id sent from the HSS, wildcarded public id
  // sent from sprout, public id sent from sprout.
  if (!_hss_wildcard.empty())
  {
    return _hss_wildcard;
  }
  else if (!_sprout_wildcard.empty())
  {
    return _sprout_wildcard;
  }
  else
  {
    return _impu;
  }
}

void ImpuRegDataTask::on_del_impu_benign(CassandraStore::Operation* op, bool not_found)
{
  SAS::Event event(this->trail(), (not_found) ? SASEvent::CACHE_DELETE_IMPUS_NOT_FOUND : SASEvent::CACHE_DELETE_IMPUS_SUCCESS, 0);
  SAS::report_event(event);

  send_reply();

  delete this;
}

void ImpuRegDataTask::on_del_impu_success(CassandraStore::Operation* op)
{
  on_del_impu_benign(op, false);
}

void ImpuRegDataTask::on_del_impu_failure(CassandraStore::Operation* op, CassandraStore::ResultCode error, std::string& text)
{
  // Failed to delete IMPUs. If the error was "Not Found", just pass back the
  // stored error code.  "Not Found" errors are benign on deletion
  if (error == CassandraStore::NOT_FOUND)
  {
    on_del_impu_benign(op, true);
  }
  else
  {
    // Not benign.  Return the original error if it wasn't OK
    SAS::Event event(this->trail(), SASEvent::CACHE_DELETE_IMPUS_FAIL, 0);
    event.add_static_param(error);
    event.add_var_param(text);
    SAS::report_event(event);

    send_http_reply((_http_rc == HTTP_OK) ? HTTP_SERVER_UNAVAILABLE : _http_rc);
    delete this;
  }
}

//
// Version of the reg-data task that is read only (for use on the management
// interface).
//
void ImpuReadRegDataTask::run()
{
  if (_req.method() != htp_method_GET)
  {
    TRC_DEBUG("Reject non-GET for ImpuReadRegDataTask");
    send_http_reply(HTTP_BADMETHOD);
    delete this;
    return;
  }

  ImpuRegDataTask::run();
}

//
// IMPU IMS Subscription handling for URLs of the form
// "/impu/<public ID>". Deprecated.
//

void ImpuIMSSubscriptionTask::run()
{
  const std::string prefix = "/impu/";
  std::string path = _req.full_path();

  _impu = path.substr(prefix.length());
  _impi = _req.param("private_id");
  TRC_DEBUG("Parsed HTTP request: private ID %s, public ID %s",
            _impi.c_str(), _impu.c_str());

  if (_impi.empty())
  {
    _type = RequestType::CALL;
  }
  else
  {
    _type = RequestType::REG;
  }

  TRC_DEBUG("Try to find IMS Subscription information in the cache");
  CassandraStore::Operation* get_reg_data = _cache->create_GetRegData(search_term());
  CassandraStore::Transaction* tsx =
    new CacheTransaction(this,
                         &ImpuRegDataTask::on_get_reg_data_success,
                         &ImpuRegDataTask::on_get_reg_data_failure);
  _cache->do_async(get_reg_data, tsx);
}

void ImpuIMSSubscriptionTask::send_reply()
{
  if (_xml != "")
  {
    TRC_DEBUG("Building 200 OK response to send");
    _req.add_content(_xml);
    send_http_reply(HTTP_OK);
  }
  else
  {
    TRC_DEBUG("No XML User-Data available, returning 404");
    send_http_reply(HTTP_NOT_FOUND);
  }
}

void RegistrationTerminationTask::run()
{
  // Save off the deregistration reason and all private and public
  // identities on the request.
  _deregistration_reason = _rtr.deregistration_reason();
  std::string impi = _rtr.impi();
  _impis.push_back(impi);
  std::vector<std::string> associated_identities = _rtr.associated_identities();
  _impis.insert(_impis.end(), associated_identities.begin(), associated_identities.end());
  if ((_deregistration_reason != SERVER_CHANGE) &&
      (_deregistration_reason != NEW_SERVER_ASSIGNED))
  {
    // We're not interested in the public identities on the request
    // if deregistration reason is SERVER_CHANGE or NEW_SERVER_ASSIGNED.
    // We'll find some public identities later, and we want _impus to be empty
    // for now.
    _impus = _rtr.impus();
  }

  TRC_INFO("Received Registration-Termination request with dereg reason %d",
           _deregistration_reason);

  SAS::Event rtr_received(trail(), SASEvent::RTR_RECEIVED, 0);
  rtr_received.add_var_param(impi);
  rtr_received.add_static_param(associated_identities.size());
  SAS::report_event(rtr_received);

  if ((_impus.empty()) && ((_deregistration_reason == PERMANENT_TERMINATION) ||
                           (_deregistration_reason == REMOVE_SCSCF) ||
                           (_deregistration_reason == SERVER_CHANGE) ||
                           (_deregistration_reason == NEW_SERVER_ASSIGNED)))
  {
    // Find all the default public identities associated with the
    // private identities specified on the request.
    std::string impis_str = boost::algorithm::join(_impis, ", ");
    TRC_DEBUG("Finding associated default public identities for impis %s", impis_str.c_str());
    SAS::Event event(this->trail(), SASEvent::CACHE_GET_ASSOC_PRIMARY_IMPUS, 0);
    event.add_var_param(impis_str);
    SAS::report_event(event);
    CassandraStore::Operation* get_associated_impus = _cfg->cache->create_GetAssociatedPrimaryPublicIDs(_impis);
    CassandraStore::Transaction* tsx =
      new CacheTransaction(this,
                           &RegistrationTerminationTask::get_assoc_primary_public_ids_success,
                           &RegistrationTerminationTask::get_assoc_primary_public_ids_failure);
    _cfg->cache->do_async(get_associated_impus, tsx);
  }
  else if ((!_impus.empty()) && ((_deregistration_reason == PERMANENT_TERMINATION) ||
                                 (_deregistration_reason == REMOVE_SCSCF)))
  {
    // Find information about the registration sets for the public
    // identities specified on the request.
    get_registration_sets();
  }
  else
  {
    // This is either an invalid deregistration reason.
    TRC_ERROR("Registration-Termination request received with invalid deregistration reason %d",
              _deregistration_reason);
    SAS::Event event(this->trail(), SASEvent::INVALID_DEREG_REASON, 0);
    SAS::report_event(event);
    send_rta(DIAMETER_REQ_FAILURE);
    delete this;
  }
}

void RegistrationTerminationTask::get_assoc_primary_public_ids_success(CassandraStore::Operation* op)
{
  // Get the default public identities returned by the cache.
  Cache::GetAssociatedPrimaryPublicIDs* get_associated_impus_result =
    (Cache::GetAssociatedPrimaryPublicIDs*)op;
  get_associated_impus_result->get_result(_impus);

  if (_impus.empty())
  {
    TRC_DEBUG("No registered IMPUs to deregister found");
    SAS::Event event(this->trail(), SASEvent::NO_IMPU_DEREG, 0);
    SAS::report_event(event);
    send_rta(DIAMETER_REQ_SUCCESS);
    delete this;
  }
  else
  {
    // We have all the default public identities. Find their registration sets.
    // Remove any duplicates first. We do this by sorting the vector, using unique
    // to move the unique values to the front and erasing everything after the last
    // unique value.
    SAS::Event event(this->trail(), SASEvent::CACHE_GET_ASSOC_PRIMARY_IMPUS_SUCCESS, 0);
    std::string impus_str = boost::algorithm::join(_impus, ", ");
    event.add_var_param(impus_str);
    SAS::report_event(event);
    sort(_impus.begin(), _impus.end());
    _impus.erase(unique(_impus.begin(), _impus.end()), _impus.end());
    get_registration_sets();
  }
}

void RegistrationTerminationTask::get_assoc_primary_public_ids_failure(CassandraStore::Operation* op,
                                                                       CassandraStore::ResultCode error,
                                                                       std::string& text)
{
  TRC_DEBUG("Failed to get associated default public identities");
  SAS::Event event(this->trail(), SASEvent::DEREG_FAIL, 0);
  SAS::report_event(event);
  send_rta(DIAMETER_REQ_FAILURE);
  delete this;
}

void RegistrationTerminationTask::get_registration_sets()
{
  // This function issues a GetRegData cache request for a public identity
  // on the list of IMPUs and then removes that public identity from the list. It
  // should get called again after the cache response by the callback functions.
  // Once there are no public identities remaining, it deletes the registrations.
  if (!_impus.empty())
  {
    std::string impu = _impus.back();
    _impus.pop_back();
    TRC_DEBUG("Finding registration set for public identity %s", impu.c_str());
    SAS::Event event(this->trail(), SASEvent::CACHE_GET_REG_DATA, 0);
    event.add_var_param(impu);
    SAS::report_event(event);
    CassandraStore::Operation* get_reg_data = _cfg->cache->create_GetRegData(impu);
    CassandraStore::Transaction* tsx =
      new CacheTransaction(this,
                           &RegistrationTerminationTask::get_registration_set_success,
                           &RegistrationTerminationTask::get_registration_set_failure);
    _cfg->cache->do_async(get_reg_data, tsx);
  }
  else if (_registration_sets.empty())
  {
    TRC_DEBUG("No registered IMPUs to deregister found");
    SAS::Event event(this->trail(), SASEvent::NO_IMPU_DEREG, 0);
    SAS::report_event(event);
    send_rta(DIAMETER_REQ_SUCCESS);
    delete this;
  }
  else
  {
    // We now have all the registration sets, and we can delete the registrations.
    // First remove any duplicates in the list of _impis. We do this
    // by sorting the vector, using unique to move the unique values to the front
    // and erasing everything after the last unique value.
    sort(_impis.begin(), _impis.end());
    _impis.erase(unique(_impis.begin(), _impis.end()), _impis.end());

    delete_registrations();
  }
}

void RegistrationTerminationTask::get_registration_set_success(CassandraStore::Operation* op)
{
  Cache::GetRegData* get_reg_data_result = (Cache::GetRegData*)op;
  sas_log_get_reg_data_success(get_reg_data_result, trail());
  std::string ims_sub;
  int32_t temp;
  get_reg_data_result->get_xml(ims_sub, temp);

  // Add the list of public identities in the IMS subscription to
  // the list of registration sets..
  std::vector<std::string> public_ids = XmlUtils::get_public_ids(ims_sub);
  if (!public_ids.empty())
  {
    _registration_sets.push_back(public_ids);
  }

  if ((_deregistration_reason == SERVER_CHANGE) ||
      (_deregistration_reason == NEW_SERVER_ASSIGNED))
  {
    // GetRegData also returns a list of associated private
    // identities. Save these off.
    std::vector<std::string> associated_impis;
    get_reg_data_result->get_associated_impis(associated_impis);
    std::string associated_impis_str = boost::algorithm::join(associated_impis, ", ");
    TRC_DEBUG("GetRegData returned associated identites: %s",
              associated_impis_str.c_str());
    _impis.insert(_impis.end(),
                  associated_impis.begin(),
                  associated_impis.end());
  }

  // Call back into get_registration_sets
  get_registration_sets();
}

void RegistrationTerminationTask::get_registration_set_failure(CassandraStore::Operation* op,
                                                               CassandraStore::ResultCode error,
                                                               std::string& text)
{
  TRC_DEBUG("Failed to get a registration set - report failure to HSS");
  SAS::Event event(this->trail(), SASEvent::DEREG_FAIL, 0);
  SAS::report_event(event);
  send_rta(DIAMETER_REQ_FAILURE);
  delete this;
}

void RegistrationTerminationTask::delete_registrations()
{
  HTTPCode ret_code = 0;
  std::vector<std::string> empty_vector;
  std::vector<std::string> default_public_identities;

  // Extract the default public identities from the registration sets. These are the
  // first public identities in the sets.
  for (std::vector<std::vector<std::string>>::iterator i = _registration_sets.begin();
       i != _registration_sets.end();
       i++)
  {
    default_public_identities.push_back((*i)[0]);
  }

  // We need to notify sprout of the deregistrations. What we send to sprout depends
  // on the deregistration reason.
  switch (_deregistration_reason)
  {
  case PERMANENT_TERMINATION:
    ret_code = _cfg->sprout_conn->deregister_bindings(false,
                                                      default_public_identities,
                                                      _impis,
                                                      this->trail());
    break;

  case REMOVE_SCSCF:
  case SERVER_CHANGE:
    ret_code = _cfg->sprout_conn->deregister_bindings(true,
                                                      default_public_identities,
                                                      empty_vector,
                                                      this->trail());
    break;

  case NEW_SERVER_ASSIGNED:
    ret_code = _cfg->sprout_conn->deregister_bindings(false,
                                                      default_public_identities,
                                                      empty_vector,
                                                      this->trail());
    break;

  default:
    // LCOV_EXCL_START - We can't get here because we've already filtered these out.
    TRC_ERROR("Unexpected deregistration reason %d on RTR", _deregistration_reason);
    break;
    // LCOV_EXCL_STOP
  }

  switch (ret_code)
  {
  case HTTP_OK:
  {
    TRC_DEBUG("Send Registration-Termination answer indicating success");
    SAS::Event event(this->trail(), SASEvent::DEREG_SUCCESS, 0);
    SAS::report_event(event);
    send_rta(DIAMETER_REQ_SUCCESS);
  }
  break;

  case HTTP_BADMETHOD:
  case HTTP_BAD_REQUEST:
  case HTTP_SERVER_ERROR:
  {
    TRC_DEBUG("Send Registration-Termination answer indicating failure");
    SAS::Event event(this->trail(), SASEvent::DEREG_FAIL, 0);
    SAS::report_event(event);
    send_rta(DIAMETER_REQ_FAILURE);
  }
  break;

  default:
  {
    TRC_ERROR("Unexpected HTTP return code, send Registration-Termination answer indicating failure");
    SAS::Event event(this->trail(), SASEvent::DEREG_FAIL, 0);
    SAS::report_event(event);
    send_rta(DIAMETER_REQ_FAILURE);
  }
  break;
  }

  // Remove the relevant registration information from Cassandra.
  dissociate_implicit_registration_sets();

  if ((_deregistration_reason == SERVER_CHANGE) ||
      (_deregistration_reason == NEW_SERVER_ASSIGNED))
  {
    TRC_DEBUG("Delete IMPI mappings");
    delete_impi_mappings();
  }

  delete this;
}

void RegistrationTerminationTask::dissociate_implicit_registration_sets()
{
  // Dissociate the private identities from each registration set.
  for (std::vector<std::vector<std::string>>::iterator i = _registration_sets.begin();
       i != _registration_sets.end();
       i++)
  {
    SAS::Event event(this->trail(), SASEvent::CACHE_DISASSOC_REG_SET, 0);
    std::string reg_set_str = boost::algorithm::join(*i, ", ");
    event.add_var_param(reg_set_str);
    std::string impis_str = boost::algorithm::join(_impis, ", ");
    event.add_var_param(impis_str);
    SAS::report_event(event);
    CassandraStore::Operation* dissociate_reg_set =
      _cfg->cache->create_DissociateImplicitRegistrationSetFromImpi(*i, _impis, Cache::generate_timestamp());
    CassandraStore::Transaction* tsx = new CacheTransaction;

    // Note that this is an asynchronous operation and we are not attempting to
    // wait for completion.  This is deliberate: Registration Termination is not
    // driven by a client, and so there are no agents in the system that need to
    // know when the async operation is complete (unlike a REGISTER from a SIP
    // client which might follow the operation immediately with a request, such
    // as a reg-event SUBSCRIBE, that relies on the cache being up to date).
    _cfg->cache->do_async(dissociate_reg_set, tsx);
  }
}

void RegistrationTerminationTask::delete_impi_mappings()
{
  // Delete rows from the IMPI table for all associated IMPIs.
  std::string _impis_str = boost::algorithm::join(_impis, ", ");
  TRC_DEBUG("Deleting IMPI mappings for the following IMPIs: %s",
            _impis_str.c_str());
  SAS::Event event(this->trail(), SASEvent::CACHE_DELETE_IMPI_MAP, 0);
  event.add_var_param(_impis_str);
  SAS::report_event(event);
  CassandraStore::Operation* delete_impis =
    _cfg->cache->create_DeleteIMPIMapping(_impis, Cache::generate_timestamp());
  CassandraStore::Transaction* tsx = new CacheTransaction;

  // Note that this is an asynchronous operation and we are not attempting to
  // wait for completion.  This is deliberate: Registration Termination is not
  // driven by a client, and so there are no agents in the system that need to
  // know when the async operation is complete (unlike a REGISTER from a SIP
  // client which might follow the operation immediately with a request, such
  // as a reg-event SUBSCRIBE, that relies on the cache being up to date).
  _cfg->cache->do_async(delete_impis, tsx);
}

void RegistrationTerminationTask::send_rta(const std::string result_code)
{
  // Use our Cx layer to create a RTA object and add the correct AVPs. The RTA is
  // created from the RTR.
  Cx::RegistrationTerminationAnswer rta(_rtr,
                                        _cfg->dict,
                                        result_code,
                                        _msg.auth_session_state(),
                                        _impis);

  if (result_code == DIAMETER_REQ_SUCCESS)
  {
    rtr_results_tbl->increment(SNMP::DiameterAppId::BASE, 2001);
  }
  else if (result_code == DIAMETER_REQ_FAILURE)
  {
    rtr_results_tbl->increment(SNMP::DiameterAppId::BASE, 5012);
  }

  // Send the RTA back to the HSS.
  TRC_INFO("Ready to send RTA");
  rta.send(trail());
}

void PushProfileTask::run()
{
  SAS::Event ppr_received(trail(), SASEvent::PPR_RECEIVED, 0);
  SAS::report_event(ppr_received);

  // Received a Push Profile Request. We may need to update an IMS
  // subscription or charging address information in the cache.
  _ims_sub_present = _ppr.user_data(_ims_subscription);
  _charging_addrs_present = _ppr.charging_addrs(_charging_addrs);

  // If we have charging addresses but no IMS subscription, we need
  // to lookup which public IDs need updating based on the private ID
  // specified in the PPR.
  if ((_charging_addrs_present) && (!_ims_sub_present))
  {
    _impi = _ppr.impi();
    TRC_DEBUG("Querying cache to find public IDs associated with %s", _impi.c_str());
    SAS::Event event(this->trail(), SASEvent::CACHE_GET_ASSOC_IMPU, 0);
    event.add_var_param(_impi);
    SAS::report_event(event);
    CassandraStore::Operation* get_public_ids =
      _cfg->cache->create_GetAssociatedPublicIDs(_impi);
    CassandraStore::Transaction* tsx =
      new CacheTransaction(this,
                           &PushProfileTask::on_get_impus_success,
                           &PushProfileTask::on_get_impus_failure);
    _cfg->cache->do_async(get_public_ids, tsx);
  }
  else
  {
    update_reg_data();
  }
}

void PushProfileTask::on_get_impus_success(CassandraStore::Operation* op)
{
  Cache::GetAssociatedPublicIDs* get_public_ids = (Cache::GetAssociatedPublicIDs*)op;
  get_public_ids->get_result(_impus);
  if (!_impus.empty())
  {
    SAS::Event event(this->trail(), SASEvent::CACHE_GET_ASSOC_IMPU_SUCCESS, 0);
    event.add_var_param(_impus[0]);
    SAS::report_event(event);
    if (Log::enabled(Log::DEBUG_LEVEL))
    {
      // LCOV_EXCL_START - clearly we only go through this code when debug logging
      // is turned on.
      std::string impus_str = boost::algorithm::join(_impus, ", ");
      TRC_DEBUG("Found cached public IDs %s for private ID %s",
                impus_str.c_str(), _impi.c_str());
      // LCOV_EXCL_STOP
    }
    update_reg_data();
  }
  else
  {
    TRC_INFO("No cached public IDs found for private ID %s - failed to update charging addresses",
             _impi.c_str());
    SAS::Event event(this->trail(), SASEvent::CACHE_GET_ASSOC_IMPU_FAIL, 0);
    SAS::report_event(event);
    send_ppa(DIAMETER_REQ_FAILURE);
  }
}

void PushProfileTask::on_get_impus_failure(CassandraStore::Operation* op,
                                           CassandraStore::ResultCode error,
                                           std::string& text)
{
  SAS::Event event(this->trail(), SASEvent::CACHE_GET_ASSOC_IMPU_FAIL, 0);
  SAS::report_event(event);
  TRC_DEBUG("Cache query failed with rc %d", error);
  send_ppa(DIAMETER_REQ_FAILURE);
}

void PushProfileTask::update_reg_data()
{
  if ((_ims_sub_present) || (_charging_addrs_present))
  {
    // If we don't have any public IDs yet, we need to get them
    // out of the IMS subscription.
    if (_impus.empty())
    {
      _impus = XmlUtils::get_public_ids(_ims_subscription);

      // We should check the IRS contains a SIP URI and throw an error log if
      // it doesn't. We continue as normal even if it doesn't.
      bool found_sip_uri = false;

      for (std::vector<std::string>::iterator it = _impus.begin();
           (it != _impus.end()) && (!found_sip_uri);
           ++it)
      {
        if ((*it).compare(0, SIP_URI_PRE.length(), SIP_URI_PRE) == 0)
        {
          found_sip_uri = true;
        }
      }

      if (!found_sip_uri)
      {
        TRC_ERROR("No SIP URI in Implicit Registration Set");
        SAS::Event event(this->trail(), SASEvent::NO_SIP_URI_IN_IRS, 0);
        event.add_compressed_param(_ims_subscription, &SASEvent::PROFILE_SERVICE_PROFILE);
        SAS::report_event(event);
      }
    }

    Cache::PutRegData* put_reg_data =
      _cfg->cache->create_PutRegData(_impus,
                                     Cache::generate_timestamp(),
                                     _cfg->record_ttl);
    SAS::Event event(this->trail(), SASEvent::CACHE_PUT_REG_DATA, 0);

    std::string impus_str = boost::algorithm::join(_impus, ", ");
    event.add_var_param(impus_str);

    if (_ims_sub_present)
    {
      TRC_INFO("Updating IMS subscription from PPR");
      put_reg_data->with_xml(_ims_subscription);
      event.add_compressed_param(_ims_subscription, &SASEvent::PROFILE_SERVICE_PROFILE);
    }
    else
    {
      event.add_compressed_param("IMS subscription unchanged", &SASEvent::PROFILE_SERVICE_PROFILE);
    }

    event.add_static_param(RegistrationState::UNCHANGED);
    event.add_var_param("");

    if (_charging_addrs_present)
    {
      TRC_INFO("Updating charging addresses from PPR");
      event.add_var_param(_charging_addrs.log_string());
      put_reg_data->with_charging_addrs(_charging_addrs);
    }
    else
    {
      event.add_var_param("Charging addresses unchanged");
    }

    CassandraStore::Transaction* tsx =
      new CacheTransaction(this,
                           &PushProfileTask::update_reg_data_success,
                           &PushProfileTask::update_reg_data_failure);
    CassandraStore::Operation*& op = (CassandraStore::Operation*&)put_reg_data;
    _cfg->cache->do_async(op, tsx);

    SAS::report_event(event);

  }
  else
  {
    send_ppa(DIAMETER_REQ_SUCCESS);
  }
}

void PushProfileTask::update_reg_data_success(CassandraStore::Operation* op)
{
  SAS::Event event(this->trail(), SASEvent::UPDATED_REG_DATA, 0);
  SAS::report_event(event);
  send_ppa(DIAMETER_REQ_SUCCESS);
}

void PushProfileTask::update_reg_data_failure(CassandraStore::Operation* op,
                                              CassandraStore::ResultCode error,
                                              std::string& text)
{
  TRC_DEBUG("Failed to update registration data - report failure to HSS");
  send_ppa(DIAMETER_REQ_FAILURE);
}

void PushProfileTask::send_ppa(const std::string result_code)
{
  // Use our Cx layer to create a PPA object and add the correct AVPs. The PPA is
  // created from the PPR.
  Cx::PushProfileAnswer ppa(_ppr,
                            _cfg->dict,
                            result_code,
                            _msg.auth_session_state());

  if (result_code == DIAMETER_REQ_SUCCESS)
  {
    ppr_results_tbl->increment(SNMP::DiameterAppId::BASE, 2001);
  }
  else if (result_code == DIAMETER_REQ_FAILURE)
  {
    ppr_results_tbl->increment(SNMP::DiameterAppId::BASE, 5012);
  }

  // Send the PPA back to the HSS.
  TRC_INFO("Ready to send PPA");
  ppa.send(trail());

  delete this;
}

void ImpuListTask::run()
{
  if (_req.method() != htp_method_GET)
  {
    send_http_reply(HTTP_BADMETHOD);
    delete this;
    return;
  }

  CassandraStore::Operation* list_impus = _cache->create_ListImpus();
  CassandraStore::Transaction* tsx =
    new CacheTransaction(this,
                         &ImpuListTask::on_list_impu_success,
                         &ImpuListTask::on_list_impu_failure);
  _cache->do_async(list_impus, tsx);
}

void ImpuListTask::on_list_impu_success(CassandraStore::Operation* op)
{
  Cache::ListImpus* list_impus = (Cache::ListImpus*)op;
  const std::vector<std::string>& impus = list_impus->get_impus_reference();
  TRC_DEBUG("Listing impus returned %d results", impus.size());

  rapidjson::StringBuffer sb;
  rapidjson::Writer<rapidjson::StringBuffer> writer(sb);

  writer.StartObject();
  {
    writer.String(JSON_IMPUS.c_str());
    writer.StartArray();
    {
      for (const std::string& impu: impus)
      {
        writer.String(impu.c_str());
      }
    }
    writer.EndArray();
  }
  writer.EndObject();

  _req.add_content(sb.GetString());
  send_http_reply(HTTP_OK);

  delete this;
  return;
}

void ImpuListTask::on_list_impu_failure(CassandraStore::Operation* op,
                                        CassandraStore::ResultCode error,
                                        std::string& text)
{
  TRC_INFO("Could not list impus. Error: %d (%s)", error, text.c_str());
  send_http_reply(HTTP_SERVER_ERROR);
  delete this;
  return;
}

void configure_cx_results_tables(SNMP::CxCounterTable* mar_results_table,
                                 SNMP::CxCounterTable* sar_results_table,
                                 SNMP::CxCounterTable* uar_results_table,
                                 SNMP::CxCounterTable* lir_results_table,
                                 SNMP::CxCounterTable* ppr_results_table,
                                 SNMP::CxCounterTable* rtr_results_table)
{
  mar_results_tbl = mar_results_table;
  sar_results_tbl = sar_results_table;
  uar_results_tbl = uar_results_table;
  lir_results_tbl = lir_results_table;
  ppr_results_tbl = ppr_results_table;
  rtr_results_tbl = rtr_results_table;
}<|MERGE_RESOLUTION|>--- conflicted
+++ resolved
@@ -1164,11 +1164,7 @@
   _impu = path.substr(prefix.length(), path.find_first_of("/", prefix.length()) - prefix.length());
   _impi = _req.param("private_id");
   _provided_server_name = server_name_from_body(_req.get_rx_body());
-<<<<<<< HEAD
   _sprout_wildcard = wildcard_from_body(_req.get_rx_body());
-=======
-  _wildcard_identity = wildcard_from_body(_req.get_rx_body());
->>>>>>> da1b03c4
 
   TRC_DEBUG("Parsed HTTP request: private ID %s, public ID %s, server name %s",
             _impi.c_str(), _impu.c_str(), _provided_server_name.c_str());
