/**
 * @file cx.h class definition wrapping Cx
 *
 * Project Clearwater - IMS in the Cloud
 * Copyright (C) 2013  Metaswitch Networks Ltd
 *
 * This program is free software: you can redistribute it and/or modify it
 * under the terms of the GNU General Public License as published by the
 * Free Software Foundation, either version 3 of the License, or (at your
 * option) any later version, along with the "Special Exception" for use of
 * the program along with SSL, set forth below. This program is distributed
 * in the hope that it will be useful, but WITHOUT ANY WARRANTY;
 * without even the implied warranty of MERCHANTABILITY or FITNESS FOR
 * A PARTICULAR PURPOSE.  See the GNU General Public License for more
 * details. You should have received a copy of the GNU General Public
 * License along with this program.  If not, see
 * <http://www.gnu.org/licenses/>.
 *
 * The author can be reached by email at clearwater@metaswitch.com or by
 * post at Metaswitch Networks Ltd, 100 Church St, Enfield EN2 6BQ, UK
 *
 * Special Exception
 * Metaswitch Networks Ltd  grants you permission to copy, modify,
 * propagate, and distribute a work formed by combining OpenSSL with The
 * Software, or a work derivative of such a combination, even if such
 * copying, modification, propagation, or distribution would otherwise
 * violate the terms of the GPL. You must comply with the GPL in all
 * respects for all of the code used other than OpenSSL.
 * "OpenSSL" means OpenSSL toolkit software distributed by the OpenSSL
 * Project and licensed under the OpenSSL Licenses, or a work based on such
 * software and licensed under the OpenSSL Licenses.
 * "OpenSSL Licenses" means the OpenSSL License and Original SSLeay License
 * under which the OpenSSL Project distributes the OpenSSL toolkit software,
 * as those licenses appear in the file LICENSE-OPENSSL.
 */

#include "cx.h"

#include "log.h"

#include <string>
#include <sstream>
#include <boost/archive/iterators/base64_from_binary.hpp>
#include <boost/archive/iterators/transform_width.hpp>
#include <boost/archive/iterators/ostream_iterator.hpp>

using namespace Cx;

Dictionary::Dictionary() :
  TGPP("3GPP"),
  TGPP2("3GPP2"),
  CX("Cx"),
  USER_AUTHORIZATION_REQUEST("3GPP/User-Authorization-Request"),
  USER_AUTHORIZATION_ANSWER("3GPP/User-Authorization-Answer"),
  LOCATION_INFO_REQUEST("3GPP/Location-Info-Request"),
  LOCATION_INFO_ANSWER("3GPP/Location-Info-Answer"),
  MULTIMEDIA_AUTH_REQUEST("3GPP/Multimedia-Auth-Request"),
  MULTIMEDIA_AUTH_ANSWER("3GPP/Multimedia-Auth-Answer"),
  SERVER_ASSIGNMENT_REQUEST("3GPP/Server-Assignment-Request"),
  SERVER_ASSIGNMENT_ANSWER("3GPP/Server-Assignment-Answer"),
  REGISTRATION_TERMINATION_REQUEST("3GPP/Registration-Termination-Request"),
  REGISTRATION_TERMINATION_ANSWER("3GPP/Registration-Termination-Answer"),
  PUSH_PROFILE_REQUEST("3GPP/Push-Profile-Request"),
  PUSH_PROFILE_ANSWER("3GPP/Push-Profile-Answer"),
  PUBLIC_IDENTITY("3GPP", "Public-Identity"),
  SIP_AUTH_DATA_ITEM("3GPP", "SIP-Auth-Data-Item"),
  SIP_AUTH_SCHEME("3GPP", "SIP-Authentication-Scheme"),
  SIP_AUTHORIZATION("3GPP", "SIP-Authorization"),
  SIP_NUMBER_AUTH_ITEMS("3GPP", "SIP-Number-Auth-Items"),
  SERVER_NAME("3GPP", "Server-Name"),
  SIP_DIGEST_AUTHENTICATE("3GPP", "SIP-Digest-Authenticate"),
  CX_DIGEST_HA1("3GPP", "Digest-HA1"),
  CX_DIGEST_REALM("3GPP", "Digest-Realm"),
  VISITED_NETWORK_IDENTIFIER("3GPP", "Visited-Network-Identifier"),
  SERVER_CAPABILITIES("3GPP", "Server-Capabilities"),
  MANDATORY_CAPABILITY("3GPP", "Mandatory-Capability"),
  OPTIONAL_CAPABILITY("3GPP", "Optional-Capability"),
  SERVER_ASSIGNMENT_TYPE("3GPP", "Server-Assignment-Type"),
  USER_AUTHORIZATION_TYPE("3GPP", "User-Authorization-Type"),
  ORIGINATING_REQUEST("3GPP", "Originating-Request"),
  USER_DATA_ALREADY_AVAILABLE("3GPP", "User-Data-Already-Available"),
  USER_DATA("3GPP", "User-Data"),
  CX_DIGEST_QOP("3GPP", "Digest-QoP"),
  SIP_AUTHENTICATE("3GPP", "SIP-Authenticate"),
  CONFIDENTIALITY_KEY("3GPP", "Confidentiality-Key"),
  INTEGRITY_KEY("3GPP", "Integrity-Key"),
  ASSOCIATED_IDENTITIES("3GPP", "Associated-Identities"),
  DEREGISTRATION_REASON("3GPP", "Deregistration-Reason"),
  IDENTITY_WITH_EMERGENCY_REGISTRATION("3GPP", "Identity-with-Emergency-Registration"),
  CHARGING_INFORMATION("3GPP", "Charging-Information")
{
}

UserAuthorizationRequest::UserAuthorizationRequest(const Dictionary* dict,
                                                   Diameter::Stack* stack,
                                                   const std::string& dest_host,
                                                   const std::string& dest_realm,
                                                   const std::string& impi,
                                                   const std::string& impu,
                                                   const std::string& visited_network_identifier,
                                                   const std::string& authorization_type) :
                                                   Diameter::Message(dict, dict->USER_AUTHORIZATION_REQUEST, stack)
{
  LOG_DEBUG("Building User-Authorization request for %s/%s", impi.c_str(), impu.c_str());
  add_new_session_id();
  add_vendor_spec_app_id();
  add(Diameter::AVP(dict->AUTH_SESSION_STATE).val_i32(1));
  add_origin();
  add(Diameter::AVP(dict->DESTINATION_HOST).val_str(dest_host));
  add(Diameter::AVP(dict->DESTINATION_REALM).val_str(dest_realm));
  add(Diameter::AVP(dict->USER_NAME).val_str(impi));
  add(Diameter::AVP(dict->PUBLIC_IDENTITY).val_str(impu));
  add(Diameter::AVP(dict->VISITED_NETWORK_IDENTIFIER).val_str(visited_network_identifier));

  // USER_AUTHORIZATION_TYPE AVP is an enumeration. These values are as per 3GPP TS 29.229.
  // Default is 0 (REGISTATION).
  if (authorization_type == "DEREG")
  {
    add(Diameter::AVP(dict->USER_AUTHORIZATION_TYPE).val_i32(1));
  }
  else if (authorization_type == "CAPAB")
  {
    add(Diameter::AVP(dict->USER_AUTHORIZATION_TYPE).val_i32(2));
  }
  else
  {
    add(Diameter::AVP(dict->USER_AUTHORIZATION_TYPE).val_i32(0));
  }
}

UserAuthorizationAnswer::UserAuthorizationAnswer(const Dictionary* dict,
                                                 Diameter::Stack* stack,
                                                 const int32_t& result_code,
                                                 const int32_t& experimental_result_code,
                                                 const std::string& server_name,
                                                 const ServerCapabilities& capabs) :
                                                 Diameter::Message(dict, dict->USER_AUTHORIZATION_ANSWER, stack)
{
  LOG_DEBUG("Building User-Authorization answer");

  // This method creates a UAA which is unrealistic for various reasons, but is useful for
  // testing our handlers code, which is currently all it is used for.
  if (result_code)
  {
    add(Diameter::AVP(dict->RESULT_CODE).val_i32(result_code));
  }
  else
  {
    Diameter::AVP experimental_result(dict->EXPERIMENTAL_RESULT);
    experimental_result.add(Diameter::AVP(dict->EXPERIMENTAL_RESULT_CODE).val_i32(experimental_result_code));
    add(experimental_result);
  }

  if (!server_name.empty())
  {
    add(Diameter::AVP(dict->SERVER_NAME).val_str(server_name));
  }

  Diameter::AVP server_capabilities(dict->SERVER_CAPABILITIES);
  if (!capabs.mandatory_capabilities.empty())
  {
    for (std::vector<int32_t>::const_iterator it = capabs.mandatory_capabilities.begin();
        it != capabs.mandatory_capabilities.end();
        ++it)
    {
      server_capabilities.add(Diameter::AVP(dict->MANDATORY_CAPABILITY).val_i32(*it));
    }
  }
  if (!capabs.optional_capabilities.empty())
  {
    for (std::vector<int32_t>::const_iterator it = capabs.optional_capabilities.begin();
         it != capabs.optional_capabilities.end();
         ++it)
    {
      server_capabilities.add(Diameter::AVP(dict->OPTIONAL_CAPABILITY).val_i32(*it));
    }
  }
  add(server_capabilities);
}

ServerCapabilities UserAuthorizationAnswer::server_capabilities() const
{
  ServerCapabilities server_capabilities({}, {});

  // Server capabilities are grouped into mandatory capabilities and optional capabilities
  // underneath the SERVER_CAPABILITIES AVP.
  LOG_DEBUG("Getting server capabilties from User-Authorization answer");
  Diameter::AVP::iterator avps = begin(((Cx::Dictionary*)dict())->SERVER_CAPABILITIES);
  if (avps != end())
  {
    Diameter::AVP::iterator avps2 = avps->begin(((Cx::Dictionary*)dict())->MANDATORY_CAPABILITY);
    while (avps2 != end())
    {
      LOG_DEBUG("Found mandatory capability %d", avps2->val_i32());
      server_capabilities.mandatory_capabilities.push_back(avps2->val_i32());
      avps2++;
    }
    avps2 = avps->begin(((Cx::Dictionary*)dict())->OPTIONAL_CAPABILITY);
    while (avps2 != end())
    {
      LOG_DEBUG("Found optional capability %d", avps2->val_i32());
      server_capabilities.optional_capabilities.push_back(avps2->val_i32());
      avps2++;
    }
  }
  return server_capabilities;
}

LocationInfoRequest::LocationInfoRequest(const Dictionary* dict,
                                         Diameter::Stack* stack,
                                         const std::string& dest_host,
                                         const std::string& dest_realm,
                                         const std::string& originating_request,
                                         const std::string& impu,
                                         const std::string& authorization_type) :
                                         Diameter::Message(dict, dict->LOCATION_INFO_REQUEST, stack)
{
  LOG_DEBUG("Building Location-Info request for %s", impu.c_str());
  add_new_session_id();
  add_vendor_spec_app_id();
  add(Diameter::AVP(dict->AUTH_SESSION_STATE).val_i32(1));
  add_origin();
  add(Diameter::AVP(dict->DESTINATION_HOST).val_str(dest_host));
  add(Diameter::AVP(dict->DESTINATION_REALM).val_str(dest_realm));

  // Only add the ORIGINATING_REQUEST AVP if we are originating. This AVP is an
  // enumeration. 0 corresponds to ORIGINATING.
  if (originating_request == "true")
  {
    add(Diameter::AVP(dict->ORIGINATING_REQUEST).val_i32(0));
  }
  add(Diameter::AVP(dict->PUBLIC_IDENTITY).val_str(impu));

  // Only add the USER_AUTHORIZATION_TYPE AVP if we require capability information.
  // This AVP is an enumeration. 2 corresponds to REGISTRATION_AND_CAPABILITIES.
  if (authorization_type == "CAPAB")
  {
    add(Diameter::AVP(dict->USER_AUTHORIZATION_TYPE).val_i32(2));
  }
}

LocationInfoAnswer::LocationInfoAnswer(const Dictionary* dict,
                                       Diameter::Stack* stack,
                                       const int32_t& result_code,
                                       const int32_t& experimental_result_code,
                                       const std::string& server_name,
                                       const ServerCapabilities& capabs) :
                                       Diameter::Message(dict, dict->USER_AUTHORIZATION_ANSWER, stack)
{
  LOG_DEBUG("Building Location-Info answer");

  // This method creates an LIA which is unrealistic for various reasons, but is useful for
  // testing our handlers code, which is currently all it is used for.
  if (result_code)
  {
    add(Diameter::AVP(dict->RESULT_CODE).val_i32(result_code));
  }
  else
  {
    Diameter::AVP experimental_result(dict->EXPERIMENTAL_RESULT);
    experimental_result.add(Diameter::AVP(dict->EXPERIMENTAL_RESULT_CODE).val_i32(experimental_result_code));
    add(experimental_result);
  }

  if (!server_name.empty())
  {
    add(Diameter::AVP(dict->SERVER_NAME).val_str(server_name));
  }

  Diameter::AVP server_capabilities(dict->SERVER_CAPABILITIES);
  if (!capabs.mandatory_capabilities.empty())
  {
    for (std::vector<int32_t>::const_iterator it = capabs.mandatory_capabilities.begin();
        it != capabs.mandatory_capabilities.end();
        ++it)
    {
      server_capabilities.add(Diameter::AVP(dict->MANDATORY_CAPABILITY).val_i32(*it));
    }
  }
  if (!capabs.optional_capabilities.empty())
  {
    for (std::vector<int32_t>::const_iterator it = capabs.optional_capabilities.begin();
        it != capabs.optional_capabilities.end();
        ++it)
    {
      server_capabilities.add(Diameter::AVP(dict->OPTIONAL_CAPABILITY).val_i32(*it));
    }
  }
  add(server_capabilities);
}

ServerCapabilities LocationInfoAnswer::server_capabilities() const
{
  ServerCapabilities server_capabilities({}, {});

  // Server capabilities are grouped into mandatory capabilities and optional capabilities
  // underneath the SERVER_CAPABILITIES AVP.
  LOG_DEBUG("Getting server capabilties from Location-Info answer");
  Diameter::AVP::iterator avps = begin(((Cx::Dictionary*)dict())->SERVER_CAPABILITIES);
  if (avps != end())
  {
    Diameter::AVP::iterator avps2 = avps->begin(((Cx::Dictionary*)dict())->MANDATORY_CAPABILITY);
    while (avps2 != end())
    {
      LOG_DEBUG("Found mandatory capability %d", avps2->val_i32());
      server_capabilities.mandatory_capabilities.push_back(avps2->val_i32());
      avps2++;
    }
    avps2 = avps->begin(((Cx::Dictionary*)dict())->OPTIONAL_CAPABILITY);
    while (avps2 != end())
    {
      LOG_DEBUG("Found optional capability %d", avps2->val_i32());
      server_capabilities.optional_capabilities.push_back(avps2->val_i32());
      avps2++;
    }
  }
  return server_capabilities;
}

MultimediaAuthRequest::MultimediaAuthRequest(const Dictionary* dict,
                                             Diameter::Stack* stack,
                                             const std::string& dest_realm,
                                             const std::string& dest_host,
                                             const std::string& impi,
                                             const std::string& impu,
                                             const std::string& server_name,
                                             const std::string& sip_auth_scheme,
                                             const std::string& sip_authorization) :
                                             Diameter::Message(dict, dict->MULTIMEDIA_AUTH_REQUEST, stack)
{
  LOG_DEBUG("Building Multimedia-Auth request for %s/%s", impi.c_str(), impu.c_str());
  add_new_session_id();
  add_vendor_spec_app_id();
  add(Diameter::AVP(dict->AUTH_SESSION_STATE).val_i32(1));
  add(Diameter::AVP(dict->DESTINATION_REALM).val_str(dest_realm));
  add(Diameter::AVP(dict->DESTINATION_HOST).val_str(dest_host));
  add_origin();
  add(Diameter::AVP(dict->USER_NAME).val_str(impi));
  add(Diameter::AVP(dict->PUBLIC_IDENTITY).val_str(impu));
  Diameter::AVP sip_auth_data_item(dict->SIP_AUTH_DATA_ITEM);
  sip_auth_data_item.add(Diameter::AVP(dict->SIP_AUTH_SCHEME).val_str(sip_auth_scheme));
  if (!sip_authorization.empty())
  {
    LOG_DEBUG("Specifying SIP-Authorization %s", sip_authorization.c_str());
    sip_auth_data_item.add(Diameter::AVP(dict->SIP_AUTHORIZATION).val_str(sip_authorization));
  }
  add(sip_auth_data_item);
  add(Diameter::AVP(dict->SIP_NUMBER_AUTH_ITEMS).val_i32(1));
  add(Diameter::AVP(dict->SERVER_NAME).val_str(server_name));
}

std::string MultimediaAuthRequest::sip_auth_scheme() const
{
  std::string sip_auth_scheme;
  Diameter::AVP::iterator avps = begin(((Cx::Dictionary*)dict())->SIP_AUTH_DATA_ITEM);
  if (avps != end())
  {
    avps = avps->begin(((Cx::Dictionary*)dict())->SIP_AUTH_SCHEME);
    if (avps != end())
    {
      sip_auth_scheme = avps->val_str();
      LOG_DEBUG("Got SIP-Auth-Scheme %s", sip_auth_scheme.c_str());
    }
  }
  return sip_auth_scheme;
}

std::string MultimediaAuthRequest::sip_authorization() const
{
  std::string sip_authorization;
  Diameter::AVP::iterator avps = begin(((Cx::Dictionary*)dict())->SIP_AUTH_DATA_ITEM);
  if (avps != end())
  {
    avps = avps->begin(((Cx::Dictionary*)dict())->SIP_AUTHORIZATION);
    if (avps != end())
    {
      sip_authorization = avps->val_str();
      LOG_DEBUG("Got SIP-Authorization %s", sip_authorization.c_str());
    }
  }
  return sip_authorization;
}

MultimediaAuthAnswer::MultimediaAuthAnswer(const Dictionary* dict,
                                           Diameter::Stack* stack,
                                           const int32_t& result_code,
                                           const std::string& scheme,
                                           const DigestAuthVector& digest_av,
                                           const AKAAuthVector& aka_av) :
                                           Diameter::Message(dict, dict->MULTIMEDIA_AUTH_ANSWER, stack)
{
  LOG_DEBUG("Building Multimedia-Authorization answer");

  // This method creates an MAA which is unrealistic for various reasons, but is useful for
  // testing our handlers code, which is currently all it is used for.
  add(Diameter::AVP(dict->RESULT_CODE).val_i32(result_code));
  Diameter::AVP sip_auth_data_item(dict->SIP_AUTH_DATA_ITEM);
  sip_auth_data_item.add(Diameter::AVP(dict->SIP_AUTH_SCHEME).val_str(scheme));
  Diameter::AVP sip_digest_authenticate(dict->SIP_DIGEST_AUTHENTICATE);
  sip_digest_authenticate.add(Diameter::AVP(dict->CX_DIGEST_HA1).val_str(digest_av.ha1));
  sip_digest_authenticate.add(Diameter::AVP(dict->CX_DIGEST_REALM).val_str(digest_av.realm));
  sip_digest_authenticate.add(Diameter::AVP(dict->CX_DIGEST_QOP).val_str(digest_av.qop));
  sip_auth_data_item.add(sip_digest_authenticate);
  sip_auth_data_item.add(Diameter::AVP(dict->SIP_AUTHENTICATE).val_str(aka_av.challenge));
  sip_auth_data_item.add(Diameter::AVP(dict->SIP_AUTHORIZATION).val_str(aka_av.response));
  sip_auth_data_item.add(Diameter::AVP(dict->CONFIDENTIALITY_KEY).val_str(aka_av.crypt_key));
  sip_auth_data_item.add(Diameter::AVP(dict->INTEGRITY_KEY).val_str(aka_av.integrity_key));
  add(sip_auth_data_item);
}

std::string MultimediaAuthAnswer::sip_auth_scheme() const
{
  std::string sip_auth_scheme;
  Diameter::AVP::iterator avps = begin(((Cx::Dictionary*)dict())->SIP_AUTH_DATA_ITEM);
  if (avps != end())
  {
    avps = avps->begin(((Cx::Dictionary*)dict())->SIP_AUTH_SCHEME);
    if (avps != end())
    {
      sip_auth_scheme = avps->val_str();
      LOG_DEBUG("Got SIP-Auth-Scheme %s", sip_auth_scheme.c_str());
    }
  }
  return sip_auth_scheme;
}

DigestAuthVector MultimediaAuthAnswer::digest_auth_vector() const
{
  LOG_DEBUG("Getting digest authentication vector from Multimedia-Auth answer");
  DigestAuthVector digest_auth_vector;
  Diameter::AVP::iterator avps = begin(((Cx::Dictionary*)dict())->SIP_AUTH_DATA_ITEM);
  if (avps != end())
  {
    avps = avps->begin(((Cx::Dictionary*)dict())->SIP_DIGEST_AUTHENTICATE);
    if (avps != end())
    {
      // Look for the digest.
      Diameter::AVP::iterator avps2 = avps->begin(((Cx::Dictionary*)dict())->CX_DIGEST_HA1);
      if (avps2 != end())
      {
        digest_auth_vector.ha1 = avps2->val_str();
        LOG_DEBUG("Found Digest-HA1 %s", digest_auth_vector.ha1.c_str());
      }
      else
      {
        // Some HSSs (in particular OpenIMSCore), use non-3GPP Digest-HA1.  Check for this too.
        avps2 = avps->begin(((Cx::Dictionary*)dict())->DIGEST_HA1);
        if (avps2 != end())
        {
          digest_auth_vector.ha1 = avps2->val_str();
          LOG_DEBUG("Found (non-3GPP) Digest-HA1 %s", digest_auth_vector.ha1.c_str());
        }
      }
      // Look for the realm.
      avps2 = avps->begin(((Cx::Dictionary*)dict())->CX_DIGEST_REALM);
      if (avps2 != end())
      {
        digest_auth_vector.realm = avps2->val_str();
        LOG_DEBUG("Found Digest-Realm %s", digest_auth_vector.realm.c_str());
      }
      else
      {
        // Some HSSs (in particular OpenIMSCore), use non-3GPP Digest-Realm.  Check for this too.
        avps2 = avps->begin(((Cx::Dictionary*)dict())->DIGEST_REALM);
        if (avps2 != end())
        {
          digest_auth_vector.realm = avps2->val_str();
          LOG_DEBUG("Found (non-3GPP) Digest-Realm %s", digest_auth_vector.realm.c_str());
        }
      }
      // Look for the QoP.
      avps2 = avps->begin(((Cx::Dictionary*)dict())->CX_DIGEST_QOP);
      if (avps2 != end())
      {
        digest_auth_vector.qop = avps2->val_str();
        LOG_DEBUG("Found Digest-QoP %s", digest_auth_vector.qop.c_str());
      }
      else
      {
        // Some HSSs (in particular OpenIMSCore), use non-3GPP Digest-QoP.  Check for this too.
        avps2 = avps->begin(((Cx::Dictionary*)dict())->DIGEST_QOP);
        if (avps2 != end())
        {
          digest_auth_vector.qop = avps2->val_str();
          LOG_DEBUG("Found (non-3GPP) Digest-QoP %s", digest_auth_vector.qop.c_str());
        }
      }
    }
  }
  return digest_auth_vector;
}

AKAAuthVector MultimediaAuthAnswer::aka_auth_vector() const
{
  LOG_DEBUG("Getting AKA authentication vector from Multimedia-Auth answer");
  AKAAuthVector aka_auth_vector;
  Diameter::AVP::iterator avps = begin(((Cx::Dictionary*)dict())->SIP_AUTH_DATA_ITEM);
  if (avps != end())
  {
    // Look for the challenge.
    Diameter::AVP::iterator avps2 = avps->begin(((Cx::Dictionary*)dict())->SIP_AUTHENTICATE);
    if (avps2 != end())
    {
      size_t len;
      const uint8_t* data = avps2->val_os(len);
      aka_auth_vector.challenge = base64(data, len);
      LOG_DEBUG("Found SIP-Authenticate (challenge) %s", aka_auth_vector.challenge.c_str());
    }
    // Look for the response.
    avps2 = avps->begin(((Cx::Dictionary*)dict())->SIP_AUTHORIZATION);
    if (avps2 != end())
    {
      size_t len;
      const uint8_t* data = avps2->val_os(len);
      aka_auth_vector.response = hex(data, len);
      LOG_DEBUG("Found SIP-Authorization (response) %s", aka_auth_vector.response.c_str());
    }
    // Look for the encryption key.
    avps2 = avps->begin(((Cx::Dictionary*)dict())->CONFIDENTIALITY_KEY);
    if (avps2 != end())
    {
      size_t len;
      const uint8_t* data = avps2->val_os(len);
      aka_auth_vector.crypt_key = hex(data, len);
      LOG_DEBUG("Found Confidentiality-Key %s", aka_auth_vector.crypt_key.c_str());
    }
    // Look for the integrity key.
    avps2 = avps->begin(((Cx::Dictionary*)dict())->INTEGRITY_KEY);
    if (avps2 != end())
    {
      size_t len;
      const uint8_t* data = avps2->val_os(len);
      aka_auth_vector.integrity_key = hex(data, len);
      LOG_DEBUG("Found Integrity-Key %s", aka_auth_vector.integrity_key.c_str());
    }
  }
  return aka_auth_vector;
}

std::string MultimediaAuthAnswer::hex(const uint8_t* data, size_t len)
{
  static const char* const hex_lookup = "0123456789abcdef";
  std::string result;
  result.reserve(2 * len);
  for (size_t ii = 0; ii < len; ++ii)
  {
    const uint8_t b = data[ii];
    result.push_back(hex_lookup[b >> 4]);
    result.push_back(hex_lookup[b & 0x0f]);
  }
  return result;
}

std::string MultimediaAuthAnswer::base64(const uint8_t* data, size_t len)
{
  std::stringstream os;
  std::copy(boost::archive::iterators::base64_from_binary<boost::archive::iterators::transform_width<const uint8_t*,6,8> >(data),
            boost::archive::iterators::base64_from_binary<boost::archive::iterators::transform_width<const uint8_t*,6,8> >(data + len),
            boost::archive::iterators::ostream_iterator<char>(os));
  return os.str();
}

ServerAssignmentRequest::ServerAssignmentRequest(const Dictionary* dict,
                                                 Diameter::Stack* stack,
                                                 const std::string& dest_host,
                                                 const std::string& dest_realm,
                                                 const std::string& impi,
                                                 const std::string& impu,
                                                 const std::string& server_name,
<<<<<<< HEAD
                                                 const Cx::ServerAssignmentType type) :
                                                 Diameter::Message(dict, dict->SERVER_ASSIGNMENT_REQUEST)
=======
                                                 const ServerAssignmentType::Type& type) :
                                                 Diameter::Message(dict, dict->SERVER_ASSIGNMENT_REQUEST, stack)
>>>>>>> cbe24b7c
{
  LOG_DEBUG("Building Server-Assignment request for %s/%s", impi.c_str(), impu.c_str());
  add_new_session_id();
  add_vendor_spec_app_id();
  add(Diameter::AVP(dict->AUTH_SESSION_STATE).val_i32(1));
  add_origin();
  add(Diameter::AVP(dict->DESTINATION_HOST).val_str(dest_host));
  add(Diameter::AVP(dict->DESTINATION_REALM).val_str(dest_realm));
  if (!impi.empty())
  {
    LOG_DEBUG("Specifying User-Name %s", impi.c_str());
    add(Diameter::AVP(dict->USER_NAME).val_str(impi));
  }
  add(Diameter::AVP(dict->PUBLIC_IDENTITY).val_str(impu));
  add(Diameter::AVP(dict->SERVER_NAME).val_str(server_name));
  add(Diameter::AVP(dict->SERVER_ASSIGNMENT_TYPE).val_i32(type));
  add(Diameter::AVP(dict->USER_DATA_ALREADY_AVAILABLE).val_i32(0));
}

ServerAssignmentAnswer::ServerAssignmentAnswer(const Dictionary* dict,
                                               Diameter::Stack* stack,
                                               const int32_t& result_code,
                                               const std::string& ims_subscription) :
                                               Diameter::Message(dict, dict->SERVER_ASSIGNMENT_ANSWER, stack)
{
  LOG_DEBUG("Building Server-Assignment answer");

  // This method creates an SAA which is unrealistic for various reasons, but is useful for
  // testing our handlers code, which is currently all it is used for.
  add(Diameter::AVP(dict->RESULT_CODE).val_i32(result_code));
  add(Diameter::AVP(dict->USER_DATA).val_str(ims_subscription));
}

RegistrationTerminationRequest::RegistrationTerminationRequest(const Dictionary* dict,
                                                               Diameter::Stack* stack,
                                                               const std::string& impi,
                                                               std::vector<std::string>& associated_identities,
                                                               std::vector<std::string>& impus,
                                                               const int32_t& auth_session_state) :
                                                               Diameter::Message(dict, dict->REGISTRATION_TERMINATION_REQUEST, stack)
{
  LOG_DEBUG("Building Registration-Termination request");
  add(Diameter::AVP(dict->AUTH_SESSION_STATE).val_i32(auth_session_state));
  add(Diameter::AVP(dict->USER_NAME).val_str(impi));
  Diameter::AVP associated_identities_avp(dict->ASSOCIATED_IDENTITIES);
  if (!associated_identities.empty())
  {
    for (std::vector<std::string>::iterator it = associated_identities.begin();
         it != associated_identities.end();
         ++it)
    {
      LOG_DEBUG("Adding Associated-Identities/User-Name %s", it->c_str());
      associated_identities_avp.add(Diameter::AVP(dict->USER_NAME).val_str(*it));
    }
    add(associated_identities_avp);
  }
  if (!impus.empty())
  {
    for (std::vector<std::string>::iterator it = impus.begin();
         it != impus.end();
         ++it)
    {
      LOG_DEBUG("Adding Public-Identity %s", it->c_str());
      add(Diameter::AVP(dict->PUBLIC_IDENTITY).val_str(*it));
    }
  }
}

std::vector<std::string> RegistrationTerminationRequest::associated_identities() const
{
  std::vector<std::string> associated_identities;

  // Associated Identities are found in USER_NAME AVPS inside the ASSOCIATED_IDENTITIES AVP.
  LOG_DEBUG("Getting Associated-Identities from Registration-Termination request");
  Diameter::AVP::iterator avps = begin(((Cx::Dictionary*)dict())->ASSOCIATED_IDENTITIES);
  if (avps != end())
  {
    Diameter::AVP::iterator avps2 = avps->begin(dict()->USER_NAME);
    while (avps2 != end())
    {
      LOG_DEBUG("Found User-Name %s", avps2->val_str().c_str());
      associated_identities.push_back(avps2->val_str());
      avps2++;
    }
  }
  return associated_identities;
}

std::vector<std::string> RegistrationTerminationRequest::impus() const
{
  std::vector<std::string> impus;

  // Find all the PUBLIC_IDENTITY AVPS.
  LOG_DEBUG("Getting Public-Identities from Registration-Termination request");
  Diameter::AVP::iterator avps = begin(((Cx::Dictionary*)dict())->PUBLIC_IDENTITY);
  while (avps != end())
  {
    LOG_DEBUG("Found Public-Identity %s", avps->val_str().c_str());
    impus.push_back(avps->val_str());
    avps++;
  }
  return impus;
}

RegistrationTerminationAnswer::RegistrationTerminationAnswer(Diameter::Message& msg,
                                                             Dictionary* dict,
                                                             const std::string result_code,
                                                             int32_t auth_session_state,
                                                             std::vector<std::string> associated_identities) :
                                                             Diameter::Message(msg)
{
  LOG_DEBUG("Building Registration-Termination answer");
  build_response();
  add_vendor_spec_app_id();
  set_result_code(result_code);
  add(Diameter::AVP(dict->AUTH_SESSION_STATE).val_i32(auth_session_state));

  // Add all the private IDs we've deleted in an Associated-Identities AVP.
  Diameter::AVP associated_identities_avp(dict->ASSOCIATED_IDENTITIES);
  if (!associated_identities.empty())
  {
    for (std::vector<std::string>::iterator it = associated_identities.begin();
         it != associated_identities.end();
         ++it)
    {
      LOG_DEBUG("Adding Associated-Identities/User-Name %s", it->c_str());
      associated_identities_avp.add(Diameter::AVP(dict->USER_NAME).val_str(*it));
    }
    add(associated_identities_avp);
  }
}

std::vector<std::string> RegistrationTerminationAnswer::associated_identities() const
{
  std::vector<std::string> associated_identities;

  // Associated Identities are found in USER_NAME AVPS inside the ASSOCIATED_IDENTITIES AVP.
  LOG_DEBUG("Getting Associated-Identities from Registration-Termination answer");
  Diameter::AVP::iterator avps = begin(((Cx::Dictionary*)dict())->ASSOCIATED_IDENTITIES);
  if (avps != end())
  {
    Diameter::AVP::iterator avps2 = avps->begin(dict()->USER_NAME);
    while (avps2 != end())
    {
      LOG_DEBUG("Found User-Name %s", avps2->val_str().c_str());
      associated_identities.push_back(avps2->val_str());
      avps2++;
    }
  }
  return associated_identities;
}

PushProfileRequest::PushProfileRequest(const Dictionary* dict,
                                       Diameter::Stack* stack,
                                       const std::string& impi,
                                       const DigestAuthVector& digest_av,
                                       const std::string& ims_subscription,
                                       const int32_t& auth_session_state) :
                                       Diameter::Message(dict, dict->PUSH_PROFILE_REQUEST, stack)
{
  LOG_DEBUG("Building Push-Profile request");
  add(Diameter::AVP(dict->USER_NAME).val_str(impi));
  add(Diameter::AVP(dict->USER_DATA).val_str(ims_subscription));
  Diameter::AVP sip_auth_data_item(dict->SIP_AUTH_DATA_ITEM);
  Diameter::AVP sip_digest_authenticate(dict->SIP_DIGEST_AUTHENTICATE);
  sip_digest_authenticate.add(Diameter::AVP(dict->CX_DIGEST_HA1).val_str(digest_av.ha1));
  sip_digest_authenticate.add(Diameter::AVP(dict->CX_DIGEST_REALM).val_str(digest_av.realm));
  sip_digest_authenticate.add(Diameter::AVP(dict->CX_DIGEST_QOP).val_str(digest_av.qop));
  sip_auth_data_item.add(sip_digest_authenticate);
  add(sip_auth_data_item);
  add(Diameter::AVP(dict->AUTH_SESSION_STATE).val_i32(auth_session_state));
}

DigestAuthVector PushProfileRequest::digest_auth_vector() const
{
  LOG_DEBUG("Getting digest authentication vector from Push-Profile request");
  DigestAuthVector digest_auth_vector;
  Diameter::AVP::iterator avps = begin(((Cx::Dictionary*)dict())->SIP_AUTH_DATA_ITEM);
  if (avps != end())
  {
    avps = avps->begin(((Cx::Dictionary*)dict())->SIP_DIGEST_AUTHENTICATE);
    if (avps != end())
    {
      // Look for the digest.
      Diameter::AVP::iterator avps2 = avps->begin(((Cx::Dictionary*)dict())->CX_DIGEST_HA1);
      if (avps2 != end())
      {
        digest_auth_vector.ha1 = avps2->val_str();
        LOG_DEBUG("Found Digest-HA1 %s", digest_auth_vector.ha1.c_str());
      }
      else
      {
        // Some HSSs (in particular OpenIMSCore), use non-3GPP Digest-HA1.  Check for this too.
        avps2 = avps->begin(((Cx::Dictionary*)dict())->DIGEST_HA1);
        if (avps2 != end())
        {
          digest_auth_vector.ha1 = avps2->val_str();
          LOG_DEBUG("Found (non-3GPP) Digest-HA1 %s", digest_auth_vector.ha1.c_str());
        }
      }
      // Look for the realm.
      avps2 = avps->begin(((Cx::Dictionary*)dict())->CX_DIGEST_REALM);
      if (avps2 != end())
      {
        digest_auth_vector.realm = avps2->val_str();
        LOG_DEBUG("Found Digest-Realm %s", digest_auth_vector.realm.c_str());
      }
      else
      {
        // Some HSSs (in particular OpenIMSCore), use non-3GPP Digest-Realm.  Check for this too.
        avps2 = avps->begin(((Cx::Dictionary*)dict())->DIGEST_REALM);
        if (avps2 != end())
        {
          digest_auth_vector.realm = avps2->val_str();
          LOG_DEBUG("Found (non-3GPP) Digest-Realm %s", digest_auth_vector.realm.c_str());
        }
      }
      // Look for the QoP.
      avps2 = avps->begin(((Cx::Dictionary*)dict())->CX_DIGEST_QOP);
      if (avps2 != end())
      {
        digest_auth_vector.qop = avps2->val_str();
        LOG_DEBUG("Found Digest-QoP %s", digest_auth_vector.qop.c_str());
      }
      else
      {
        // Some HSSs (in particular OpenIMSCore), use non-3GPP Digest-QoP.  Check for this too.
        avps2 = avps->begin(((Cx::Dictionary*)dict())->DIGEST_QOP);
        if (avps2 != end())
        {
          digest_auth_vector.qop = avps2->val_str();
          LOG_DEBUG("Found (non-3GPP) Digest-QoP %s", digest_auth_vector.qop.c_str());
        }
      }
    }
  }
  return digest_auth_vector;
}

PushProfileAnswer::PushProfileAnswer(Diameter::Message& msg,
                                     Dictionary* dict,
                                     const std::string result_code,
                                     int32_t auth_session_state) :
                                     Diameter::Message(msg)

{
  LOG_DEBUG("Building Push-Profile answer");
  build_response();
  add_vendor_spec_app_id();
  set_result_code(result_code);
  add(Diameter::AVP(dict->AUTH_SESSION_STATE).val_i32(auth_session_state));
}<|MERGE_RESOLUTION|>--- conflicted
+++ resolved
@@ -567,13 +567,8 @@
                                                  const std::string& impi,
                                                  const std::string& impu,
                                                  const std::string& server_name,
-<<<<<<< HEAD
                                                  const Cx::ServerAssignmentType type) :
-                                                 Diameter::Message(dict, dict->SERVER_ASSIGNMENT_REQUEST)
-=======
-                                                 const ServerAssignmentType::Type& type) :
                                                  Diameter::Message(dict, dict->SERVER_ASSIGNMENT_REQUEST, stack)
->>>>>>> cbe24b7c
 {
   LOG_DEBUG("Building Server-Assignment request for %s/%s", impi.c_str(), impu.c_str());
   add_new_session_id();
