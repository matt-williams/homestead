/**
 * @file cx.h class definition wrapping Cx
 *
 * Project Clearwater - IMS in the Cloud
 * Copyright (C) 2013  Metaswitch Networks Ltd
 *
 * This program is free software: you can redistribute it and/or modify it
 * under the terms of the GNU General Public License as published by the
 * Free Software Foundation, either version 3 of the License, or (at your
 * option) any later version, along with the "Special Exception" for use of
 * the program along with SSL, set forth below. This program is distributed
 * in the hope that it will be useful, but WITHOUT ANY WARRANTY;
 * without even the implied warranty of MERCHANTABILITY or FITNESS FOR
 * A PARTICULAR PURPOSE.  See the GNU General Public License for more
 * details. You should have received a copy of the GNU General Public
 * License along with this program.  If not, see
 * <http://www.gnu.org/licenses/>.
 *
 * The author can be reached by email at clearwater@metaswitch.com or by
 * post at Metaswitch Networks Ltd, 100 Church St, Enfield EN2 6BQ, UK
 *
 * Special Exception
 * Metaswitch Networks Ltd  grants you permission to copy, modify,
 * propagate, and distribute a work formed by combining OpenSSL with The
 * Software, or a work derivative of such a combination, even if such
 * copying, modification, propagation, or distribution would otherwise
 * violate the terms of the GPL. You must comply with the GPL in all
 * respects for all of the code used other than OpenSSL.
 * "OpenSSL" means OpenSSL toolkit software distributed by the OpenSSL
 * Project and licensed under the OpenSSL Licenses, or a work based on such
 * software and licensed under the OpenSSL Licenses.
 * "OpenSSL Licenses" means the OpenSSL License and Original SSLeay License
 * under which the OpenSSL Project distributes the OpenSSL toolkit software,
 * as those licenses appear in the file LICENSE-OPENSSL.
 */

#include "cx.h"

#include <string>
#include <sstream>
#include <boost/archive/iterators/base64_from_binary.hpp>
#include <boost/archive/iterators/transform_width.hpp>
#include <boost/archive/iterators/ostream_iterator.hpp>

using namespace Cx;

Dictionary::Dictionary() :
  TGPP("3GPP"),
  CX("Cx"),
  USER_AUTHORIZATION_REQUEST("3GPP/User-Authorization-Request"),
  USER_AUTHORIZATION_ANSWER("3GPP/User-Authorization-Answer"),
  LOCATION_INFO_REQUEST("3GPP/Location-Info-Request"),
  LOCATION_INFO_ANSWER("3GPP/Location-Info-Answer"),
  MULTIMEDIA_AUTH_REQUEST("3GPP/Multimedia-Auth-Request"),
  MULTIMEDIA_AUTH_ANSWER("3GPP/Multimedia-Auth-Answer"),
  SERVER_ASSIGNMENT_REQUEST("3GPP/Server-Assignment-Request"),
  SERVER_ASSIGNMENT_ANSWER("3GPP/Server-Assignment-Answer"),
  PUBLIC_IDENTITY("3GPP", "Public-Identity"),
  SIP_AUTH_DATA_ITEM("3GPP", "SIP-Auth-Data-Item"),
  SIP_AUTH_SCHEME("3GPP", "SIP-Authentication-Scheme"),
  SIP_AUTHORIZATION("3GPP", "SIP-Authorization"),
  SIP_NUMBER_AUTH_ITEMS("3GPP", "SIP-Number-Auth-Items"),
  SERVER_NAME("3GPP", "Server-Name"),
  SIP_DIGEST_AUTHENTICATE("3GPP", "SIP-Digest-Authenticate"),
  CX_DIGEST_HA1("3GPP", "Digest-HA1"),
  CX_DIGEST_REALM("3GPP", "Digest-Realm"),
  VISITED_NETWORK_IDENTIFIER("3GPP", "Visited-Network-Identifier"),
  SERVER_CAPABILITIES("3GPP", "Server-Capabilities"),
  MANDATORY_CAPABILITY("3GPP", "Mandatory-Capability"),
  OPTIONAL_CAPABILITY("3GPP", "Optional-Capability"),
  SERVER_ASSIGNMENT_TYPE("3GPP", "Server-Assignment-Type"),
  USER_AUTHORIZATION_TYPE("3GPP", "User-Authorization-Type"),
  ORIGINATING_REQUEST("3GPP", "Originating-Request"),
  USER_DATA_ALREADY_AVAILABLE("3GPP", "User-Data-Already-Available"),
  USER_DATA("3GPP", "User-Data"),
  CX_DIGEST_QOP("3GPP", "Digest-QoP"),
  SIP_AUTHENTICATE("3GPP", "SIP-Authenticate"),
  CONFIDENTIALITY_KEY("3GPP", "Confidentiality-Key"),
  INTEGRITY_KEY("3GPP", "Integrity-Key")
{
}

UserAuthorizationRequest::UserAuthorizationRequest(const Dictionary* dict,
                                                   const std::string& dest_host,
                                                   const std::string& dest_realm,
                                                   const std::string& impi,
                                                   const std::string& impu,
                                                   const std::string& visited_network_identifier,
                                                   int user_authorization_type) :
                                                   Diameter::Message(dict, dict->USER_AUTHORIZATION_REQUEST)
{
  add_new_session_id();
  Diameter::AVP vendor_specific_application_id(dict->VENDOR_SPECIFIC_APPLICATION_ID);
  vendor_specific_application_id.add(Diameter::AVP(dict->VENDOR_ID).val_i32(10415));
  add(vendor_specific_application_id);
  add(Diameter::AVP(dict->AUTH_SESSION_STATE).val_i32(1));
  add_origin();
  add(Diameter::AVP(dict->DESTINATION_HOST).val_str(dest_host));
  add(Diameter::AVP(dict->DESTINATION_REALM).val_str(dest_realm));
  add(Diameter::AVP(dict->USER_NAME).val_str(impi));
  add(Diameter::AVP(dict->PUBLIC_IDENTITY).val_str(impu));
  add(Diameter::AVP(dict->VISITED_NETWORK_IDENTIFIER).val_str(visited_network_identifier));
  add(Diameter::AVP(dict->USER_AUTHORIZATION_TYPE).val_i32(user_authorization_type));
}

UserAuthorizationAnswer::UserAuthorizationAnswer(const Dictionary* dict,
                                                 int result_code) :
                                                 Diameter::Message(dict, dict->USER_AUTHORIZATION_ANSWER)
{
  add(Diameter::AVP(dict->RESULT_CODE).val_i32(result_code));
}

LocationInfoRequest::LocationInfoRequest(const Dictionary* dict,
                                         const std::string& dest_host,
                                         const std::string& dest_realm,
                                         int originating_request,
                                         const std::string& impu,
                                         int user_authorization_type) :
                                         Diameter::Message(dict, dict->LOCATION_INFO_REQUEST)
{
  add_new_session_id();
  Diameter::AVP vendor_specific_application_id(dict->VENDOR_SPECIFIC_APPLICATION_ID);
  vendor_specific_application_id.add(Diameter::AVP(dict->VENDOR_ID).val_i32(10415));
  add(vendor_specific_application_id);
  add(Diameter::AVP(dict->AUTH_SESSION_STATE).val_i32(1));
  add_origin();
  add(Diameter::AVP(dict->DESTINATION_HOST).val_str(dest_host));
  add(Diameter::AVP(dict->DESTINATION_REALM).val_str(dest_realm));
  if (originating_request)
  {
    add(Diameter::AVP(dict->ORIGINATING_REQUEST).val_i32(0));
  }
  add(Diameter::AVP(dict->PUBLIC_IDENTITY).val_str(impu));
  if (user_authorization_type)
  {
    add(Diameter::AVP(dict->USER_AUTHORIZATION_TYPE).val_i32(3));
  }
}

LocationInfoAnswer::LocationInfoAnswer(const Dictionary* dict,
                                       int result_code) :
                                       Diameter::Message(dict, dict->LOCATION_INFO_ANSWER)
{
  add(Diameter::AVP(dict->RESULT_CODE).val_i32(result_code));
}

MultimediaAuthRequest::MultimediaAuthRequest(const Dictionary* dict,
                                             const std::string& dest_realm,
                                             const std::string& dest_host,
                                             const std::string& impi,
                                             const std::string& impu,
                                             const std::string& server_name,
                                             const std::string& sip_auth_scheme,
                                             const std::string& sip_authorization) :
                                             Diameter::Message(dict, dict->MULTIMEDIA_AUTH_REQUEST)
{
  add_new_session_id();
  Diameter::AVP vendor_specific_application_id(dict->VENDOR_SPECIFIC_APPLICATION_ID);
  vendor_specific_application_id.add(Diameter::AVP(dict->VENDOR_ID).val_i32(10415));
  add(vendor_specific_application_id);
  add(Diameter::AVP(dict->AUTH_SESSION_STATE).val_i32(1));
  add(Diameter::AVP(dict->DESTINATION_REALM).val_str(dest_realm));
  add(Diameter::AVP(dict->DESTINATION_HOST).val_str(dest_host));
  add_origin();
  add(Diameter::AVP(dict->USER_NAME).val_str(impi));
  add(Diameter::AVP(dict->PUBLIC_IDENTITY).val_str(impu));
  Diameter::AVP sip_auth_data_item(dict->SIP_AUTH_DATA_ITEM);
  sip_auth_data_item.add(Diameter::AVP(dict->SIP_AUTH_SCHEME).val_str(sip_auth_scheme));
  if (!sip_authorization.empty())
  {
    sip_auth_data_item.add(Diameter::AVP(dict->SIP_AUTHORIZATION).val_str(sip_authorization));
  }
  add(sip_auth_data_item);
  add(Diameter::AVP(dict->SIP_NUMBER_AUTH_ITEMS).val_i32(1));
  add(Diameter::AVP(dict->SERVER_NAME).val_str(server_name));
}

std::string MultimediaAuthRequest::impu() const
{
  std::string impu;
  Diameter::AVP::iterator avps = begin(dict()->USER_NAME);
  if (avps != end())
  {
    impu = avps->val_str();
  }
  return impu;
}

MultimediaAuthAnswer::MultimediaAuthAnswer(const Dictionary* dict,
                                           int result_code) :
                                           Diameter::Message(dict, dict->MULTIMEDIA_AUTH_ANSWER)
{
  add(Diameter::AVP(dict->RESULT_CODE).val_i32(result_code));
}

int MultimediaAuthAnswer::result_code() const
{
  int result_code = 0;
  Diameter::AVP::iterator avps = begin(dict()->RESULT_CODE);
  if (avps != end())
  {
    result_code = avps->val_i32();
  }
  return result_code;
}

int MultimediaAuthAnswer::experimental_result_code() const
{
  int experimental_result_code = 0;
  Diameter::AVP::iterator avps = begin(((Cx::Dictionary*)dict())->EXPERIMENTAL_RESULT);
  if (avps != end())
  {
    avps = avps->begin(((Cx::Dictionary*)dict())->EXPERIMENTAL_RESULT_CODE);
    if (avps != end())
    {
      experimental_result_code = avps->val_i32();
    }
  }
  return experimental_result_code;
}

std::string MultimediaAuthAnswer::sip_auth_scheme() const
{
  std::string sip_auth_scheme;
  Diameter::AVP::iterator avps = begin(((Cx::Dictionary*)dict())->SIP_AUTH_DATA_ITEM);
  if (avps != end())
  {
    avps = avps->begin(((Cx::Dictionary*)dict())->SIP_AUTH_SCHEME);
    if (avps != end())
    {
      sip_auth_scheme = avps->val_str();
    }
  }
  return sip_auth_scheme;
}

DigestAuthVector MultimediaAuthAnswer::digest_auth_vector() const
{
  DigestAuthVector digest_auth_vector;
  Diameter::AVP::iterator avps = begin(((Cx::Dictionary*)dict())->SIP_AUTH_DATA_ITEM);
  if (avps != end())
  {
    avps = avps->begin(((Cx::Dictionary*)dict())->SIP_DIGEST_AUTHENTICATE);
    if (avps != end())
    {
      // Look for the digest.
      Diameter::AVP::iterator avps2 = avps->begin(((Cx::Dictionary*)dict())->CX_DIGEST_HA1);
      if (avps2 != end())
      {
        digest_auth_vector.ha1 = avps2->val_str();
      }
      else
      {
        // Some HSSs (in particular OpenIMSCore), use non-3GPP Digest-HA1.  Check for this too.
        avps2 = avps->begin(((Cx::Dictionary*)dict())->DIGEST_HA1);
        if (avps2 != end())
        {
          digest_auth_vector.ha1 = avps2->val_str();
        }
      }
      // Look for the realm.
      avps2 = avps->begin(((Cx::Dictionary*)dict())->CX_DIGEST_REALM);
      if (avps2 != end())
      {
        digest_auth_vector.realm = avps2->val_str();
      }
      else
      {
        // Some HSSs (in particular OpenIMSCore), use non-3GPP Digest-Realm.  Check for this too.
        avps2 = avps->begin(((Cx::Dictionary*)dict())->DIGEST_REALM);
        if (avps2 != end())
        {
          digest_auth_vector.realm = avps2->val_str();
        }
      }
      // Look for the QoP.
      avps2 = avps->begin(((Cx::Dictionary*)dict())->CX_DIGEST_QOP);
      if (avps2 != end())
      {
        digest_auth_vector.qop = avps2->val_str();
      }
      else
      {
        // Some HSSs (in particular OpenIMSCore), use non-3GPP Digest-QoP.  Check for this too.
        avps2 = avps->begin(((Cx::Dictionary*)dict())->DIGEST_QOP);
        if (avps2 != end())
        {
          digest_auth_vector.qop = avps2->val_str();
        }
      }
    }
  }
  return digest_auth_vector;
}

AKAAuthVector MultimediaAuthAnswer::aka_auth_vector() const
{
  AKAAuthVector aka_auth_vector;
  Diameter::AVP::iterator avps = begin(((Cx::Dictionary*)dict())->SIP_AUTH_DATA_ITEM);
  if (avps != end())
  {
    // Look for the challenge.
    Diameter::AVP::iterator avps2 = avps->begin(((Cx::Dictionary*)dict())->SIP_AUTHENTICATE);
    if (avps2 != end())
    {
      size_t len;
      const uint8_t* data = avps2->val_os(len);
      aka_auth_vector.challenge = base64(data, len);
    }
    // Look for the response.
    avps2 = avps->begin(((Cx::Dictionary*)dict())->SIP_AUTHORIZATION);
    if (avps2 != end())
    {
      size_t len;
      const uint8_t* data = avps2->val_os(len);
      aka_auth_vector.response = hex(data, len);
    }
    // Look for the encryption key.
    avps2 = avps->begin(((Cx::Dictionary*)dict())->CONFIDENTIALITY_KEY);
    if (avps2 != end())
    {
      size_t len;
      const uint8_t* data = avps2->val_os(len);
      aka_auth_vector.crypt_key = hex(data, len);
    }
    // Look for the integrity key.
    avps2 = avps->begin(((Cx::Dictionary*)dict())->INTEGRITY_KEY);
    if (avps2 != end())
    {
      size_t len;
      const uint8_t* data = avps2->val_os(len);
      aka_auth_vector.integrity_key = hex(data, len);
    }
  }
  return aka_auth_vector;
}

<<<<<<< HEAD
std::string MultimediaAuthAnswer::hex(const uint8_t* data, size_t len)
{
  static const char* const hex_lookup = "0123456789abcdef";
  std::string result;
  result.reserve(2 * len);
  for (size_t ii = 0; ii < len; ++ii)
  {
    const uint8_t b = data[ii];
    result.push_back(hex_lookup[b >> 4]);
    result.push_back(hex_lookup[b & 0x0f]);
  }
  return result;
}

std::string MultimediaAuthAnswer::base64(const uint8_t* data, size_t len)
{
  std::stringstream os;
  std::copy(boost::archive::iterators::base64_from_binary<boost::archive::iterators::transform_width<const uint8_t*,6,8> >(data),
            boost::archive::iterators::base64_from_binary<boost::archive::iterators::transform_width<const uint8_t*,6,8> >(data + len),
            boost::archive::iterators::ostream_iterator<char>(os));
  return os.str();
=======
ServerAssignmentRequest::ServerAssignmentRequest(const Dictionary* dict,
                                                 const std::string& dest_host,
                                                 const std::string& dest_realm,
                                                 const std::string& impi,
                                                 const std::string& impu,
                                                 const std::string& server_name) :
                                                 Diameter::Message(dict, dict->SERVER_ASSIGNMENT_REQUEST)
{
  add_new_session_id();
  Diameter::AVP vendor_specific_application_id(dict->VENDOR_SPECIFIC_APPLICATION_ID);
  vendor_specific_application_id.add(Diameter::AVP(dict->VENDOR_ID).val_i32(10415));
  add(vendor_specific_application_id);
  add(Diameter::AVP(dict->AUTH_SESSION_STATE).val_i32(1));
  add_origin();
  add(Diameter::AVP(dict->DESTINATION_HOST).val_str(dest_host));
  add(Diameter::AVP(dict->DESTINATION_REALM).val_str(dest_realm));
  if (!impi.empty())
  {
    add(Diameter::AVP(dict->USER_NAME).val_str(impi));
  }
  add(Diameter::AVP(dict->PUBLIC_IDENTITY).val_str(impu));
  add(Diameter::AVP(dict->SERVER_NAME).val_str(server_name));
  if (!impi.empty())
  {
    add(Diameter::AVP(dict->SERVER_ASSIGNMENT_TYPE).val_i32(1));
  }
  else
  {
    add(Diameter::AVP(dict->SERVER_ASSIGNMENT_TYPE).val_i32(3));
  }
  add(Diameter::AVP(dict->USER_DATA_ALREADY_AVAILABLE).val_i32(0));
}

ServerAssignmentAnswer::ServerAssignmentAnswer(const Dictionary* dict) :
                                               Diameter::Message(dict, dict->SERVER_ASSIGNMENT_ANSWER)
{
}

int ServerAssignmentAnswer::result_code() const
{
  int result_code = 0;
  Diameter::AVP::iterator avps = begin(dict()->RESULT_CODE);
  if (avps != end())
  {
    result_code = avps->val_i32();
  }
  return result_code;
}

std::string ServerAssignmentAnswer::user_data() const
{
  std::string user_data;
  Diameter::AVP::iterator avps = begin(((Cx::Dictionary*)dict())->USER_DATA);
  if (avps != end())
  {
    user_data = avps->val_str();
  }
  return user_data;
>>>>>>> ce74c3a6
}<|MERGE_RESOLUTION|>--- conflicted
+++ resolved
@@ -335,7 +335,6 @@
   return aka_auth_vector;
 }
 
-<<<<<<< HEAD
 std::string MultimediaAuthAnswer::hex(const uint8_t* data, size_t len)
 {
   static const char* const hex_lookup = "0123456789abcdef";
@@ -357,7 +356,8 @@
             boost::archive::iterators::base64_from_binary<boost::archive::iterators::transform_width<const uint8_t*,6,8> >(data + len),
             boost::archive::iterators::ostream_iterator<char>(os));
   return os.str();
-=======
+}
+
 ServerAssignmentRequest::ServerAssignmentRequest(const Dictionary* dict,
                                                  const std::string& dest_host,
                                                  const std::string& dest_realm,
@@ -416,5 +416,4 @@
     user_data = avps->val_str();
   }
   return user_data;
->>>>>>> ce74c3a6
 }