/**
 * @file cx.h class definition wrapping Cx
 *
 * Project Clearwater - IMS in the Cloud
 * Copyright (C) 2013  Metaswitch Networks Ltd
 *
 * This program is free software: you can redistribute it and/or modify it
 * under the terms of the GNU General Public License as published by the
 * Free Software Foundation, either version 3 of the License, or (at your
 * option) any later version, along with the "Special Exception" for use of
 * the program along with SSL, set forth below. This program is distributed
 * in the hope that it will be useful, but WITHOUT ANY WARRANTY;
 * without even the implied warranty of MERCHANTABILITY or FITNESS FOR
 * A PARTICULAR PURPOSE.  See the GNU General Public License for more
 * details. You should have received a copy of the GNU General Public
 * License along with this program.  If not, see
 * <http://www.gnu.org/licenses/>.
 *
 * The author can be reached by email at clearwater@metaswitch.com or by
 * post at Metaswitch Networks Ltd, 100 Church St, Enfield EN2 6BQ, UK
 *
 * Special Exception
 * Metaswitch Networks Ltd  grants you permission to copy, modify,
 * propagate, and distribute a work formed by combining OpenSSL with The
 * Software, or a work derivative of such a combination, even if such
 * copying, modification, propagation, or distribution would otherwise
 * violate the terms of the GPL. You must comply with the GPL in all
 * respects for all of the code used other than OpenSSL.
 * "OpenSSL" means OpenSSL toolkit software distributed by the OpenSSL
 * Project and licensed under the OpenSSL Licenses, or a work based on such
 * software and licensed under the OpenSSL Licenses.
 * "OpenSSL Licenses" means the OpenSSL License and Original SSLeay License
 * under which the OpenSSL Project distributes the OpenSSL toolkit software,
 * as those licenses appear in the file LICENSE-OPENSSL.
 */

#include "cx.h"

#include "log.h"

#include <string>
#include <sstream>
#include <boost/archive/iterators/base64_from_binary.hpp>
#include <boost/archive/iterators/transform_width.hpp>
#include <boost/archive/iterators/ostream_iterator.hpp>

using namespace Cx;

Dictionary::Dictionary() :
  TGPP("3GPP"),
  CX("Cx"),
  USER_AUTHORIZATION_REQUEST("3GPP/User-Authorization-Request"),
  USER_AUTHORIZATION_ANSWER("3GPP/User-Authorization-Answer"),
  LOCATION_INFO_REQUEST("3GPP/Location-Info-Request"),
  LOCATION_INFO_ANSWER("3GPP/Location-Info-Answer"),
  MULTIMEDIA_AUTH_REQUEST("3GPP/Multimedia-Auth-Request"),
  MULTIMEDIA_AUTH_ANSWER("3GPP/Multimedia-Auth-Answer"),
  SERVER_ASSIGNMENT_REQUEST("3GPP/Server-Assignment-Request"),
  SERVER_ASSIGNMENT_ANSWER("3GPP/Server-Assignment-Answer"),
  REGISTRATION_TERMINATION_REQUEST("3GPP/Registration-Termination-Request"),
  REGISTRATION_TERMINATION_ANSWER("3GPP/Registration-Termination-Answer"),
  PUSH_PROFILE_REQUEST("3GPP/Push-Profile-Request"),
  PUSH_PROFILE_ANSWER("3GPP/Push-Profile-Answer"),
  PUBLIC_IDENTITY("3GPP", "Public-Identity"),
  SIP_AUTH_DATA_ITEM("3GPP", "SIP-Auth-Data-Item"),
  SIP_AUTH_SCHEME("3GPP", "SIP-Authentication-Scheme"),
  SIP_AUTHORIZATION("3GPP", "SIP-Authorization"),
  SIP_NUMBER_AUTH_ITEMS("3GPP", "SIP-Number-Auth-Items"),
  SERVER_NAME("3GPP", "Server-Name"),
  SIP_DIGEST_AUTHENTICATE("3GPP", "SIP-Digest-Authenticate"),
  CX_DIGEST_HA1("3GPP", "Digest-HA1"),
  CX_DIGEST_REALM("3GPP", "Digest-Realm"),
  VISITED_NETWORK_IDENTIFIER("3GPP", "Visited-Network-Identifier"),
  SERVER_CAPABILITIES("3GPP", "Server-Capabilities"),
  MANDATORY_CAPABILITY("3GPP", "Mandatory-Capability"),
  OPTIONAL_CAPABILITY("3GPP", "Optional-Capability"),
  SERVER_ASSIGNMENT_TYPE("3GPP", "Server-Assignment-Type"),
  USER_AUTHORIZATION_TYPE("3GPP", "User-Authorization-Type"),
  ORIGINATING_REQUEST("3GPP", "Originating-Request"),
  USER_DATA_ALREADY_AVAILABLE("3GPP", "User-Data-Already-Available"),
  USER_DATA("3GPP", "User-Data"),
  CX_DIGEST_QOP("3GPP", "Digest-QoP"),
  SIP_AUTHENTICATE("3GPP", "SIP-Authenticate"),
  CONFIDENTIALITY_KEY("3GPP", "Confidentiality-Key"),
  INTEGRITY_KEY("3GPP", "Integrity-Key"),
  ASSOCIATED_IDENTITIES("3GPP", "Associated-Identities"),
  DEREGISTRATION_REASON("3GPP", "Deregistration-Reason"),
  IDENTITY_WITH_EMERGENCY_REGISTRATION("3GPP", "Identity-with-Emergency-Registration"),
  CHARGING_INFORMATION("3GPP", "Charging-Information")
{
}

UserAuthorizationRequest::UserAuthorizationRequest(const Dictionary* dict,
                                                   const std::string& dest_host,
                                                   const std::string& dest_realm,
                                                   const std::string& impi,
                                                   const std::string& impu,
                                                   const std::string& visited_network_identifier,
                                                   const std::string& authorization_type) :
                                                   Diameter::Message(dict, dict->USER_AUTHORIZATION_REQUEST)
{
  LOG_DEBUG("Building User-Authorization request for %s/%s", impi.c_str(), impu.c_str());
  add_new_session_id();
  add_vendor_spec_app_id();  
  add(Diameter::AVP(dict->AUTH_SESSION_STATE).val_i32(1));
  add_origin();
  add(Diameter::AVP(dict->DESTINATION_HOST).val_str(dest_host));
  add(Diameter::AVP(dict->DESTINATION_REALM).val_str(dest_realm));
  add(Diameter::AVP(dict->USER_NAME).val_str(impi));
  add(Diameter::AVP(dict->PUBLIC_IDENTITY).val_str(impu));
  add(Diameter::AVP(dict->VISITED_NETWORK_IDENTIFIER).val_str(visited_network_identifier));

  // USER_AUTHORIZATION_TYPE AVP is an enumeration. These values are as per 3GPP TS 29.229.
  // Default is 0 (REGISTATION).
  if (authorization_type == "DEREG")
  {
    add(Diameter::AVP(dict->USER_AUTHORIZATION_TYPE).val_i32(1));
  }
  else if (authorization_type == "CAPAB")
  {
    add(Diameter::AVP(dict->USER_AUTHORIZATION_TYPE).val_i32(2));
  }
  else
  {
    add(Diameter::AVP(dict->USER_AUTHORIZATION_TYPE).val_i32(0));
  }
}

UserAuthorizationAnswer::UserAuthorizationAnswer(const Dictionary* dict) :
                                                 Diameter::Message(dict, dict->USER_AUTHORIZATION_ANSWER)
{
}

ServerCapabilities UserAuthorizationAnswer::server_capabilities() const
{
  ServerCapabilities server_capabilities;

  // Server capabilities are grouped into mandatory capabilities and optional capabilities
  // underneath the SERVER_CAPABILITIES AVP.
  LOG_DEBUG("Getting server capabilties from User-Authorization answer");
  Diameter::AVP::iterator avps = begin(((Cx::Dictionary*)dict())->SERVER_CAPABILITIES);
  if (avps != end())
  {
    Diameter::AVP::iterator avps2 = avps->begin(((Cx::Dictionary*)dict())->MANDATORY_CAPABILITY);
    while (avps2 != end())
    {
      LOG_DEBUG("Found mandatory capability %d", avps2->val_i32());
      server_capabilities.mandatory_capabilities.push_back(avps2->val_i32());
      avps2++;
    }
    avps2 = avps->begin(((Cx::Dictionary*)dict())->OPTIONAL_CAPABILITY);
    while (avps2 != end())
    {
      LOG_DEBUG("Found optional capability %d", avps2->val_i32());
      server_capabilities.optional_capabilities.push_back(avps2->val_i32());
      avps2++;
    }
  }
  return server_capabilities;
}

LocationInfoRequest::LocationInfoRequest(const Dictionary* dict,
                                         const std::string& dest_host,
                                         const std::string& dest_realm,
                                         const std::string& originating_request,
                                         const std::string& impu,
                                         const std::string& authorization_type) :
                                         Diameter::Message(dict, dict->LOCATION_INFO_REQUEST)
{
  LOG_DEBUG("Building Location-Info request for %s", impu.c_str());
  add_new_session_id();
  add_vendor_spec_app_id();
  add(Diameter::AVP(dict->AUTH_SESSION_STATE).val_i32(1));
  add_origin();
  add(Diameter::AVP(dict->DESTINATION_HOST).val_str(dest_host));
  add(Diameter::AVP(dict->DESTINATION_REALM).val_str(dest_realm));

  // Only add the ORIGINATING_REQUEST AVP if we are originating. This AVP is an
  // enumeration. 0 corresponds to ORIGINATING.
  if (originating_request == "true")
  {
    add(Diameter::AVP(dict->ORIGINATING_REQUEST).val_i32(0));
  }
  add(Diameter::AVP(dict->PUBLIC_IDENTITY).val_str(impu));

  // Only add the USER_AUTHORIZATION_TYPE AVP if we require capability information.
  // This AVP is an enumeration. 2 corresponds to REGISTRATION_AND_CAPABILITIES.
  if (authorization_type == "CAPAB")
  {
    add(Diameter::AVP(dict->USER_AUTHORIZATION_TYPE).val_i32(2));
  }
}

LocationInfoAnswer::LocationInfoAnswer(const Dictionary* dict) :
                                       Diameter::Message(dict, dict->LOCATION_INFO_ANSWER)
{
}

ServerCapabilities LocationInfoAnswer::server_capabilities() const
{
  ServerCapabilities server_capabilities;

  // Server capabilities are grouped into mandatory capabilities and optional capabilities
  // underneath the SERVER_CAPABILITIES AVP.
  LOG_DEBUG("Getting server capabilties from Location-Info answer");
  Diameter::AVP::iterator avps = begin(((Cx::Dictionary*)dict())->SERVER_CAPABILITIES);
  if (avps != end())
  {
    Diameter::AVP::iterator avps2 = avps->begin(((Cx::Dictionary*)dict())->MANDATORY_CAPABILITY);
    while (avps2 != end())
    {
      LOG_DEBUG("Found mandatory capability %d", avps2->val_i32());
      server_capabilities.mandatory_capabilities.push_back(avps2->val_i32());
      avps2++;
    }
    avps2 = avps->begin(((Cx::Dictionary*)dict())->OPTIONAL_CAPABILITY);
    while (avps2 != end())
    {
      LOG_DEBUG("Found optional capability %d", avps2->val_i32());
      server_capabilities.optional_capabilities.push_back(avps2->val_i32());
      avps2++;
    }
  }
  return server_capabilities;
}

MultimediaAuthRequest::MultimediaAuthRequest(const Dictionary* dict,
                                             const std::string& dest_realm,
                                             const std::string& dest_host,
                                             const std::string& impi,
                                             const std::string& impu,
                                             const std::string& server_name,
                                             const std::string& sip_auth_scheme,
                                             const std::string& sip_authorization) :
                                             Diameter::Message(dict, dict->MULTIMEDIA_AUTH_REQUEST)
{
  LOG_DEBUG("Building Multimedia-Auth request for %s/%s", impi.c_str(), impu.c_str());
  add_new_session_id();
  add_vendor_spec_app_id();
  add(Diameter::AVP(dict->AUTH_SESSION_STATE).val_i32(1));
  add(Diameter::AVP(dict->DESTINATION_REALM).val_str(dest_realm));
  add(Diameter::AVP(dict->DESTINATION_HOST).val_str(dest_host));
  add_origin();
  add(Diameter::AVP(dict->USER_NAME).val_str(impi));
  add(Diameter::AVP(dict->PUBLIC_IDENTITY).val_str(impu));
  Diameter::AVP sip_auth_data_item(dict->SIP_AUTH_DATA_ITEM);
  sip_auth_data_item.add(Diameter::AVP(dict->SIP_AUTH_SCHEME).val_str(sip_auth_scheme));
  if (!sip_authorization.empty())
  {
    LOG_DEBUG("Specifying SIP-Authorization %s", sip_authorization.c_str());
    sip_auth_data_item.add(Diameter::AVP(dict->SIP_AUTHORIZATION).val_str(sip_authorization));
  }
  add(sip_auth_data_item);
  add(Diameter::AVP(dict->SIP_NUMBER_AUTH_ITEMS).val_i32(1));
  add(Diameter::AVP(dict->SERVER_NAME).val_str(server_name));
}

std::string MultimediaAuthRequest::sip_auth_scheme() const
{
  std::string sip_auth_scheme;
  Diameter::AVP::iterator avps = begin(((Cx::Dictionary*)dict())->SIP_AUTH_DATA_ITEM);
  if (avps != end())
  {
    avps = avps->begin(((Cx::Dictionary*)dict())->SIP_AUTH_SCHEME);
    if (avps != end())
    {
      sip_auth_scheme = avps->val_str();
      LOG_DEBUG("Got SIP-Auth-Scheme %s", sip_auth_scheme.c_str());
    }
  }
  return sip_auth_scheme;
}

std::string MultimediaAuthRequest::sip_authorization() const
{
  std::string sip_authorization;
  Diameter::AVP::iterator avps = begin(((Cx::Dictionary*)dict())->SIP_AUTH_DATA_ITEM);
  if (avps != end())
  {
    avps = avps->begin(((Cx::Dictionary*)dict())->SIP_AUTHORIZATION);
    if (avps != end())
    {
      sip_authorization = avps->val_str();
      LOG_DEBUG("Got SIP-Authorization %s", sip_authorization.c_str());
    }
  }
  return sip_authorization;
}

MultimediaAuthAnswer::MultimediaAuthAnswer(const Dictionary* dict,
                                           int32_t result_code) :
                                           Diameter::Message(dict, dict->MULTIMEDIA_AUTH_ANSWER)
{
  add(Diameter::AVP(dict->RESULT_CODE).val_i32(result_code));
}

std::string MultimediaAuthAnswer::sip_auth_scheme() const
{
  std::string sip_auth_scheme;
  Diameter::AVP::iterator avps = begin(((Cx::Dictionary*)dict())->SIP_AUTH_DATA_ITEM);
  if (avps != end())
  {
    avps = avps->begin(((Cx::Dictionary*)dict())->SIP_AUTH_SCHEME);
    if (avps != end())
    {
      sip_auth_scheme = avps->val_str();
      LOG_DEBUG("Got SIP-Auth-Scheme %s", sip_auth_scheme.c_str());
    }
  }
  return sip_auth_scheme;
}

DigestAuthVector MultimediaAuthAnswer::digest_auth_vector() const
{
  LOG_DEBUG("Getting digest authentication vector from Multimedia-Auth answer");
  DigestAuthVector digest_auth_vector;
  Diameter::AVP::iterator avps = begin(((Cx::Dictionary*)dict())->SIP_AUTH_DATA_ITEM);
  if (avps != end())
  {
    avps = avps->begin(((Cx::Dictionary*)dict())->SIP_DIGEST_AUTHENTICATE);
    if (avps != end())
    {
      // Look for the digest.
      Diameter::AVP::iterator avps2 = avps->begin(((Cx::Dictionary*)dict())->CX_DIGEST_HA1);
      if (avps2 != end())
      {
        digest_auth_vector.ha1 = avps2->val_str();
        LOG_DEBUG("Found Digest-HA1 %s", digest_auth_vector.ha1.c_str());
      }
      else
      {
        // Some HSSs (in particular OpenIMSCore), use non-3GPP Digest-HA1.  Check for this too.
        avps2 = avps->begin(((Cx::Dictionary*)dict())->DIGEST_HA1);
        if (avps2 != end())
        {
          digest_auth_vector.ha1 = avps2->val_str();
          LOG_DEBUG("Found (non-3GPP) Digest-HA1 %s", digest_auth_vector.ha1.c_str());
        }
      }
      // Look for the realm.
      avps2 = avps->begin(((Cx::Dictionary*)dict())->CX_DIGEST_REALM);
      if (avps2 != end())
      {
        digest_auth_vector.realm = avps2->val_str();
        LOG_DEBUG("Found Digest-Realm %s", digest_auth_vector.realm.c_str());
      }
      else
      {
        // Some HSSs (in particular OpenIMSCore), use non-3GPP Digest-Realm.  Check for this too.
        avps2 = avps->begin(((Cx::Dictionary*)dict())->DIGEST_REALM);
        if (avps2 != end())
        {
          digest_auth_vector.realm = avps2->val_str();
          LOG_DEBUG("Found (non-3GPP) Digest-Realm %s", digest_auth_vector.realm.c_str());
        }
      }
      // Look for the QoP.
      avps2 = avps->begin(((Cx::Dictionary*)dict())->CX_DIGEST_QOP);
      if (avps2 != end())
      {
        digest_auth_vector.qop = avps2->val_str();
        LOG_DEBUG("Found Digest-QoP %s", digest_auth_vector.qop.c_str());
      }
      else
      {
        // Some HSSs (in particular OpenIMSCore), use non-3GPP Digest-QoP.  Check for this too.
        avps2 = avps->begin(((Cx::Dictionary*)dict())->DIGEST_QOP);
        if (avps2 != end())
        {
          digest_auth_vector.qop = avps2->val_str();
          LOG_DEBUG("Found (non-3GPP) Digest-QoP %s", digest_auth_vector.qop.c_str());
        }
      }
    }
  }
  return digest_auth_vector;
}

AKAAuthVector MultimediaAuthAnswer::aka_auth_vector() const
{
  LOG_DEBUG("Getting AKA authentication vector from Multimedia-Auth answer");
  AKAAuthVector aka_auth_vector;
  Diameter::AVP::iterator avps = begin(((Cx::Dictionary*)dict())->SIP_AUTH_DATA_ITEM);
  if (avps != end())
  {
    // Look for the challenge.
    Diameter::AVP::iterator avps2 = avps->begin(((Cx::Dictionary*)dict())->SIP_AUTHENTICATE);
    if (avps2 != end())
    {
      size_t len;
      const uint8_t* data = avps2->val_os(len);
      aka_auth_vector.challenge = base64(data, len);
      LOG_DEBUG("Found SIP-Authenticate (challenge) %s", aka_auth_vector.challenge.c_str());
    }
    // Look for the response.
    avps2 = avps->begin(((Cx::Dictionary*)dict())->SIP_AUTHORIZATION);
    if (avps2 != end())
    {
      size_t len;
      const uint8_t* data = avps2->val_os(len);
      aka_auth_vector.response = hex(data, len);
      LOG_DEBUG("Found SIP-Authorization (response) %s", aka_auth_vector.response.c_str());
    }
    // Look for the encryption key.
    avps2 = avps->begin(((Cx::Dictionary*)dict())->CONFIDENTIALITY_KEY);
    if (avps2 != end())
    {
      size_t len;
      const uint8_t* data = avps2->val_os(len);
      aka_auth_vector.crypt_key = hex(data, len);
      LOG_DEBUG("Found Confidentiality-Key %s", aka_auth_vector.crypt_key.c_str());
    }
    // Look for the integrity key.
    avps2 = avps->begin(((Cx::Dictionary*)dict())->INTEGRITY_KEY);
    if (avps2 != end())
    {
      size_t len;
      const uint8_t* data = avps2->val_os(len);
      aka_auth_vector.integrity_key = hex(data, len);
      LOG_DEBUG("Found Integrity-Key %s", aka_auth_vector.integrity_key.c_str());
    }
  }
  return aka_auth_vector;
}

std::string MultimediaAuthAnswer::hex(const uint8_t* data, size_t len)
{
  static const char* const hex_lookup = "0123456789abcdef";
  std::string result;
  result.reserve(2 * len);
  for (size_t ii = 0; ii < len; ++ii)
  {
    const uint8_t b = data[ii];
    result.push_back(hex_lookup[b >> 4]);
    result.push_back(hex_lookup[b & 0x0f]);
  }
  return result;
}

std::string MultimediaAuthAnswer::base64(const uint8_t* data, size_t len)
{
  std::stringstream os;
  std::copy(boost::archive::iterators::base64_from_binary<boost::archive::iterators::transform_width<const uint8_t*,6,8> >(data),
            boost::archive::iterators::base64_from_binary<boost::archive::iterators::transform_width<const uint8_t*,6,8> >(data + len),
            boost::archive::iterators::ostream_iterator<char>(os));
  return os.str();
}

ServerAssignmentRequest::ServerAssignmentRequest(const Dictionary* dict,
                                                 const std::string& dest_host,
                                                 const std::string& dest_realm,
                                                 const std::string& impi,
                                                 const std::string& impu,
                                                 const std::string& server_name) :
                                                 Diameter::Message(dict, dict->SERVER_ASSIGNMENT_REQUEST)
{
  LOG_DEBUG("Building Server-Assignment request for %s/%s", impi.c_str(), impu.c_str());
  add_new_session_id();
  add_vendor_spec_app_id();
  add(Diameter::AVP(dict->AUTH_SESSION_STATE).val_i32(1));
  add_origin();
  add(Diameter::AVP(dict->DESTINATION_HOST).val_str(dest_host));
  add(Diameter::AVP(dict->DESTINATION_REALM).val_str(dest_realm));
  if (!impi.empty())
  {
    LOG_DEBUG("Specifying User-Name %s", impi.c_str());
    add(Diameter::AVP(dict->USER_NAME).val_str(impi));
  }
  add(Diameter::AVP(dict->PUBLIC_IDENTITY).val_str(impu));
  add(Diameter::AVP(dict->SERVER_NAME).val_str(server_name));

  // The SERVER_ASSIGNMENT_TYPE AVP is an enumeration. 1 corresponds to REGISTRATION.
  // 3 corresponds to UNREGISTERED_USER. Add the correct value depending on whether
  // or not we have a private identity.
  if (!impi.empty())
  {
    add(Diameter::AVP(dict->SERVER_ASSIGNMENT_TYPE).val_i32(1));
  }
  else
  {
    add(Diameter::AVP(dict->SERVER_ASSIGNMENT_TYPE).val_i32(3));
  }
  add(Diameter::AVP(dict->USER_DATA_ALREADY_AVAILABLE).val_i32(0));
}

ServerAssignmentAnswer::ServerAssignmentAnswer(const Dictionary* dict) :
                                               Diameter::Message(dict, dict->SERVER_ASSIGNMENT_ANSWER)
{
}

RegistrationTerminationRequest::RegistrationTerminationRequest(const Dictionary* dict) :
                                                               Diameter::Message(dict, dict->REGISTRATION_TERMINATION_REQUEST)
{
}

std::vector<std::string> RegistrationTerminationRequest::associated_identities() const
{
  std::vector<std::string> associated_identities;

  // Associated Identities are found in USER_NAME AVPS inside the ASSOCIATED_IDENTITIES AVP.
  LOG_DEBUG("Getting Associated-Identities from Registration-Termination request");
  Diameter::AVP::iterator avps = begin(((Cx::Dictionary*)dict())->ASSOCIATED_IDENTITIES);
  if (avps != end())
  {
    Diameter::AVP::iterator avps2 = avps->begin(dict()->USER_NAME);
    while (avps2 != end())
    {
      LOG_DEBUG("Found User-Name %s", avps2->val_str().c_str());
      associated_identities.push_back(avps2->val_str());
      avps2++;
    }
  }
  return associated_identities;
}

std::vector<std::string> RegistrationTerminationRequest::impus() const
{
  std::vector<std::string> impus;

  // Find all the PUBLIC_IDENTITY AVPS.
  LOG_DEBUG("Getting Public-Identities from Registration-Termination request");
  Diameter::AVP::iterator avps = begin(((Cx::Dictionary*)dict())->PUBLIC_IDENTITY);
  while (avps != end())
  {
    LOG_DEBUG("Found Public-Identity %s", avps->val_str().c_str());
    impus.push_back(avps->val_str());
    avps++;
  }
  return impus;
}

RegistrationTerminationAnswer::RegistrationTerminationAnswer(Diameter::Message& msg,
                                                             Dictionary* dict,
                                                             const std::string result_code,
                                                             int32_t auth_session_state,
                                                             std::vector<std::string> associated_identities) :
                                                             Diameter::Message(msg)
{
<<<<<<< HEAD
  LOG_DEBUG("Building Registration-Termination Answer");
  build_response();
=======
  LOG_DEBUG("Building Registration-Termination answer");
>>>>>>> 5a496eec
  add_vendor_spec_app_id();
  set_result_code(result_code);
  add(Diameter::AVP(dict->AUTH_SESSION_STATE).val_i32(auth_session_state));

  // Add all the private IDs we've deleted in an Associated-Identities AVP.
  Diameter::AVP associated_identities_avp(dict->ASSOCIATED_IDENTITIES);
  if (!associated_identities.empty())
  {
    for (std::vector<std::string>::iterator it = associated_identities.begin();
         it != associated_identities.end();
         ++it)
    {
<<<<<<< HEAD
      associated_identities_avp.add(Diameter::AVP(dict->USER_NAME).val_str(*it));
=======
      LOG_DEBUG("Adding Associated-Identities/User-Name %s", it->c_str());
      associated_identities.add(Diameter::AVP(dict->USER_NAME).val_str(*it));
>>>>>>> 5a496eec
    }
    add(associated_identities_avp);
  }
}

std::vector<std::string> RegistrationTerminationAnswer::associated_identities() const
{
  std::vector<std::string> associated_identities;

  // Associated Identities are found in USER_NAME AVPS inside the ASSOCIATED_IDENTITIES AVP.
  LOG_DEBUG("Getting Associated-Identities from Registration-Termination answer");
  Diameter::AVP::iterator avps = begin(((Cx::Dictionary*)dict())->ASSOCIATED_IDENTITIES);
  if (avps != end())
  {
    Diameter::AVP::iterator avps2 = avps->begin(dict()->USER_NAME);
    while (avps2 != end())
    {
      LOG_DEBUG("Found User-Name %s", avps2->val_str().c_str());
      associated_identities.push_back(avps2->val_str());
      avps2++;
    }
  }
  return associated_identities;
}

PushProfileRequest::PushProfileRequest(const Dictionary* dict) :
                                       Diameter::Message(dict, dict->PUSH_PROFILE_REQUEST)
{
}

DigestAuthVector PushProfileRequest::digest_auth_vector() const
{
  LOG_DEBUG("Getting digest authentication vector from Push-Profile request");
  DigestAuthVector digest_auth_vector;
  Diameter::AVP::iterator avps = begin(((Cx::Dictionary*)dict())->SIP_AUTH_DATA_ITEM);
  if (avps != end())
  {
    avps = avps->begin(((Cx::Dictionary*)dict())->SIP_DIGEST_AUTHENTICATE);
    if (avps != end())
    {
      // Look for the digest.
      Diameter::AVP::iterator avps2 = avps->begin(((Cx::Dictionary*)dict())->CX_DIGEST_HA1);
      if (avps2 != end())
      {
        digest_auth_vector.ha1 = avps2->val_str();
        LOG_DEBUG("Found Digest-HA1 %s", digest_auth_vector.ha1.c_str());
      }
      else
      {
        // Some HSSs (in particular OpenIMSCore), use non-3GPP Digest-HA1.  Check for this too.
        avps2 = avps->begin(((Cx::Dictionary*)dict())->DIGEST_HA1);
        if (avps2 != end())
        {
          digest_auth_vector.ha1 = avps2->val_str();
          LOG_DEBUG("Found (non-3GPP) Digest-HA1 %s", digest_auth_vector.ha1.c_str());
        }
      }
      // Look for the realm.
      avps2 = avps->begin(((Cx::Dictionary*)dict())->CX_DIGEST_REALM);
      if (avps2 != end())
      {
        digest_auth_vector.realm = avps2->val_str();
        LOG_DEBUG("Found Digest-Realm %s", digest_auth_vector.realm.c_str());
      }
      else
      {
        // Some HSSs (in particular OpenIMSCore), use non-3GPP Digest-Realm.  Check for this too.
        avps2 = avps->begin(((Cx::Dictionary*)dict())->DIGEST_REALM);
        if (avps2 != end())
        {
          digest_auth_vector.realm = avps2->val_str();
          LOG_DEBUG("Found (non-3GPP) Digest-Realm %s", digest_auth_vector.realm.c_str());
        }
      }
      // Look for the QoP.
      avps2 = avps->begin(((Cx::Dictionary*)dict())->CX_DIGEST_QOP);
      if (avps2 != end())
      {
        digest_auth_vector.qop = avps2->val_str();
        LOG_DEBUG("Found Digest-QoP %s", digest_auth_vector.qop.c_str());
      }
      else
      {
        // Some HSSs (in particular OpenIMSCore), use non-3GPP Digest-QoP.  Check for this too.
        avps2 = avps->begin(((Cx::Dictionary*)dict())->DIGEST_QOP);
        if (avps2 != end())
        {
          digest_auth_vector.qop = avps2->val_str();
          LOG_DEBUG("Found (non-3GPP) Digest-QoP %s", digest_auth_vector.qop.c_str());
        }
      }
    }
  }
  return digest_auth_vector;
}

PushProfileAnswer::PushProfileAnswer(Diameter::Message& msg,
                                     Dictionary* dict,
                                     const std::string result_code,
                                     int32_t auth_session_state) :
                                     Diameter::Message(msg)

{
<<<<<<< HEAD
  LOG_DEBUG("Building Push-Profile Answer");
  build_response();
=======
  LOG_DEBUG("Building Push-Profile answer");
>>>>>>> 5a496eec
  add_vendor_spec_app_id();
  set_result_code(result_code);
  add(Diameter::AVP(dict->AUTH_SESSION_STATE).val_i32(auth_session_state));
}<|MERGE_RESOLUTION|>--- conflicted
+++ resolved
@@ -536,12 +536,8 @@
                                                              std::vector<std::string> associated_identities) :
                                                              Diameter::Message(msg)
 {
-<<<<<<< HEAD
-  LOG_DEBUG("Building Registration-Termination Answer");
+  LOG_DEBUG("Building Registration-Termination answer");
   build_response();
-=======
-  LOG_DEBUG("Building Registration-Termination answer");
->>>>>>> 5a496eec
   add_vendor_spec_app_id();
   set_result_code(result_code);
   add(Diameter::AVP(dict->AUTH_SESSION_STATE).val_i32(auth_session_state));
@@ -554,12 +550,8 @@
          it != associated_identities.end();
          ++it)
     {
-<<<<<<< HEAD
+      LOG_DEBUG("Adding Associated-Identities/User-Name %s", it->c_str());
       associated_identities_avp.add(Diameter::AVP(dict->USER_NAME).val_str(*it));
-=======
-      LOG_DEBUG("Adding Associated-Identities/User-Name %s", it->c_str());
-      associated_identities.add(Diameter::AVP(dict->USER_NAME).val_str(*it));
->>>>>>> 5a496eec
     }
     add(associated_identities_avp);
   }
@@ -663,12 +655,8 @@
                                      Diameter::Message(msg)
 
 {
-<<<<<<< HEAD
-  LOG_DEBUG("Building Push-Profile Answer");
+  LOG_DEBUG("Building Push-Profile answer");
   build_response();
-=======
-  LOG_DEBUG("Building Push-Profile answer");
->>>>>>> 5a496eec
   add_vendor_spec_app_id();
   set_result_code(result_code);
   add(Diameter::AVP(dict->AUTH_SESSION_STATE).val_i32(auth_session_state));
