/**
 * @file cx.h class definition wrapping Cx
 *
 * Project Clearwater - IMS in the Cloud
 * Copyright (C) 2013  Metaswitch Networks Ltd
 *
 * This program is free software: you can redistribute it and/or modify it
 * under the terms of the GNU General Public License as published by the
 * Free Software Foundation, either version 3 of the License, or (at your
 * option) any later version, along with the "Special Exception" for use of
 * the program along with SSL, set forth below. This program is distributed
 * in the hope that it will be useful, but WITHOUT ANY WARRANTY;
 * without even the implied warranty of MERCHANTABILITY or FITNESS FOR
 * A PARTICULAR PURPOSE.  See the GNU General Public License for more
 * details. You should have received a copy of the GNU General Public
 * License along with this program.  If not, see
 * <http://www.gnu.org/licenses/>.
 *
 * The author can be reached by email at clearwater@metaswitch.com or by
 * post at Metaswitch Networks Ltd, 100 Church St, Enfield EN2 6BQ, UK
 *
 * Special Exception
 * Metaswitch Networks Ltd  grants you permission to copy, modify,
 * propagate, and distribute a work formed by combining OpenSSL with The
 * Software, or a work derivative of such a combination, even if such
 * copying, modification, propagation, or distribution would otherwise
 * violate the terms of the GPL. You must comply with the GPL in all
 * respects for all of the code used other than OpenSSL.
 * "OpenSSL" means OpenSSL toolkit software distributed by the OpenSSL
 * Project and licensed under the OpenSSL Licenses, or a work based on such
 * software and licensed under the OpenSSL Licenses.
 * "OpenSSL Licenses" means the OpenSSL License and Original SSLeay License
 * under which the OpenSSL Project distributes the OpenSSL toolkit software,
 * as those licenses appear in the file LICENSE-OPENSSL.
 */

#include "cx.h"

#include "log.h"

#include <string>
#include <sstream>
#include <boost/archive/iterators/base64_from_binary.hpp>
#include <boost/archive/iterators/transform_width.hpp>
#include <boost/archive/iterators/ostream_iterator.hpp>

using namespace Cx;

Dictionary::Dictionary() :
  TGPP("3GPP"),
  CX("Cx"),
  USER_AUTHORIZATION_REQUEST("3GPP/User-Authorization-Request"),
  USER_AUTHORIZATION_ANSWER("3GPP/User-Authorization-Answer"),
  LOCATION_INFO_REQUEST("3GPP/Location-Info-Request"),
  LOCATION_INFO_ANSWER("3GPP/Location-Info-Answer"),
  MULTIMEDIA_AUTH_REQUEST("3GPP/Multimedia-Auth-Request"),
  MULTIMEDIA_AUTH_ANSWER("3GPP/Multimedia-Auth-Answer"),
  SERVER_ASSIGNMENT_REQUEST("3GPP/Server-Assignment-Request"),
  SERVER_ASSIGNMENT_ANSWER("3GPP/Server-Assignment-Answer"),
  REGISTRATION_TERMINATION_REQUEST("3GPP/Registration-Termination-Request"),
  REGISTRATION_TERMINATION_ANSWER("3GPP/Registration-Termination-Answer"),
  PUSH_PROFILE_REQUEST("3GPP/Push-Profile-Request"),
  PUSH_PROFILE_ANSWER("3GPP/Push-Profile-Answer"),
  PUBLIC_IDENTITY("3GPP", "Public-Identity"),
  SIP_AUTH_DATA_ITEM("3GPP", "SIP-Auth-Data-Item"),
  SIP_AUTH_SCHEME("3GPP", "SIP-Authentication-Scheme"),
  SIP_AUTHORIZATION("3GPP", "SIP-Authorization"),
  SIP_NUMBER_AUTH_ITEMS("3GPP", "SIP-Number-Auth-Items"),
  SERVER_NAME("3GPP", "Server-Name"),
  SIP_DIGEST_AUTHENTICATE("3GPP", "SIP-Digest-Authenticate"),
  CX_DIGEST_HA1("3GPP", "Digest-HA1"),
  CX_DIGEST_REALM("3GPP", "Digest-Realm"),
  VISITED_NETWORK_IDENTIFIER("3GPP", "Visited-Network-Identifier"),
  SERVER_CAPABILITIES("3GPP", "Server-Capabilities"),
  MANDATORY_CAPABILITY("3GPP", "Mandatory-Capability"),
  OPTIONAL_CAPABILITY("3GPP", "Optional-Capability"),
  SERVER_ASSIGNMENT_TYPE("3GPP", "Server-Assignment-Type"),
  USER_AUTHORIZATION_TYPE("3GPP", "User-Authorization-Type"),
  ORIGINATING_REQUEST("3GPP", "Originating-Request"),
  USER_DATA_ALREADY_AVAILABLE("3GPP", "User-Data-Already-Available"),
  USER_DATA("3GPP", "User-Data"),
  CX_DIGEST_QOP("3GPP", "Digest-QoP"),
  SIP_AUTHENTICATE("3GPP", "SIP-Authenticate"),
  CONFIDENTIALITY_KEY("3GPP", "Confidentiality-Key"),
  INTEGRITY_KEY("3GPP", "Integrity-Key"),
  ASSOCIATED_IDENTITIES("3GPP", "Associated-Identities"),
  DEREGISTRATION_REASON("3GPP", "Deregistration-Reason"),
  IDENTITY_WITH_EMERGENCY_REGISTRATION("3GPP", "Identity-with-Emergency-Registration"),
  CHARGING_INFORMATION("3GPP", "Charging-Information")
{
}

UserAuthorizationRequest::UserAuthorizationRequest(const Dictionary* dict,
                                                   Diameter::Stack* stack,
                                                   const std::string& dest_host,
                                                   const std::string& dest_realm,
                                                   const std::string& impi,
                                                   const std::string& impu,
                                                   const std::string& visited_network_identifier,
                                                   const std::string& authorization_type) :
                                                   Diameter::Message(dict, dict->USER_AUTHORIZATION_REQUEST, stack)
{
  LOG_DEBUG("Building User-Authorization request for %s/%s", impi.c_str(), impu.c_str());
  add_new_session_id();
  add_vendor_spec_app_id();  
  add(Diameter::AVP(dict->AUTH_SESSION_STATE).val_i32(1));
  add_origin();
  add(Diameter::AVP(dict->DESTINATION_HOST).val_str(dest_host));
  add(Diameter::AVP(dict->DESTINATION_REALM).val_str(dest_realm));
  add(Diameter::AVP(dict->USER_NAME).val_str(impi));
  add(Diameter::AVP(dict->PUBLIC_IDENTITY).val_str(impu));
  add(Diameter::AVP(dict->VISITED_NETWORK_IDENTIFIER).val_str(visited_network_identifier));

  // USER_AUTHORIZATION_TYPE AVP is an enumeration. These values are as per 3GPP TS 29.229.
  // Default is 0 (REGISTATION).
  if (authorization_type == "DEREG")
  {
    add(Diameter::AVP(dict->USER_AUTHORIZATION_TYPE).val_i32(1));
  }
  else if (authorization_type == "CAPAB")
  {
    add(Diameter::AVP(dict->USER_AUTHORIZATION_TYPE).val_i32(2));
  }
  else
  {
    add(Diameter::AVP(dict->USER_AUTHORIZATION_TYPE).val_i32(0));
  }
}

UserAuthorizationAnswer::UserAuthorizationAnswer(const Dictionary* dict,
                                                 Diameter::Stack* stack,
                                                 const int32_t& result_code,
                                                 const int32_t& experimental_result_code,
                                                 const std::string& server_name,
                                                 const ServerCapabilities& capabs) :
                                                 Diameter::Message(dict, dict->USER_AUTHORIZATION_ANSWER, stack)
{
  LOG_DEBUG("Building User-Authorization answer");
  if (result_code)
  {
    add(Diameter::AVP(dict->RESULT_CODE).val_i32(result_code));
  }
  else
  {
    Diameter::AVP experimental_result(dict->EXPERIMENTAL_RESULT);
    experimental_result.add(Diameter::AVP(dict->EXPERIMENTAL_RESULT_CODE).val_i32(experimental_result_code));
    add(experimental_result);
  }

  if (!server_name.empty())
  {
    add(Diameter::AVP(dict->SERVER_NAME).val_str(server_name));
  }

  Diameter::AVP server_capabilities(dict->SERVER_CAPABILITIES);
  if (!capabs.mandatory_capabilities.empty())
  {
    for (std::vector<int32_t>::const_iterator it = capabs.mandatory_capabilities.begin();
        it != capabs.mandatory_capabilities.end();
        ++it)
    {
      server_capabilities.add(Diameter::AVP(dict->MANDATORY_CAPABILITY).val_i32(*it));
    }
  }
  if (!capabs.optional_capabilities.empty())
  {
    for (std::vector<int32_t>::const_iterator it = capabs.optional_capabilities.begin();
         it != capabs.optional_capabilities.end();
         ++it)
    {
      server_capabilities.add(Diameter::AVP(dict->OPTIONAL_CAPABILITY).val_i32(*it));
    }
  }
  add(server_capabilities);
}

ServerCapabilities UserAuthorizationAnswer::server_capabilities() const
{
  ServerCapabilities server_capabilities({}, {});

  // Server capabilities are grouped into mandatory capabilities and optional capabilities
  // underneath the SERVER_CAPABILITIES AVP.
  LOG_DEBUG("Getting server capabilties from User-Authorization answer");
  Diameter::AVP::iterator avps = begin(((Cx::Dictionary*)dict())->SERVER_CAPABILITIES);
  if (avps != end())
  {
    Diameter::AVP::iterator avps2 = avps->begin(((Cx::Dictionary*)dict())->MANDATORY_CAPABILITY);
    while (avps2 != end())
    {
      LOG_DEBUG("Found mandatory capability %d", avps2->val_i32());
      server_capabilities.mandatory_capabilities.push_back(avps2->val_i32());
      avps2++;
    }
    avps2 = avps->begin(((Cx::Dictionary*)dict())->OPTIONAL_CAPABILITY);
    while (avps2 != end())
    {
      LOG_DEBUG("Found optional capability %d", avps2->val_i32());
      server_capabilities.optional_capabilities.push_back(avps2->val_i32());
      avps2++;
    }
  }
  return server_capabilities;
}

LocationInfoRequest::LocationInfoRequest(const Dictionary* dict,
                                         Diameter::Stack* stack,
                                         const std::string& dest_host,
                                         const std::string& dest_realm,
                                         const std::string& originating_request,
                                         const std::string& impu,
                                         const std::string& authorization_type) :
                                         Diameter::Message(dict, dict->LOCATION_INFO_REQUEST, stack)
{
  LOG_DEBUG("Building Location-Info request for %s", impu.c_str());
  add_new_session_id();
  add_vendor_spec_app_id();
  add(Diameter::AVP(dict->AUTH_SESSION_STATE).val_i32(1));
  add_origin();
  add(Diameter::AVP(dict->DESTINATION_HOST).val_str(dest_host));
  add(Diameter::AVP(dict->DESTINATION_REALM).val_str(dest_realm));

  // Only add the ORIGINATING_REQUEST AVP if we are originating. This AVP is an
  // enumeration. 0 corresponds to ORIGINATING.
  if (originating_request == "true")
  {
    add(Diameter::AVP(dict->ORIGINATING_REQUEST).val_i32(0));
  }
  add(Diameter::AVP(dict->PUBLIC_IDENTITY).val_str(impu));

  // Only add the USER_AUTHORIZATION_TYPE AVP if we require capability information.
  // This AVP is an enumeration. 2 corresponds to REGISTRATION_AND_CAPABILITIES.
  if (authorization_type == "CAPAB")
  {
    add(Diameter::AVP(dict->USER_AUTHORIZATION_TYPE).val_i32(2));
  }
}

LocationInfoAnswer::LocationInfoAnswer(const Dictionary* dict,
                                       Diameter::Stack* stack,
                                       const int32_t& result_code,
                                       const int32_t& experimental_result_code,
                                       const std::string& server_name,
                                       const ServerCapabilities& capabs) :
                                       Diameter::Message(dict, dict->USER_AUTHORIZATION_ANSWER, stack)
{
  LOG_DEBUG("Building Location-Info answer");

  if (result_code)
  {
    add(Diameter::AVP(dict->RESULT_CODE).val_i32(result_code));
  }
  else
  {
    Diameter::AVP experimental_result(dict->EXPERIMENTAL_RESULT);
    experimental_result.add(Diameter::AVP(dict->EXPERIMENTAL_RESULT_CODE).val_i32(experimental_result_code));
    add(experimental_result);
  }

  if (!server_name.empty())
  {
    add(Diameter::AVP(dict->SERVER_NAME).val_str(server_name));
  }

  Diameter::AVP server_capabilities(dict->SERVER_CAPABILITIES);
  if (!capabs.mandatory_capabilities.empty())
  {
    for (std::vector<int32_t>::const_iterator it = capabs.mandatory_capabilities.begin();
        it != capabs.mandatory_capabilities.end();
        ++it)
    {
      server_capabilities.add(Diameter::AVP(dict->MANDATORY_CAPABILITY).val_i32(*it));
    }
  }
  if (!capabs.optional_capabilities.empty())
  {
    for (std::vector<int32_t>::const_iterator it = capabs.optional_capabilities.begin();
        it != capabs.optional_capabilities.end();
        ++it)
    {
      server_capabilities.add(Diameter::AVP(dict->OPTIONAL_CAPABILITY).val_i32(*it));
    }
  }
  add(server_capabilities);
}

ServerCapabilities LocationInfoAnswer::server_capabilities() const
{
  ServerCapabilities server_capabilities({}, {});

  // Server capabilities are grouped into mandatory capabilities and optional capabilities
  // underneath the SERVER_CAPABILITIES AVP.
  LOG_DEBUG("Getting server capabilties from Location-Info answer");
  Diameter::AVP::iterator avps = begin(((Cx::Dictionary*)dict())->SERVER_CAPABILITIES);
  if (avps != end())
  {
    Diameter::AVP::iterator avps2 = avps->begin(((Cx::Dictionary*)dict())->MANDATORY_CAPABILITY);
    while (avps2 != end())
    {
      LOG_DEBUG("Found mandatory capability %d", avps2->val_i32());
      server_capabilities.mandatory_capabilities.push_back(avps2->val_i32());
      avps2++;
    }
    avps2 = avps->begin(((Cx::Dictionary*)dict())->OPTIONAL_CAPABILITY);
    while (avps2 != end())
    {
      LOG_DEBUG("Found optional capability %d", avps2->val_i32());
      server_capabilities.optional_capabilities.push_back(avps2->val_i32());
      avps2++;
    }
  }
  return server_capabilities;
}

MultimediaAuthRequest::MultimediaAuthRequest(const Dictionary* dict,
                                             Diameter::Stack* stack,
                                             const std::string& dest_realm,
                                             const std::string& dest_host,
                                             const std::string& impi,
                                             const std::string& impu,
                                             const std::string& server_name,
                                             const std::string& sip_auth_scheme,
                                             const std::string& sip_authorization) :
                                             Diameter::Message(dict, dict->MULTIMEDIA_AUTH_REQUEST, stack)
{
  LOG_DEBUG("Building Multimedia-Auth request for %s/%s", impi.c_str(), impu.c_str());
  add_new_session_id();
  add_vendor_spec_app_id();
  add(Diameter::AVP(dict->AUTH_SESSION_STATE).val_i32(1));
  add(Diameter::AVP(dict->DESTINATION_REALM).val_str(dest_realm));
  add(Diameter::AVP(dict->DESTINATION_HOST).val_str(dest_host));
  add_origin();
  add(Diameter::AVP(dict->USER_NAME).val_str(impi));
  add(Diameter::AVP(dict->PUBLIC_IDENTITY).val_str(impu));
  Diameter::AVP sip_auth_data_item(dict->SIP_AUTH_DATA_ITEM);
  sip_auth_data_item.add(Diameter::AVP(dict->SIP_AUTH_SCHEME).val_str(sip_auth_scheme));
  if (!sip_authorization.empty())
  {
    LOG_DEBUG("Specifying SIP-Authorization %s", sip_authorization.c_str());
    sip_auth_data_item.add(Diameter::AVP(dict->SIP_AUTHORIZATION).val_str(sip_authorization));
  }
  add(sip_auth_data_item);
  add(Diameter::AVP(dict->SIP_NUMBER_AUTH_ITEMS).val_i32(1));
  add(Diameter::AVP(dict->SERVER_NAME).val_str(server_name));
}

std::string MultimediaAuthRequest::sip_auth_scheme() const
{
  std::string sip_auth_scheme;
  Diameter::AVP::iterator avps = begin(((Cx::Dictionary*)dict())->SIP_AUTH_DATA_ITEM);
  if (avps != end())
  {
    avps = avps->begin(((Cx::Dictionary*)dict())->SIP_AUTH_SCHEME);
    if (avps != end())
    {
      sip_auth_scheme = avps->val_str();
      LOG_DEBUG("Got SIP-Auth-Scheme %s", sip_auth_scheme.c_str());
    }
  }
  return sip_auth_scheme;
}

std::string MultimediaAuthRequest::sip_authorization() const
{
  std::string sip_authorization;
  Diameter::AVP::iterator avps = begin(((Cx::Dictionary*)dict())->SIP_AUTH_DATA_ITEM);
  if (avps != end())
  {
    avps = avps->begin(((Cx::Dictionary*)dict())->SIP_AUTHORIZATION);
    if (avps != end())
    {
      sip_authorization = avps->val_str();
      LOG_DEBUG("Got SIP-Authorization %s", sip_authorization.c_str());
    }
  }
  return sip_authorization;
}

MultimediaAuthAnswer::MultimediaAuthAnswer(const Dictionary* dict,
                                           Diameter::Stack* stack,
                                           int32_t result_code) :
                                           Diameter::Message(dict, dict->MULTIMEDIA_AUTH_ANSWER, stack)
{
  add(Diameter::AVP(dict->RESULT_CODE).val_i32(result_code));
}

std::string MultimediaAuthAnswer::sip_auth_scheme() const
{
  std::string sip_auth_scheme;
  Diameter::AVP::iterator avps = begin(((Cx::Dictionary*)dict())->SIP_AUTH_DATA_ITEM);
  if (avps != end())
  {
    avps = avps->begin(((Cx::Dictionary*)dict())->SIP_AUTH_SCHEME);
    if (avps != end())
    {
      sip_auth_scheme = avps->val_str();
      LOG_DEBUG("Got SIP-Auth-Scheme %s", sip_auth_scheme.c_str());
    }
  }
  return sip_auth_scheme;
}

DigestAuthVector MultimediaAuthAnswer::digest_auth_vector() const
{
  LOG_DEBUG("Getting digest authentication vector from Multimedia-Auth answer");
  DigestAuthVector digest_auth_vector;
  Diameter::AVP::iterator avps = begin(((Cx::Dictionary*)dict())->SIP_AUTH_DATA_ITEM);
  if (avps != end())
  {
    avps = avps->begin(((Cx::Dictionary*)dict())->SIP_DIGEST_AUTHENTICATE);
    if (avps != end())
    {
      // Look for the digest.
      Diameter::AVP::iterator avps2 = avps->begin(((Cx::Dictionary*)dict())->CX_DIGEST_HA1);
      if (avps2 != end())
      {
        digest_auth_vector.ha1 = avps2->val_str();
        LOG_DEBUG("Found Digest-HA1 %s", digest_auth_vector.ha1.c_str());
      }
      else
      {
        // Some HSSs (in particular OpenIMSCore), use non-3GPP Digest-HA1.  Check for this too.
        avps2 = avps->begin(((Cx::Dictionary*)dict())->DIGEST_HA1);
        if (avps2 != end())
        {
          digest_auth_vector.ha1 = avps2->val_str();
          LOG_DEBUG("Found (non-3GPP) Digest-HA1 %s", digest_auth_vector.ha1.c_str());
        }
      }
      // Look for the realm.
      avps2 = avps->begin(((Cx::Dictionary*)dict())->CX_DIGEST_REALM);
      if (avps2 != end())
      {
        digest_auth_vector.realm = avps2->val_str();
        LOG_DEBUG("Found Digest-Realm %s", digest_auth_vector.realm.c_str());
      }
      else
      {
        // Some HSSs (in particular OpenIMSCore), use non-3GPP Digest-Realm.  Check for this too.
        avps2 = avps->begin(((Cx::Dictionary*)dict())->DIGEST_REALM);
        if (avps2 != end())
        {
          digest_auth_vector.realm = avps2->val_str();
          LOG_DEBUG("Found (non-3GPP) Digest-Realm %s", digest_auth_vector.realm.c_str());
        }
      }
      // Look for the QoP.
      avps2 = avps->begin(((Cx::Dictionary*)dict())->CX_DIGEST_QOP);
      if (avps2 != end())
      {
        digest_auth_vector.qop = avps2->val_str();
        LOG_DEBUG("Found Digest-QoP %s", digest_auth_vector.qop.c_str());
      }
      else
      {
        // Some HSSs (in particular OpenIMSCore), use non-3GPP Digest-QoP.  Check for this too.
        avps2 = avps->begin(((Cx::Dictionary*)dict())->DIGEST_QOP);
        if (avps2 != end())
        {
          digest_auth_vector.qop = avps2->val_str();
          LOG_DEBUG("Found (non-3GPP) Digest-QoP %s", digest_auth_vector.qop.c_str());
        }
      }
    }
  }
  return digest_auth_vector;
}

AKAAuthVector MultimediaAuthAnswer::aka_auth_vector() const
{
  LOG_DEBUG("Getting AKA authentication vector from Multimedia-Auth answer");
  AKAAuthVector aka_auth_vector;
  Diameter::AVP::iterator avps = begin(((Cx::Dictionary*)dict())->SIP_AUTH_DATA_ITEM);
  if (avps != end())
  {
    // Look for the challenge.
    Diameter::AVP::iterator avps2 = avps->begin(((Cx::Dictionary*)dict())->SIP_AUTHENTICATE);
    if (avps2 != end())
    {
      size_t len;
      const uint8_t* data = avps2->val_os(len);
      aka_auth_vector.challenge = base64(data, len);
      LOG_DEBUG("Found SIP-Authenticate (challenge) %s", aka_auth_vector.challenge.c_str());
    }
    // Look for the response.
    avps2 = avps->begin(((Cx::Dictionary*)dict())->SIP_AUTHORIZATION);
    if (avps2 != end())
    {
      size_t len;
      const uint8_t* data = avps2->val_os(len);
      aka_auth_vector.response = hex(data, len);
      LOG_DEBUG("Found SIP-Authorization (response) %s", aka_auth_vector.response.c_str());
    }
    // Look for the encryption key.
    avps2 = avps->begin(((Cx::Dictionary*)dict())->CONFIDENTIALITY_KEY);
    if (avps2 != end())
    {
      size_t len;
      const uint8_t* data = avps2->val_os(len);
      aka_auth_vector.crypt_key = hex(data, len);
      LOG_DEBUG("Found Confidentiality-Key %s", aka_auth_vector.crypt_key.c_str());
    }
    // Look for the integrity key.
    avps2 = avps->begin(((Cx::Dictionary*)dict())->INTEGRITY_KEY);
    if (avps2 != end())
    {
      size_t len;
      const uint8_t* data = avps2->val_os(len);
      aka_auth_vector.integrity_key = hex(data, len);
      LOG_DEBUG("Found Integrity-Key %s", aka_auth_vector.integrity_key.c_str());
    }
  }
  return aka_auth_vector;
}

std::string MultimediaAuthAnswer::hex(const uint8_t* data, size_t len)
{
  static const char* const hex_lookup = "0123456789abcdef";
  std::string result;
  result.reserve(2 * len);
  for (size_t ii = 0; ii < len; ++ii)
  {
    const uint8_t b = data[ii];
    result.push_back(hex_lookup[b >> 4]);
    result.push_back(hex_lookup[b & 0x0f]);
  }
  return result;
}

std::string MultimediaAuthAnswer::base64(const uint8_t* data, size_t len)
{
  std::stringstream os;
  std::copy(boost::archive::iterators::base64_from_binary<boost::archive::iterators::transform_width<const uint8_t*,6,8> >(data),
            boost::archive::iterators::base64_from_binary<boost::archive::iterators::transform_width<const uint8_t*,6,8> >(data + len),
            boost::archive::iterators::ostream_iterator<char>(os));
  return os.str();
}

ServerAssignmentRequest::ServerAssignmentRequest(const Dictionary* dict,
                                                 Diameter::Stack* stack,
                                                 const std::string& dest_host,
                                                 const std::string& dest_realm,
                                                 const std::string& impi,
                                                 const std::string& impu,
                                                 const std::string& server_name,
<<<<<<< HEAD
                                                 const int32_t& type) :
                                                 Diameter::Message(dict, dict->SERVER_ASSIGNMENT_REQUEST, stack)
=======
                                                 const ServerAssignmentType::Type& type) :
                                                 Diameter::Message(dict, dict->SERVER_ASSIGNMENT_REQUEST)
>>>>>>> dfa8d43d
{
  LOG_DEBUG("Building Server-Assignment request for %s/%s", impi.c_str(), impu.c_str());
  add_new_session_id();
  add_vendor_spec_app_id();
  add(Diameter::AVP(dict->AUTH_SESSION_STATE).val_i32(1));
  add_origin();
  add(Diameter::AVP(dict->DESTINATION_HOST).val_str(dest_host));
  add(Diameter::AVP(dict->DESTINATION_REALM).val_str(dest_realm));
  if (!impi.empty())
  {
    LOG_DEBUG("Specifying User-Name %s", impi.c_str());
    add(Diameter::AVP(dict->USER_NAME).val_str(impi));
  }
  add(Diameter::AVP(dict->PUBLIC_IDENTITY).val_str(impu));
  add(Diameter::AVP(dict->SERVER_NAME).val_str(server_name));
  add(Diameter::AVP(dict->SERVER_ASSIGNMENT_TYPE).val_i32(type));
  add(Diameter::AVP(dict->USER_DATA_ALREADY_AVAILABLE).val_i32(0));
}

ServerAssignmentAnswer::ServerAssignmentAnswer(const Dictionary* dict,
                                               Diameter::Stack* stack,
                                               const int32_t& result_code,
                                               const std::string& ims_subscription) :
                                               Diameter::Message(dict, dict->SERVER_ASSIGNMENT_ANSWER, stack)
{
  LOG_DEBUG("Building Server-Assignment answer");
  add(Diameter::AVP(dict->RESULT_CODE).val_i32(result_code));
  add(Diameter::AVP(dict->USER_DATA).val_str(ims_subscription));
}

RegistrationTerminationRequest::RegistrationTerminationRequest(const Dictionary* dict,
                                                               Diameter::Stack* stack,
                                                               const std::string& impi,
                                                               std::vector<std::string>& associated_identities,
                                                               std::vector<std::string>& impus,
                                                               const int32_t& auth_session_state) :
                                                               Diameter::Message(dict, dict->REGISTRATION_TERMINATION_REQUEST, stack)
{
  LOG_DEBUG("Building Registration-Termination request");
  add(Diameter::AVP(dict->AUTH_SESSION_STATE).val_i32(auth_session_state));
  add(Diameter::AVP(dict->USER_NAME).val_str(impi));
  Diameter::AVP associated_identities_avp(dict->ASSOCIATED_IDENTITIES);
  if (!associated_identities.empty())
  {
    for (std::vector<std::string>::iterator it = associated_identities.begin();
         it != associated_identities.end();
         ++it)
    {
      LOG_DEBUG("Adding Associated-Identities/User-Name %s", it->c_str());
      associated_identities_avp.add(Diameter::AVP(dict->USER_NAME).val_str(*it));
    }
    add(associated_identities_avp);
  }
  if (!impus.empty())
  {
    for (std::vector<std::string>::iterator it = impus.begin();
         it != impus.end();
         ++it)
    {
      LOG_DEBUG("Adding Public-Identity %s", it->c_str());
      add(Diameter::AVP(dict->PUBLIC_IDENTITY).val_str(*it));
    }
  }
}

std::vector<std::string> RegistrationTerminationRequest::associated_identities() const
{
  std::vector<std::string> associated_identities;

  // Associated Identities are found in USER_NAME AVPS inside the ASSOCIATED_IDENTITIES AVP.
  LOG_DEBUG("Getting Associated-Identities from Registration-Termination request");
  Diameter::AVP::iterator avps = begin(((Cx::Dictionary*)dict())->ASSOCIATED_IDENTITIES);
  if (avps != end())
  {
    Diameter::AVP::iterator avps2 = avps->begin(dict()->USER_NAME);
    while (avps2 != end())
    {
      LOG_DEBUG("Found User-Name %s", avps2->val_str().c_str());
      associated_identities.push_back(avps2->val_str());
      avps2++;
    }
  }
  return associated_identities;
}

std::vector<std::string> RegistrationTerminationRequest::impus() const
{
  std::vector<std::string> impus;

  // Find all the PUBLIC_IDENTITY AVPS.
  LOG_DEBUG("Getting Public-Identities from Registration-Termination request");
  Diameter::AVP::iterator avps = begin(((Cx::Dictionary*)dict())->PUBLIC_IDENTITY);
  while (avps != end())
  {
    LOG_DEBUG("Found Public-Identity %s", avps->val_str().c_str());
    impus.push_back(avps->val_str());
    avps++;
  }
  return impus;
}

RegistrationTerminationAnswer::RegistrationTerminationAnswer(Diameter::Message& msg,
                                                             Dictionary* dict,
                                                             const std::string result_code,
                                                             int32_t auth_session_state,
                                                             std::vector<std::string> associated_identities) :
                                                             Diameter::Message(msg)
{
  LOG_DEBUG("Building Registration-Termination answer");
  build_response();
  add_vendor_spec_app_id();
  set_result_code(result_code);
  add(Diameter::AVP(dict->AUTH_SESSION_STATE).val_i32(auth_session_state));

  // Add all the private IDs we've deleted in an Associated-Identities AVP.
  Diameter::AVP associated_identities_avp(dict->ASSOCIATED_IDENTITIES);
  if (!associated_identities.empty())
  {
    for (std::vector<std::string>::iterator it = associated_identities.begin();
         it != associated_identities.end();
         ++it)
    {
      LOG_DEBUG("Adding Associated-Identities/User-Name %s", it->c_str());
      associated_identities_avp.add(Diameter::AVP(dict->USER_NAME).val_str(*it));
    }
    add(associated_identities_avp);
  }
}

std::vector<std::string> RegistrationTerminationAnswer::associated_identities() const
{
  std::vector<std::string> associated_identities;

  // Associated Identities are found in USER_NAME AVPS inside the ASSOCIATED_IDENTITIES AVP.
  LOG_DEBUG("Getting Associated-Identities from Registration-Termination answer");
  Diameter::AVP::iterator avps = begin(((Cx::Dictionary*)dict())->ASSOCIATED_IDENTITIES);
  if (avps != end())
  {
    Diameter::AVP::iterator avps2 = avps->begin(dict()->USER_NAME);
    while (avps2 != end())
    {
      LOG_DEBUG("Found User-Name %s", avps2->val_str().c_str());
      associated_identities.push_back(avps2->val_str());
      avps2++;
    }
  }
  return associated_identities;
}

PushProfileRequest::PushProfileRequest(const Dictionary* dict,
                                       Diameter::Stack* stack,
                                       const std::string& impi,
                                       const DigestAuthVector& digest_av,
                                       const std::string& ims_subscription,
                                       const int32_t& auth_session_state) :
                                       Diameter::Message(dict, dict->PUSH_PROFILE_REQUEST, stack)
{
  LOG_DEBUG("Building Push-Profile request");
  add(Diameter::AVP(dict->USER_NAME).val_str(impi));
  add(Diameter::AVP(dict->USER_DATA).val_str(ims_subscription));
  Diameter::AVP sip_auth_data_item(dict->SIP_AUTH_DATA_ITEM);
  Diameter::AVP sip_digest_authenticate(dict->SIP_DIGEST_AUTHENTICATE);
  sip_digest_authenticate.add(Diameter::AVP(dict->CX_DIGEST_HA1).val_str(digest_av.ha1));
  sip_digest_authenticate.add(Diameter::AVP(dict->CX_DIGEST_REALM).val_str(digest_av.realm));
  sip_digest_authenticate.add(Diameter::AVP(dict->CX_DIGEST_QOP).val_str(digest_av.qop));
  sip_auth_data_item.add(sip_digest_authenticate);
  add(sip_auth_data_item);
  add(Diameter::AVP(dict->AUTH_SESSION_STATE).val_i32(auth_session_state));
}

DigestAuthVector PushProfileRequest::digest_auth_vector() const
{
  LOG_DEBUG("Getting digest authentication vector from Push-Profile request");
  DigestAuthVector digest_auth_vector;
  Diameter::AVP::iterator avps = begin(((Cx::Dictionary*)dict())->SIP_AUTH_DATA_ITEM);
  if (avps != end())
  {
    avps = avps->begin(((Cx::Dictionary*)dict())->SIP_DIGEST_AUTHENTICATE);
    if (avps != end())
    {
      // Look for the digest.
      Diameter::AVP::iterator avps2 = avps->begin(((Cx::Dictionary*)dict())->CX_DIGEST_HA1);
      if (avps2 != end())
      {
        digest_auth_vector.ha1 = avps2->val_str();
        LOG_DEBUG("Found Digest-HA1 %s", digest_auth_vector.ha1.c_str());
      }
      else
      {
        // Some HSSs (in particular OpenIMSCore), use non-3GPP Digest-HA1.  Check for this too.
        avps2 = avps->begin(((Cx::Dictionary*)dict())->DIGEST_HA1);
        if (avps2 != end())
        {
          digest_auth_vector.ha1 = avps2->val_str();
          LOG_DEBUG("Found (non-3GPP) Digest-HA1 %s", digest_auth_vector.ha1.c_str());
        }
      }
      // Look for the realm.
      avps2 = avps->begin(((Cx::Dictionary*)dict())->CX_DIGEST_REALM);
      if (avps2 != end())
      {
        digest_auth_vector.realm = avps2->val_str();
        LOG_DEBUG("Found Digest-Realm %s", digest_auth_vector.realm.c_str());
      }
      else
      {
        // Some HSSs (in particular OpenIMSCore), use non-3GPP Digest-Realm.  Check for this too.
        avps2 = avps->begin(((Cx::Dictionary*)dict())->DIGEST_REALM);
        if (avps2 != end())
        {
          digest_auth_vector.realm = avps2->val_str();
          LOG_DEBUG("Found (non-3GPP) Digest-Realm %s", digest_auth_vector.realm.c_str());
        }
      }
      // Look for the QoP.
      avps2 = avps->begin(((Cx::Dictionary*)dict())->CX_DIGEST_QOP);
      if (avps2 != end())
      {
        digest_auth_vector.qop = avps2->val_str();
        LOG_DEBUG("Found Digest-QoP %s", digest_auth_vector.qop.c_str());
      }
      else
      {
        // Some HSSs (in particular OpenIMSCore), use non-3GPP Digest-QoP.  Check for this too.
        avps2 = avps->begin(((Cx::Dictionary*)dict())->DIGEST_QOP);
        if (avps2 != end())
        {
          digest_auth_vector.qop = avps2->val_str();
          LOG_DEBUG("Found (non-3GPP) Digest-QoP %s", digest_auth_vector.qop.c_str());
        }
      }
    }
  }
  return digest_auth_vector;
}

PushProfileAnswer::PushProfileAnswer(Diameter::Message& msg,
                                     Dictionary* dict,
                                     const std::string result_code,
                                     int32_t auth_session_state) :
                                     Diameter::Message(msg)

{
  LOG_DEBUG("Building Push-Profile answer");
  build_response();
  add_vendor_spec_app_id();
  set_result_code(result_code);
  add(Diameter::AVP(dict->AUTH_SESSION_STATE).val_i32(auth_session_state));
}<|MERGE_RESOLUTION|>--- conflicted
+++ resolved
@@ -542,13 +542,8 @@
                                                  const std::string& impi,
                                                  const std::string& impu,
                                                  const std::string& server_name,
-<<<<<<< HEAD
-                                                 const int32_t& type) :
+                                                 const ServerAssignmentType::Type& type) :
                                                  Diameter::Message(dict, dict->SERVER_ASSIGNMENT_REQUEST, stack)
-=======
-                                                 const ServerAssignmentType::Type& type) :
-                                                 Diameter::Message(dict, dict->SERVER_ASSIGNMENT_REQUEST)
->>>>>>> dfa8d43d
 {
   LOG_DEBUG("Building Server-Assignment request for %s/%s", impi.c_str(), impu.c_str());
   add_new_session_id();
