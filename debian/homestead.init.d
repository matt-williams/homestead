#! /bin/sh

# @file homestead.init.d
#
# Project Clearwater - IMS in the Cloud
# Copyright (C) 2013  Metaswitch Networks Ltd
#
# This program is free software: you can redistribute it and/or modify it
# under the terms of the GNU General Public License as published by the
# Free Software Foundation, either version 3 of the License, or (at your
# option) any later version, along with the "Special Exception" for use of
# the program along with SSL, set forth below. This program is distributed
# in the hope that it will be useful, but WITHOUT ANY WARRANTY;
# without even the implied warranty of MERCHANTABILITY or FITNESS FOR
# A PARTICULAR PURPOSE.  See the GNU General Public License for more
# details. You should have received a copy of the GNU General Public
# License along with this program.  If not, see
# <http://www.gnu.org/licenses/>.
#
# The author can be reached by email at clearwater@metaswitch.com or by
# post at Metaswitch Networks Ltd, 100 Church St, Enfield EN2 6BQ, UK
#
# Special Exception
# Metaswitch Networks Ltd  grants you permission to copy, modify,
# propagate, and distribute a work formed by combining OpenSSL with The
# Software, or a work derivative of such a combination, even if such
# copying, modification, propagation, or distribution would otherwise
# violate the terms of the GPL. You must comply with the GPL in all
# respects for all of the code used other than OpenSSL.
# "OpenSSL" means OpenSSL toolkit software distributed by the OpenSSL
# Project and licensed under the OpenSSL Licenses, or a work based on such
# software and licensed under the OpenSSL Licenses.
# "OpenSSL Licenses" means the OpenSSL License and Original SSLeay License
# under which the OpenSSL Project distributes the OpenSSL toolkit software,
# as those licenses appear in the file LICENSE-OPENSSL.

### BEGIN INIT INFO
# Provides:          homestead
# Required-Start:    $remote_fs $syslog clearwater-infrastructure
# Required-Stop:     $remote_fs $syslog
# Default-Start:     2 3 4 5
# Default-Stop:      0 1 6
# Short-Description: Clearwater Homestead
# Description:       Clearwater Homestead HSS Cache/Gateway
### END INIT INFO

# Author: Mike Evans <mike.evans@metaswitch.com>
#
# Please remove the "Author" lines above and replace them
# with your own name if you copy and modify this script.

# Do NOT "set -e"

# PATH should only include /usr/* if it runs after the mountnfs.sh script
PATH=/sbin:/usr/sbin:/bin:/usr/bin
DESC="Homestead HSS Cache/Gateway"
NAME=homestead
EXECNAME=homestead
PIDFILE=/var/run/$NAME.pid
DAEMON=/usr/share/clearwater/bin/homestead
HOME=/etc/clearwater
log_directory=/var/log/$NAME

# Exit if the package is not installed
[ -x "$DAEMON" ] || exit 0

# Read configuration variable file if it is present
#[ -r /etc/default/$NAME ] && . /etc/default/$NAME

# Load the VERBOSE setting and other rcS variables
. /lib/init/vars.sh

# Define LSB log_* functions.
# Depend on lsb-base (>= 3.2-14) to ensure that this file is present
# and status_of_proc is working.
. /lib/lsb/init-functions

#
# Function to pull in settings prior to starting the daemon
#
get_settings()
{
        # Set up defaults and then pull in the settings for this node.
        sas_server=0.0.0.0
        hss_hostname=0.0.0.0
        hss_port=3868
        scscf=5054
        . /etc/clearwater/config

        # Set up defaults for user settings then pull in any overrides.
        num_http_threads=$(($(grep processor /proc/cpuinfo | wc -l) * 50))
        log_level=2
        impu_cache_ttl=0
<<<<<<< HEAD
        hss_reregistration_time=1800
=======
        ims_sub_cache_ttl=$((24 * 60 * 60))
        server_name=sip:$(python /usr/share/clearwater/bin/bracket_ipv6_address.py $sprout_hostname):$scscf

>>>>>>> c8732a69
        [ -r /etc/clearwater/user_settings ] && . /etc/clearwater/user_settings

        # Work out which features are enabled.
        if [ -d /etc/clearwater/features.d ]
        then
          for file in $(find /etc/clearwater/features.d -type f)
          do
            [ -r $file ] && . $file
          done
        fi

        [ "$hss_mar_lowercase_unknown" != "Y" ] || scheme_unknown_arg="--scheme-unknown unknown"
}

#
# Function that starts the daemon/service
#
do_start()
{
        # Return
        #   0 if daemon has been started
        #   1 if daemon was already running
        #   2 if daemon could not be started
        start-stop-daemon --start --quiet --pidfile $PIDFILE --exec $DAEMON --test > /dev/null \
                || return 1

        # daemon is not running, so attempt to start it.
        export LD_LIBRARY_PATH=/usr/share/clearwater/lib
        ulimit -Hn 1000000
        ulimit -Sn 1000000
        ulimit -c unlimited
        # enable gdb to dump a parent homestead process's stack
        echo 0 > /proc/sys/kernel/yama/ptrace_scope
        get_settings
        DAEMON_ARGS="--diameter-conf /var/lib/homestead/homestead.conf
                     --http $local_ip
                     --http-threads $num_http_threads
                     --dest-realm $home_domain
                     --dest-host $hss_hostname
                     --server-name $server_name
                     --impu-cache-ttl $impu_cache_ttl
                     --hss_reregistration_time $hss_reregistration_time
                     --ims-sub-cache-ttl $ims_sub_cache_ttl
>>>>>>> origin/dev
                     $scheme_unknown_arg
                     -a $log_directory
                     -F $log_directory
                     -L $log_level"

        start-stop-daemon --start --quiet --background --make-pidfile --pidfile $PIDFILE --exec $DAEMON --chuid $NAME --chdir $HOME -- $DAEMON_ARGS \
                || return 2
        # Add code here, if necessary, that waits for the process to be ready
        # to handle requests from services started subsequently which depend
        # on this one.  As a last resort, sleep for some time.
}

#
# Function that stops the daemon/service
#
do_stop()
{
        # Return
        #   0 if daemon has been stopped
        #   1 if daemon was already stopped
        #   2 if daemon could not be stopped
        #   other if a failure occurred
        start-stop-daemon --stop --quiet --retry=TERM/30/KILL/5 --pidfile $PIDFILE --name $EXECNAME
        RETVAL="$?"
        [ "$RETVAL" = 2 ] && return 2
        # Wait for children to finish too if this is a daemon that forks
        # and if the daemon is only ever run from this initscript.
        # If the above conditions are not satisfied then add some other code
        # that waits for the process to drop all resources that could be
        # needed by services started subsequently.  A last resort is to
        # sleep for some time.
        #start-stop-daemon --stop --quiet --oknodo --retry=0/30/KILL/5 --exec $DAEMON
        [ "$?" = 2 ] && return 2
        # Many daemons don't delete their pidfiles when they exit.
        rm -f $PIDFILE
        return "$RETVAL"
}

#
# Function that aborts the daemon/service
#
# This is very similar to do_stop except it sends SIGABRT to dump a core file
# and waits longer for it to complete.
#
do_abort()
{
        # Return
        #   0 if daemon has been stopped
        #   1 if daemon was already stopped
        #   2 if daemon could not be stopped
        #   other if a failure occurred
        start-stop-daemon --stop --quiet --retry=ABRT/60/KILL/5 --pidfile $PIDFILE --name $EXECNAME
        RETVAL="$?"
        [ "$RETVAL" = 2 ] && return 2
        # Many daemons don't delete their pidfiles when they exit.
        rm -f $PIDFILE
        return "$RETVAL"
}

#
# Function that sends a SIGHUP to the daemon/service
#
do_reload() {
        #
        # If the daemon can reload its configuration without
        # restarting (for example, when it is sent a SIGHUP),
        # then implement that here.
        #
        start-stop-daemon --stop --signal 1 --quiet --pidfile $PIDFILE --name $EXECNAME
        return 0
}

# There should only be at most one homestead process, and it should be the one in /var/run/homestead.pid.
# Sanity check this, and kill and log any leaked ones.
if [ -f $PIDFILE ] ; then
  leaked_pids=$(pgrep -f "^$DAEMON" | grep -v $(cat $PIDFILE))
else
  leaked_pids=$(pgrep -f "^$DAEMON")
fi
if [ -n "$leaked_pids" ] ; then
  for pid in $leaked_pids ; do
    logger -p daemon.error -t $NAME Found leaked homestead $pid \(correct is $(cat $PIDFILE)\) - killing $pid
    kill -9 $pid
  done
fi

case "$1" in
  start)
        [ "$VERBOSE" != no ] && log_daemon_msg "Starting $DESC" "$NAME"
        do_start
        case "$?" in
                0|1) [ "$VERBOSE" != no ] && log_end_msg 0 ;;
                2) [ "$VERBOSE" != no ] && log_end_msg 1 ;;
        esac
        ;;
  stop)
        [ "$VERBOSE" != no ] && log_daemon_msg "Stopping $DESC" "$NAME"
        do_stop
        case "$?" in
                0|1) [ "$VERBOSE" != no ] && log_end_msg 0 ;;
                2) [ "$VERBOSE" != no ] && log_end_msg 1 ;;
        esac
        ;;
  status)
        status_of_proc "$DAEMON" "$NAME" && exit 0 || exit $?
        ;;
  reload|force-reload)
        #
        # If do_reload() is not implemented then leave this commented out
        # and leave 'force-reload' as an alias for 'restart'.
        #
        do_reload
        ;;
  restart)
        #
        # If the "reload" option is implemented then remove the
        # 'force-reload' alias
        #
        log_daemon_msg "Restarting $DESC" "$NAME"
        do_stop
        case "$?" in
          0|1)
                do_start
                case "$?" in
                        0) log_end_msg 0 ;;
                        1) log_end_msg 1 ;; # Old process is still running
                        *) log_end_msg 1 ;; # Failed to start
                esac
                ;;
          *)
                # Failed to stop
                log_end_msg 1
                ;;
        esac
        ;;
  abort)
	log_daemon_msg "Aborting $DESC" "$NAME"
	do_abort
	;;
  abort-restart)
        log_daemon_msg "Abort-Restarting $DESC" "$NAME"
        do_abort
        case "$?" in
          0|1)
                do_start
                case "$?" in
                        0) log_end_msg 0 ;;
                        1) log_end_msg 1 ;; # Old process is still running
                        *) log_end_msg 1 ;; # Failed to start
                esac
                ;;
          *)
                # Failed to stop
                log_end_msg 1
                ;;
        esac
        ;;
  *)
        #echo "Usage: $SCRIPTNAME {start|stop|restart|reload|force-reload}" >&2
        echo "Usage: $SCRIPTNAME {start|stop|status|restart|force-reload}" >&2
        exit 3
        ;;
esac

:<|MERGE_RESOLUTION|>--- conflicted
+++ resolved
@@ -91,13 +91,8 @@
         num_http_threads=$(($(grep processor /proc/cpuinfo | wc -l) * 50))
         log_level=2
         impu_cache_ttl=0
-<<<<<<< HEAD
         hss_reregistration_time=1800
-=======
-        ims_sub_cache_ttl=$((24 * 60 * 60))
         server_name=sip:$(python /usr/share/clearwater/bin/bracket_ipv6_address.py $sprout_hostname):$scscf
-
->>>>>>> c8732a69
         [ -r /etc/clearwater/user_settings ] && . /etc/clearwater/user_settings
 
         # Work out which features are enabled.
@@ -140,8 +135,6 @@
                      --server-name $server_name
                      --impu-cache-ttl $impu_cache_ttl
                      --hss_reregistration_time $hss_reregistration_time
-                     --ims-sub-cache-ttl $ims_sub_cache_ttl
->>>>>>> origin/dev
                      $scheme_unknown_arg
                      -a $log_directory
                      -F $log_directory
