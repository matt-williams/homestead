--- conflicted
+++ resolved
@@ -522,11 +522,7 @@
                                  struct msg** fd_msg,
                                  const Config* cfg,
                                  SAS::TrailId trail):
-<<<<<<< HEAD
-    Diameter::Handler(dict, fd_msg, trail), _cfg(cfg)
-=======
-    Diameter::Stack::Handler(dict, fd_msg, trail), _cfg(cfg), _rtr(_msg)
->>>>>>> c5b8f92b
+    Diameter::Handler(dict, fd_msg, trail), _cfg(cfg), _rtr(_msg)
   {}
 
   void run();
@@ -581,11 +577,7 @@
                      struct msg** fd_msg,
                      const Config* cfg,
                      SAS::TrailId trail) :
-<<<<<<< HEAD
-    Diameter::Handler(dict, fd_msg, trail), _cfg(cfg)
-=======
-    Diameter::Stack::Handler(dict, fd_msg, trail), _cfg(cfg), _ppr(_msg)
->>>>>>> c5b8f92b
+    Diameter::Handler(dict, fd_msg, trail), _cfg(cfg), _ppr(_msg)
   {}
 
   void run();
