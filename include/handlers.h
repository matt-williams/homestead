--- conflicted
+++ resolved
@@ -230,11 +230,7 @@
   std::string _authorization;
 };
 
-<<<<<<< HEAD
-class ImpiAvHandler : public HssCacheHandler
-=======
 class ImpiDigestHandler : public ImpiHandler
->>>>>>> 67169d1a
 {
 public:
   ImpiDigestHandler(HttpStack::Request& req, const ImpiHandler::Config* cfg) : ImpiHandler(req, cfg) {}
