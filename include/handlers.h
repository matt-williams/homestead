--- conflicted
+++ resolved
@@ -130,21 +130,8 @@
     }
   };
 
-<<<<<<< HEAD
   friend class RegistrationTerminationHandler;
   friend class PushProfileHandler;
-=======
-  template <class H>
-  class CacheTransaction : public Cache::Transaction
-  {
-  public:
-    CacheTransaction(H* handler) :
-      Cache::Transaction(),
-      _handler(handler),
-      _success_clbk(NULL),
-      _failure_clbk(NULL)
-    {};
->>>>>>> e716a5bb
 
 protected:
   static Diameter::Stack* _diameter_stack;
@@ -159,8 +146,8 @@
 class CacheTransaction : public Cache::Transaction
 {
 public:
-  CacheTransaction(Cache::Request* request, H* handler) :
-    Cache::Transaction(request),
+  CacheTransaction(H* handler) :
+    Cache::Transaction(),
     _handler(handler),
     _success_clbk(NULL),
     _failure_clbk(NULL)
@@ -179,44 +166,21 @@
     _failure_clbk = fun;
   }
 
-<<<<<<< HEAD
-protected:
-  H* _handler;
-  success_clbk_t _success_clbk;
-  failure_clbk_t _failure_clbk;
-
-  void on_success()
+  void on_success(Cache::Request* req)
   {
     if ((_handler != NULL) && (_success_clbk != NULL))
     {
-      boost::bind(_success_clbk, _handler, _req)();
-=======
-    void on_success(Cache::Request* req)
-    {
-      if ((_handler != NULL) && (_success_clbk != NULL))
-      {
-        boost::bind(_success_clbk, _handler, req)();
-      }
->>>>>>> e716a5bb
+      boost::bind(_success_clbk, _handler, req)();
     }
   }
 
-<<<<<<< HEAD
-  void on_failure(Cache::ResultCode error, std::string& text)
+  void on_failure(Cache::Request* req,
+                  Cache::ResultCode error,
+                  std::string& text)
   {
     if ((_handler != NULL) && (_failure_clbk != NULL))
     {
-      boost::bind(_failure_clbk, _handler, _req, error, text)();
-=======
-    void on_failure(Cache::Request* req,
-                    Cache::ResultCode error,
-                    std::string& text)
-    {
-      if ((_handler != NULL) && (_failure_clbk != NULL))
-      {
-        boost::bind(_failure_clbk, _handler, req, error, text)();
-      }
->>>>>>> e716a5bb
+      boost::bind(_failure_clbk, _handler, req, error, text)();
     }
   }
 };
