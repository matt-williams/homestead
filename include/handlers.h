--- conflicted
+++ resolved
@@ -509,12 +509,8 @@
            int _hss_reregistration_time = 3600) :
            cache(_cache),
            dict(_dict),
-<<<<<<< HEAD
+           impu_cache_ttl(_impu_cache_ttl),
            hss_reregistration_time(_hss_reregistration_time) {}
-=======
-           impu_cache_ttl(_impu_cache_ttl),
-           ims_sub_cache_ttl(_ims_sub_cache_ttl) {}
->>>>>>> cbe24b7c
 
     Cache* cache;
     Cx::Dictionary* dict;
